<template>
<<<<<<< HEAD
  <v-container fluid class="vertical-container">
    <ValidationObserver v-slot='{ invalid }' v-if='testDetails' class="vertical-container">
      <v-row>
        <v-col>
          <span>Test suite: </span>
          <router-link class="text-h6 text-decoration-none" :to="{name: 'suite-details', params: {
            suiteId: suiteId
          } }">
            {{ testSuite.name }}
          </router-link>
        </v-col>
      </v-row>
      <v-row v-if='testDetails'>
        <v-col :cols='3'>
          <span class='text-h6'>
      <ValidationProvider name='Test name' mode='eager' rules='required' v-slot='{errors}'>
                <v-text-field
                    label='Test name'
                    class='shrink'
                    type='text'
                    v-model='testDetails.name'
                    :error-messages='errors'
                ></v-text-field>
      </ValidationProvider>
          </span>
        </v-col>
        <v-col :align="'right'">
          <v-btn
              class='mx-2 mr-0'
              dark
              small
              outlined
              color='primary'
              @click='remove()'
          >
            <v-icon>delete</v-icon>
          </v-btn>
        </v-col>
      </v-row>
      <v-row class="flex-grow-1">
        <v-col :cols='3' v-show="!fullScreen">
=======
  <ValidationObserver v-slot='{ invalid }' v-if='testDetails' class="vertical-container">

    <v-row v-if='testDetails'>
      <v-col :cols='3'>
        <span class='text-h6'>
    <ValidationProvider name='Test name' mode='eager' rules='required' v-slot='{errors}'>
              <v-text-field
                  label='Test name'
                  class='shrink'
                  type='text'
                  v-model='testDetails.name'
                  :error-messages='errors'
              ></v-text-field>
    </ValidationProvider>
        </span>
      </v-col>
      <v-col :align="'right'">
        <v-btn
            class='mx-2 mr-0'
            dark
            small
            outlined
            color='primary'
            @click='remove()'
        >
          <v-icon>delete</v-icon>
        </v-btn>
      </v-col>
    </v-row>
    <v-row class="flex-grow-1">
      <v-col :cols='3' v-show="!fullScreen">
        <v-alert
            text
            color='blue'
            outlined
            type='info'
        >
          <p class='font-weight-bold text-center'>Available variables</p>
          <table style='width: 100%'>
            <tr>
              <td><code>model</code></td>
              <td>Model Inspector</td>
            </tr>
            <tr>
              <td><code>actual_ds</code></td>
              <td>Actual dataset</td>
            </tr>
            <tr>
              <td><code>reference_ds</code></td>
              <td>Reference dataset</td>
            </tr>
          </table>
          <div class='mt-4 mb-0'>
            <p class='ma-0'>These variables will be provided at the test execution time</p>
            <p class='ma-0'>you can reference them in the custom test script</p>
          </div>
        </v-alert>

      </v-col>
      <v-col :cols='fullScreen ? 12 : 6' class="vertical-container test-code-container">
        <OverlayLoader absolute solid :show="!isEditorReady" no-fade/>
        <div class="editor-wrapper" :class="{'tall' : fullScreen}">
          <MonacoEditor
              ref="editor"
              v-if="testDetails.type === 'CODE'"
              v-model='testDetails.code'
              class='editor'
              :class="{'tall' : fullScreen}"
              language='python'
              :options='$root.monacoOptions'
          />
          <v-tooltip left>
            <template v-slot:activator="{ on, attrs }">
              <v-btn
                  class="code-editor-resize"
                  v-bind="attrs"
                  v-on="on"
                  icon
                  @click="fullScreen = !fullScreen;"
                  v-track-click="'Resize test code editor: '+(fullScreen?'min':'max')"
              >
                <v-icon>{{ fullScreen ? 'mdi-fullscreen-exit' : 'mdi-fullscreen' }}</v-icon>
              </v-btn>
            </template>
            <span>{{ fullScreen ? 'Minimize' : 'Maximize' }}</span>
          </v-tooltip>
        </div>
      </v-col>
      <v-col :cols='3' v-if="!fullScreen" class="vertical-container">
        <v-list class="templates-list">
          <v-subheader>Code presets</v-subheader>
          <div style="max-height: 0;">
            <v-list-group
                v-for='snippet in codeSnippets'
                :key='snippet.title'
                v-model='snippet.active'
                no-action
            >
              <template v-slot:activator>
                <v-list-item-content>
                  <v-list-item-title v-text='snippet.title'></v-list-item-title>
                </v-list-item-content>
              </template>
              <template v-for='child in snippet.items'>
                <v-hover v-slot='{ hover }' class='snippet pl-3'>
                  <v-list-item :key='child.title' @click='copyCodeFromSnippet(child.code)'
                               :disabled="!testAvailability[child['id']]">
                    <v-list-item-icon>
                      <v-icon class='mirror code-snippet-icon' v-show='hover' dense>exit_to_app</v-icon>
                    </v-list-item-icon>
                    <v-list-item-content>
                      <v-list-item-title v-text='child.title'></v-list-item-title>
                    </v-list-item-content>
                    <v-list-item-action>
                      <v-tooltip bottom>
                        <template v-slot:activator='{ on, attrs }'>
                          <v-icon color='grey lighten-1'
                                  dense
                                  v-bind='attrs'
                                  v-on='on'>mdi-information
                          </v-icon>
                        </template>
                        <span>{{ child.hint }}</span>
                      </v-tooltip>
                    </v-list-item-action>
                  </v-list-item>
                </v-hover>
              </template>
            </v-list-group>
          </div>
        </v-list>
      </v-col>
    </v-row>
    <v-row style="height: 120px">
      <v-col align-self="end" cols="3">
        <v-btn tile color='primary'
               class='mr-3'
               :disabled='!isDirty() || invalid'
               @click='save()'>
          <v-icon dense left>save</v-icon>
          Save
        </v-btn>
        <v-btn
            color="primary"
            tile
            @click='runTest()'
            :loading='executingTest'
            :disabled='executingTest'
        >
          <v-icon>arrow_right</v-icon>
          <span>Run</span>
        </v-btn>

      </v-col>
      <v-col v-if='runResult' align-self="end" class="flex-grow-1" style="height: 100%" cols="6">
        <template v-for='testResult in runResult.result'>
>>>>>>> 4df092c3
          <v-alert
              text
              color='blue'
              outlined
              type='info'
          >
            <p class='font-weight-bold text-center'>Available variables</p>
            <table style='width: 100%'>
              <tr>
                <td><code>model</code></td>
                <td>Model Inspector</td>
              </tr>
              <tr>
                <td><code>actual_ds</code></td>
                <td>Actual dataset</td>
              </tr>
              <tr>
                <td><code>reference_ds</code></td>
                <td>Reference dataset</td>
              </tr>
            </table>
            <div class='mt-4 mb-0'>
              <p class='ma-0'>These variables will be provided at the test execution time</p>
              <p class='ma-0'>you can reference them in the custom test script</p>
            </div>
          </v-alert>

        </v-col>
        <v-col :cols='fullScreen ? 12 : 6' class="vertical-container test-code-container">
          <OverlayLoader absolute solid :show="!isEditorReady" no-fade/>
          <div class="editor-wrapper" :class="{'tall' : fullScreen}">
            <MonacoEditor
                ref="editor"
                v-if="testDetails.type === 'CODE'"
                v-model='testDetails.code'
                class='editor'
                :class="{'tall' : fullScreen}"
                language='python'
                :options='$root.monacoOptions'
            />
            <v-tooltip left>
              <template v-slot:activator="{ on, attrs }">
                <v-btn
                    class="code-editor-resize"
                    v-bind="attrs"
                    v-on="on"
                    icon
                    @click="fullScreen = !fullScreen;"
                    v-track-click="'Resize test code editor: '+(fullScreen?'min':'max')"
                >
                  <v-icon>{{ fullScreen ? 'mdi-fullscreen-exit' : 'mdi-fullscreen' }}</v-icon>
                </v-btn>
              </template>
              <span>{{ fullScreen ? 'Minimize' : 'Maximize' }}</span>
            </v-tooltip>
          </div>
        </v-col>
        <v-col :cols='3' v-if="!fullScreen" class="vertical-container">
          <v-list class="templates-list">
            <v-subheader>Code presets</v-subheader>
            <div style="max-height: 0;">
              <v-list-group
                  v-for='snippet in codeSnippets'
                  :key='snippet.title'
                  v-model='snippet.active'
                  no-action
              >
                <template v-slot:activator>
                  <v-list-item-content>
                    <v-list-item-title v-text='snippet.title'></v-list-item-title>
                  </v-list-item-content>
                </template>
                <template v-for='child in snippet.items'>
                  <v-hover v-slot='{ hover }' class='snippet pl-3'>
                    <v-list-item :key='child.title' @click='copyCodeFromSnippet(child.code)'
                                :disabled="!testAvailability[child['id']]">
                      <v-list-item-icon>
                        <v-icon class='mirror code-snippet-icon' v-show='hover' dense>exit_to_app</v-icon>
                      </v-list-item-icon>
                      <v-list-item-content>
                        <v-list-item-title v-text='child.title'></v-list-item-title>
                      </v-list-item-content>
                      <v-list-item-action>
                        <v-tooltip bottom>
                          <template v-slot:activator='{ on, attrs }'>
                            <v-icon color='grey lighten-1'
                                    dense
                                    v-bind='attrs'
                                    v-on='on'>mdi-information
                            </v-icon>
                          </template>
                          <span>{{ child.hint }}</span>
                        </v-tooltip>
                      </v-list-item-action>
                    </v-list-item>
                  </v-hover>
                </template>
              </v-list-group>
            </div>
          </v-list>
        </v-col>
      </v-row>
      <v-row style="height: 120px">
        <v-col align-self="end" cols="3">
          <v-btn tile color='primary'
                class='mr-3'
                :disabled='!isDirty() || invalid'
                @click='save()'>
            <v-icon dense left>save</v-icon>
            Save
          </v-btn>
          <v-btn
              color="primary"
              tile
              @click='runTest()'
              :loading='executingTest'
              :disabled='executingTest'
          >
            <v-icon>arrow_right</v-icon>
            <span>Run</span>
          </v-btn>

        </v-col>
        <v-col v-if='runResult' align-self="end" class="flex-grow-1" cols="6">
          <v-alert
              v-model='showRunResult'
              border='left'
              type='error'
              v-if="runResult.status === 'ERROR'">
            {{ runResult.message }}
          </v-alert>
          <template v-for='testResult in runResult.result'>
            <v-alert
                tile
                class="test-results"
                :color="getBadgeColor(runResult.status)"
                v-model='showRunResult'
                :type="testResult.result.passed ? 'success' : 'error'"
                dismissible
                close-icon="mdi-close"
            >
              <div class="d-flex justify-space-between align-center">
                <div class='text-h6'>Test {{ testResult.result.passed ? 'passed' : 'failed' }}</div>
                <div class="text-body-2">{{ runResult.executionDate | date }}</div>
              </div>
              <div class="d-flex justify-space-between align-center">
                <div class='text-body-2'>Metric: {{ testResult.result.metric }}</div>
                <div class='text-body-2 text-right'
                    v-if="testResult.result.messages && testResult.result.messages.length">
                  {{ testResult.result.messages[0].text }}
                </div>
                <!--              <a class="text-body-2 results-link text-decoration-underline">Full results</a>-->
              </div>
            </v-alert>
          </template>
        </v-col>
      </v-row>
    </ValidationObserver>
  </v-container>
</template>

<script lang='ts'>
import Vue from 'vue';
// @ts-ignore
import MonacoEditor from 'vue-monaco';
import * as monaco from 'monaco-editor';
import {editor} from 'monaco-editor';

import Component from 'vue-class-component';
import {Prop, Watch} from 'vue-property-decorator';
import {api} from '@/api';
import _ from 'lodash';
import numeral from 'numeral';
import {CodeTestCollection, TestDTO, TestExecutionResultDTO, TestResult, TestSuiteDTO, TestType} from '@/generated-sources';
import mixpanel from "mixpanel-browser";
import {testStatusToColor} from "@/views/main/tests/test-utils";
import Mousetrap from "mousetrap";
import OverlayLoader from '@/components/OverlayLoader.vue';
import IStandaloneCodeEditor = editor.IStandaloneCodeEditor;


Vue.filter('formatNumber', function (value, fmt) {
  return numeral(value).format(fmt || '0.0'); // displaying other groupings/separators is possible, look at the docs
});

@Component({components: {MonacoEditor, OverlayLoader}})
export default class TestEditor extends Vue {
  @Prop({required: true}) testId!: number;
  @Prop({required: true}) suiteId!: number;
  testDetails: TestDTO | null = null;
  testDetailsOriginal: TestDTO | null = null;
  showRunResult: boolean = false;
  runResult: TestExecutionResultDTO | null = null;
  executingTest = false;
  testAvailability: { [p: string]: boolean } = {};
  fullScreen = false;
  mouseTrap = new Mousetrap();
  isEditorReady = false;
  testSuite: TestSuiteDTO? = null; 

  get editor(): IStandaloneCodeEditor {
    // @ts-ignore
    return this.$refs.editor?.editor;
  }


  async mounted() {
    await this.init();
    this.resizeEditor();
    this.setUpKeyBindings();
    await this.editor.getAction('editor.foldAllMarkerRegions').run();
    this.isEditorReady = true;
  }

  destroyed() {
    this.mouseTrap.reset();
  }

  isDirty() {
    return !_.isEqual(this.testDetailsOriginal, this.testDetails);
  }

  @Watch('fullScreen')
  resizeEditor() {
    setTimeout(() => {
      this.editor.layout();
    });
  }

  async save() {
    if (!this.isDirty()) {
      return;
    }
    if (this.testDetails) {
      mixpanel.track('Save test', {
            testId: this.testDetails.id,
            suiteId: this.testDetails.suiteId,
            language: this.testDetails.language,
            type: this.testDetails.type
          }
      );
      this.testDetailsOriginal = await api.saveTest(this.testDetails);
    }
  }

  async remove() {
    if (await this.$dialog.confirm({
      text: `Would you like to delete test "${this.testDetails?.name}"?`,
      title: 'Delete test',
      showClose: false,
      actions: {
        false: 'Cancel',
        true: 'Delete'
      }
    })) {
      let testSuite = await api.deleteTest(this.testId);
      mixpanel.track('Delete test', {testId: this.testId, projectId: testSuite.project.id});
      await this.$router.push({
        name: 'suite-details', params: {
          suiteId: testSuite.id.toString(),
          projectId: testSuite.project.id.toString()
        }
      });
    }
  }

  async copyCodeFromSnippet(code: string) {
    if (!this.testDetails!.code || this.testDetails!.code !== code && await this.$dialog.confirm({
      text: `Your current code will be discarded, would you like to continue?`,
      title: 'Change code',
      showClose: false,
      actions: {
        false: 'No',
        true: 'Yes'
      }
    })) {
      this.isEditorReady = false;
      this.testDetails!.code = code;
      setTimeout(async () => {
        await this.editor.getAction('editor.foldAllMarkerRegions').run();
        this.isEditorReady = true;
      });
    }
  }

  async runTest() {
    mixpanel.track('Run test', {testId: this.testId});

    try {
      this.executingTest = true;

      this.resetTestResults();

      if (this.isDirty()) {
        await this.save();
      }
      this.runResult = await api.runTest(this.testId);
    } finally {
      this.executingTest = false;
    }

  }

  private resetTestResults() {
    this.showRunResult = true;
    this.runResult = null;
  }

  codeSnippets: CodeTestCollection[] = [];

  private async init() {
    this.testSuite = await api.getTestSuite(this.suiteId);
    this.testDetails = await api.getTestDetails(this.testId);
    if (this.testDetails) {
      if (this.testDetails.type == null) {
        this.testDetails.type = TestType.CODE;
      }
      if (this.testDetails.code == null) {
        this.testDetails.code = '';
      }
    }

    this.testDetailsOriginal = _.cloneDeep(this.testDetails);
    await this.loadTestTemplates();

  }

  private async loadTestTemplates() {
    let response = await api.getCodeTestTemplates(this.suiteId);
    this.testAvailability = response.testAvailability;
    this.codeSnippets = response.collections;
    this.codeSnippets.sort((a, b) => {
      if (!this.testAvailability[a.id]) {
        return a.order - b.order
      }
      return a.order - b.order;
    });
    this.codeSnippets.forEach(collection => {
      collection.items.sort((a, b) => {
        return (this.testAvailability[b.id] ? 1 : 0) - (this.testAvailability[a.id] ? 1 : 0);
      });
    });
  }

  getBadgeColor(testStatus: TestResult) {
    return testStatusToColor(testStatus);
  }

  private setUpKeyBindings() {
    this.mouseTrap.bind(['command+s', 'ctrl+s'], () => {
      this.save();
      return false;
    });

    this.mouseTrap.bind(['command+enter', 'ctrl+enter'], () => {
      this.runTest();
      return false;
    });
    this.mouseTrap.bind(['command+shift+f', 'ctrl+shift+f'], () => {
      this.fullScreen = !this.fullScreen;
      return false;
    });

    this.editor.addAction({
      id: 'editor-save',
      label: 'editor-save',
      keybindings: [
        monaco.KeyMod.CtrlCmd | monaco.KeyCode.KeyS,
        monaco.KeyMod.WinCtrl | monaco.KeyCode.KeyS,
      ],
      run: this.save
    });

    this.editor.addAction({
      id: 'editor-run',
      label: 'editor-run',
      keybindings: [
        monaco.KeyMod.CtrlCmd | monaco.KeyCode.Enter,
        monaco.KeyMod.WinCtrl | monaco.KeyCode.Enter,
      ],
      run: this.runTest
    });
    this.editor.addAction({
      id: 'editor-resize',
      label: 'editor-resize',
      keybindings: [
        monaco.KeyMod.CtrlCmd | monaco.KeyMod.Shift | monaco.KeyCode.KeyF,
        monaco.KeyMod.WinCtrl | monaco.KeyMod.Shift | monaco.KeyCode.KeyF
      ],
      run: () => {
        this.fullScreen = !this.fullScreen;
      }
    });

  }
}
</script>

<style scoped lang='scss'>
@import "src/styles/colors.scss";

.editor-wrapper {
  position: relative;
  min-height: 300px;
  flex-grow: 1;
}

.mirror {
  transform: rotate(180deg);

}

.templates-list {
  overflow: auto;
  flex-grow: 1;
  padding: 0;
}

.code-editor-resize {
  position: absolute;
  top: 5px;
  right: 15px;
  z-index: 100;
}

.editor {
  height: 100%;
  border: 1px solid grey;

  ::v-deep .suggest-widget {
    display: none;
  }

}

.tall {
  flex-grow: 1;
}

.snippet {
  cursor: pointer;

  .code-snippet-icon {
    font-size: 16px;
  }

  &:hover {
    background-color: $hover;
  }
}

::v-deep .test-results {
  .v-icon {
    align-self: center;
  }
}

.results-link {
  color: #ffffff;
}

::v-deep .v-alert {
  margin: 0;
}

.test-code-container {
  position: relative;
}

</style><|MERGE_RESOLUTION|>--- conflicted
+++ resolved
@@ -1,5 +1,4 @@
 <template>
-<<<<<<< HEAD
   <v-container fluid class="vertical-container">
     <ValidationObserver v-slot='{ invalid }' v-if='testDetails' class="vertical-container">
       <v-row>
@@ -41,164 +40,6 @@
       </v-row>
       <v-row class="flex-grow-1">
         <v-col :cols='3' v-show="!fullScreen">
-=======
-  <ValidationObserver v-slot='{ invalid }' v-if='testDetails' class="vertical-container">
-
-    <v-row v-if='testDetails'>
-      <v-col :cols='3'>
-        <span class='text-h6'>
-    <ValidationProvider name='Test name' mode='eager' rules='required' v-slot='{errors}'>
-              <v-text-field
-                  label='Test name'
-                  class='shrink'
-                  type='text'
-                  v-model='testDetails.name'
-                  :error-messages='errors'
-              ></v-text-field>
-    </ValidationProvider>
-        </span>
-      </v-col>
-      <v-col :align="'right'">
-        <v-btn
-            class='mx-2 mr-0'
-            dark
-            small
-            outlined
-            color='primary'
-            @click='remove()'
-        >
-          <v-icon>delete</v-icon>
-        </v-btn>
-      </v-col>
-    </v-row>
-    <v-row class="flex-grow-1">
-      <v-col :cols='3' v-show="!fullScreen">
-        <v-alert
-            text
-            color='blue'
-            outlined
-            type='info'
-        >
-          <p class='font-weight-bold text-center'>Available variables</p>
-          <table style='width: 100%'>
-            <tr>
-              <td><code>model</code></td>
-              <td>Model Inspector</td>
-            </tr>
-            <tr>
-              <td><code>actual_ds</code></td>
-              <td>Actual dataset</td>
-            </tr>
-            <tr>
-              <td><code>reference_ds</code></td>
-              <td>Reference dataset</td>
-            </tr>
-          </table>
-          <div class='mt-4 mb-0'>
-            <p class='ma-0'>These variables will be provided at the test execution time</p>
-            <p class='ma-0'>you can reference them in the custom test script</p>
-          </div>
-        </v-alert>
-
-      </v-col>
-      <v-col :cols='fullScreen ? 12 : 6' class="vertical-container test-code-container">
-        <OverlayLoader absolute solid :show="!isEditorReady" no-fade/>
-        <div class="editor-wrapper" :class="{'tall' : fullScreen}">
-          <MonacoEditor
-              ref="editor"
-              v-if="testDetails.type === 'CODE'"
-              v-model='testDetails.code'
-              class='editor'
-              :class="{'tall' : fullScreen}"
-              language='python'
-              :options='$root.monacoOptions'
-          />
-          <v-tooltip left>
-            <template v-slot:activator="{ on, attrs }">
-              <v-btn
-                  class="code-editor-resize"
-                  v-bind="attrs"
-                  v-on="on"
-                  icon
-                  @click="fullScreen = !fullScreen;"
-                  v-track-click="'Resize test code editor: '+(fullScreen?'min':'max')"
-              >
-                <v-icon>{{ fullScreen ? 'mdi-fullscreen-exit' : 'mdi-fullscreen' }}</v-icon>
-              </v-btn>
-            </template>
-            <span>{{ fullScreen ? 'Minimize' : 'Maximize' }}</span>
-          </v-tooltip>
-        </div>
-      </v-col>
-      <v-col :cols='3' v-if="!fullScreen" class="vertical-container">
-        <v-list class="templates-list">
-          <v-subheader>Code presets</v-subheader>
-          <div style="max-height: 0;">
-            <v-list-group
-                v-for='snippet in codeSnippets'
-                :key='snippet.title'
-                v-model='snippet.active'
-                no-action
-            >
-              <template v-slot:activator>
-                <v-list-item-content>
-                  <v-list-item-title v-text='snippet.title'></v-list-item-title>
-                </v-list-item-content>
-              </template>
-              <template v-for='child in snippet.items'>
-                <v-hover v-slot='{ hover }' class='snippet pl-3'>
-                  <v-list-item :key='child.title' @click='copyCodeFromSnippet(child.code)'
-                               :disabled="!testAvailability[child['id']]">
-                    <v-list-item-icon>
-                      <v-icon class='mirror code-snippet-icon' v-show='hover' dense>exit_to_app</v-icon>
-                    </v-list-item-icon>
-                    <v-list-item-content>
-                      <v-list-item-title v-text='child.title'></v-list-item-title>
-                    </v-list-item-content>
-                    <v-list-item-action>
-                      <v-tooltip bottom>
-                        <template v-slot:activator='{ on, attrs }'>
-                          <v-icon color='grey lighten-1'
-                                  dense
-                                  v-bind='attrs'
-                                  v-on='on'>mdi-information
-                          </v-icon>
-                        </template>
-                        <span>{{ child.hint }}</span>
-                      </v-tooltip>
-                    </v-list-item-action>
-                  </v-list-item>
-                </v-hover>
-              </template>
-            </v-list-group>
-          </div>
-        </v-list>
-      </v-col>
-    </v-row>
-    <v-row style="height: 120px">
-      <v-col align-self="end" cols="3">
-        <v-btn tile color='primary'
-               class='mr-3'
-               :disabled='!isDirty() || invalid'
-               @click='save()'>
-          <v-icon dense left>save</v-icon>
-          Save
-        </v-btn>
-        <v-btn
-            color="primary"
-            tile
-            @click='runTest()'
-            :loading='executingTest'
-            :disabled='executingTest'
-        >
-          <v-icon>arrow_right</v-icon>
-          <span>Run</span>
-        </v-btn>
-
-      </v-col>
-      <v-col v-if='runResult' align-self="end" class="flex-grow-1" style="height: 100%" cols="6">
-        <template v-for='testResult in runResult.result'>
->>>>>>> 4df092c3
           <v-alert
               text
               color='blue'
@@ -322,14 +163,7 @@
           </v-btn>
 
         </v-col>
-        <v-col v-if='runResult' align-self="end" class="flex-grow-1" cols="6">
-          <v-alert
-              v-model='showRunResult'
-              border='left'
-              type='error'
-              v-if="runResult.status === 'ERROR'">
-            {{ runResult.message }}
-          </v-alert>
+      <v-col v-if='runResult' align-self="end" class="flex-grow-1" style="height: 100%" cols="6">
           <template v-for='testResult in runResult.result'>
             <v-alert
                 tile
@@ -397,7 +231,7 @@
   fullScreen = false;
   mouseTrap = new Mousetrap();
   isEditorReady = false;
-  testSuite: TestSuiteDTO? = null; 
+  testSuite: TestSuiteDTO? = null;
 
   get editor(): IStandaloneCodeEditor {
     // @ts-ignore
