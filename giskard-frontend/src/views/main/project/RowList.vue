<template>
  <v-container style='margin-left:15px'>
    <v-row>
      <v-col cols='12' md='3' v-if="filterTypes">
        <v-select
            dense
            hide-details
            :items='filterTypes'
            label='Filter'
            v-model='selectedFilter'
            item-value='out'
            item-text="in"
            :item-disabled='isFilterDisabled'
        ></v-select>
      </v-col>
    </v-row>
    <v-container

        v-if='inspection!=null && isClassification(inspection.model.modelType) && selectedFilter===RowFilterType.CUSTOM'>
      <v-row v-show="!isTargetUndefined">
        <v-col cols='12' md='3'>
          <v-subheader class='pt-5 pl-0'>Actual value is between</v-subheader>
        </v-col>
        <v-col cols='12' md='1'>
          <v-text-field
              :value='minActualThreshold'
              step='0.001'
              hide-details
              type='number'
              @change='(val)=>{this.minActualThreshold=val;}'
          >
          </v-text-field>
        </v-col>
        <v-col cols='12' md='1'>
          <v-subheader class='pt-5'>and</v-subheader>
        </v-col>
        <v-col cols='12' md='1'>
          <v-text-field
              :value='maxActualThreshold'
              step='0.001'
              hide-details
              type='number'
              @change='(val)=>{this.maxActualThreshold=val;}'
          ></v-text-field>
        </v-col>
      </v-row>
      <v-row>
        <v-col cols='12' md='3'>
          <v-subheader class='pt-5 pl-0'>Predicted value is between</v-subheader>
        </v-col>
        <v-col cols='12' md='1'>
          <v-text-field
              :value='minThreshold'
              step='0.001'
              hide-details
              type='number'
              @change='(val)=>{this.minThreshold=val;}'
          ></v-text-field>
        </v-col>
        <v-col cols='12' md='1'>
          <v-subheader class='pt-5'>and</v-subheader>
        </v-col>
        <v-col cols='12' md='1'>
          <v-text-field
              :value='maxThreshold'
              step='0.001'
              hide-details
              type='number'
              @change='(val)=>{this.maxThreshold=val;}'
          ></v-text-field>
        </v-col>
      </v-row>
      <v-row v-show="!isTargetUndefined">
        <v-col cols='12' md='3'>
          <v-subheader class='pt-5 pl-0'>Diff percentage value is between</v-subheader>
        </v-col>
        <v-col cols='12' md='1'>
          <v-text-field
              :value='minDiffThreshold'
              step='0.1'
              hide-details
              type='number'
              @change='(val)=>{this.minDiffThreshold=val;}'
              append-icon='mdi-percent-outline'
          ></v-text-field>
        </v-col>
        <v-col cols='12' md='1'>
          <v-subheader class='pt-5'>and</v-subheader>
        </v-col>
        <v-col cols='12' md='1'>
          <v-text-field
              :value='maxDiffThreshold'
              step='0.1'
              hide-details
              type='number'
              @change='(val)=>{this.maxDiffThreshold=val;}'
              append-icon='mdi-percent-outline'
          ></v-text-field>
        </v-col>
      </v-row>
    </v-container>

    <v-container v-if='selectedFilter===RowFilterType.CUSTOM && isClassification(inspection.model.modelType) '>
      <v-row>
        <v-col cols='12' md='3' v-show="!isTargetUndefined">
          <MultiSelector label='Actual Labels' :options='labels' :selected-options.sync='targetLabel'></MultiSelector>
        </v-col>
        <v-col cols='12' md='3'>
          <MultiSelector label='Predicted Labels' :options='labels'
                         :selected-options.sync='predictedLabel'></MultiSelector>
        </v-col>
      </v-row>
      <v-row>
        <v-col cols='12' md='2' class='pl-0 pt-5'>
          <v-subheader>Probability of</v-subheader>
        </v-col>
        <v-col cols='12' md='3'>
          <v-select
              dense
              :items='labels'
              v-model='thresholdLabel'
              hide-details
          ></v-select>
        </v-col>
        <v-col cols='12' md='2'>
          <v-subheader class='justify-center pt-5 '>is between :</v-subheader>
        </v-col>
        <v-col cols='12' md='2'>
          <v-text-field
              label='Min Threshold'
              :value='minThreshold'
              step='0.001'
              hide-details
              type='number'
              @change='(val)=>{this.minThreshold=val;}'
          ></v-text-field>
        </v-col>
        <v-col cols='12' md='1'>
          <v-subheader class='justify-center pt-5'> and</v-subheader>
        </v-col>
        <v-col cols='12' md='2'>
          <v-text-field
              label='Max Threshold'
              :value='maxThreshold'
              step='0.001'
              hide-details
              type='number'
              @change='(val)=>{this.maxThreshold=val;}'
          >
            <template v-slot:append>
              %
            </template>
          </v-text-field>
        </v-col>
      </v-row>
    </v-container>

  </v-container>
</template>

<script lang='ts'>
import {Component, Prop, Vue, Watch} from 'vue-property-decorator';
import {api} from '@/api';
import {Filter, InspectionDTO, RegressionUnit, RowFilterType} from '@/generated-sources';
import MultiSelector from '@/views/main/utils/MultiSelector.vue';
import {isClassification} from '@/ml-utils';

/**
 * Filter selector
 */
@Component({
  components: {MultiSelector}
})
export default class RowList extends Vue {
  @Prop({required: true}) inspection!: InspectionDTO;
  @Prop({required: true}) currentRowIdx!: number;
  @Prop({required: true}) shuffleMode!: boolean;

  rows: Record<string, any>[] = [];
  numberOfRows: number = 0;
  numberOfPages: number = 0;
  page: number = 0;
  itemsPerPage = 200;
  prediction: string | number | undefined = '';
  loading = false;
  errorMsg: string = '';
  rowIdxInPage: number = 0;
  labels: string[] = [];
  predictedLabel: string[] = [];
  targetLabel: string[] = [];
  minThreshold = null;
  maxThreshold = null;
  minDiffThreshold = 0;
  maxDiffThreshold?: number = 100;
  filterTypes: any[] = [];
  selectedFilter = RowFilterType.ALL;
  regressionThreshold: number = 0.1;
  percentRegressionUnit = true;
  thresholdLabel?: string = undefined;
  minActualThreshold = null;
  maxActualThreshold = null;
  isClassification = isClassification;
  RowFilterType = RowFilterType;
  isTargetUndefined = true;

  public isFilterDisabled(filter) {
    return filter.disabled
  }

  async mounted() {
<<<<<<< HEAD
    this.isTargetUndefined = !this.inspection.dataset.target;
    this.filterTypes = isClassification(this.inspection.model.modelType) ? [
      {out: RowFilterType.ALL, in: 'All'},
      {out: RowFilterType.CORRECT, in: 'Correct Predictions', disabled: this.isTargetUndefined},
      {out: RowFilterType.WRONG, in: 'Incorrect Predictions', disabled: this.isTargetUndefined},
      {out: RowFilterType.BORDERLINE, in: 'Borderline', disabled: this.isTargetUndefined},
      {out: RowFilterType.CUSTOM, in: 'Custom'}
    ] : [
      {out: RowFilterType.ALL, in: 'All'},
      {out: RowFilterType.CORRECT, in: 'Closest predictions (top 15%)', disabled: this.isTargetUndefined},
      {out: RowFilterType.WRONG, in: 'Most distant predictions (top 15%)', disabled: this.isTargetUndefined},
      {out: RowFilterType.CUSTOM, in: 'Custom'}
    ];
=======
    await this.fetchDetails();
    this.filterTypes = isClassification(this.inspection.model.modelType) ? this.classificationFiltersMap : this.regressionFiltersMap;
>>>>>>> ba24162d
    this.selectedFilter = this.filterTypes[0].out;
    this.thresholdLabel = this.labels[0];
    await this.fetchRowAndEmit(true);
    this.predictedLabel = [];
    this.targetLabel = [];

  }

  @Watch('currentRowIdx')
  async reloadOnRowIdx() {
    await this.fetchRowAndEmit(false);
  }

  @Watch('inspection.id')
  @Watch('regressionThreshold')
  @Watch('selectedFilter')
  @Watch('minThreshold')
  @Watch('maxThreshold')
  @Watch('minActualThreshold')
  @Watch('maxActualThreshold')
  @Watch('targetLabel', {deep: true})
  @Watch('predictedLabel', {deep: true})
  @Watch('shuffleMode')
  @Watch('percentRegressionUnit')
  @Watch('thresholdLabel')
  @Watch('maxDiffThreshold')
  @Watch('minDiffThreshold')
  async reloadAlways(nv, ov) {
    if (JSON.stringify(nv) === JSON.stringify(ov)) {
      return;
    }
    await this.fetchRowAndEmit(true);
  }

  async fetchRowAndEmit(hasFilterChanged) {
    await this.fetchRows(this.currentRowIdx, hasFilterChanged);
    const row = await this.getRow(this.currentRowIdx);
    this.$emit('fetchedRow', row, this.numberOfRows, hasFilterChanged);
  }

  /**
   * Calling fetch rows if necessary, i.e. when start or end of the page
   * @param rowIdxInResults index of the row in the results
   * @param hasFilterChanged
   */
  public async fetchRows(rowIdxInResults: number, hasFilterChanged: boolean) {
    const remainder = rowIdxInResults % this.itemsPerPage;
    const newPage = Math.floor(rowIdxInResults / this.itemsPerPage);
    if (remainder == 0 || hasFilterChanged) {
      await this.fetchRowsByRange(newPage * this.itemsPerPage, (newPage + 1) * this.itemsPerPage);
    }
  }

  /**
   * Selecting row in the page
   * @param rowIdxInResults row's index in
   */
  public async getRow(rowIdxInResults) {
    this.rowIdxInPage = rowIdxInResults % this.itemsPerPage;
    return this.rows[this.rowIdxInPage];
  }


  /**
   * Requesting the filtered rows in a given range
   * @param minRange
   * @param maxRange
   */
  public async fetchRowsByRange(minRange: number, maxRange: number) {
<<<<<<< HEAD
    const props = {
      'modelId': this.inspection.model.id,
      'minRange': minRange,
      'maxRange': maxRange,
      'isRandom': this.shuffleMode
    };
    const filter: Filter = {
      'maxDiffThreshold': this.maxDiffThreshold == null ? this.maxDiffThreshold! : this.maxDiffThreshold! / 100,
      'minDiffThreshold': this.minDiffThreshold == null ? this.minDiffThreshold! : this.minDiffThreshold! / 100,
      'maxLabelThreshold': this.maxActualThreshold!,
      'minLabelThreshold': this.minActualThreshold!,
      'minThreshold': this.minThreshold!,
      'maxThreshold': this.maxThreshold!,
      'targetLabel': this.targetLabel,
      'predictedLabel': this.predictedLabel,
      'rowFilter': this.selectedFilter!,
      'regressionUnit': this.percentRegressionUnit ? RegressionUnit.ABSDIFFPERCENT : RegressionUnit.ABSDIFF,
      'thresholdLabel': this.thresholdLabel!
=======
    try {
      const props = {
        'modelId': this.inspection.model.id,
        'minRange': minRange,
        'maxRange': maxRange,
        'isRandom': this.shuffleMode
      };
      const filter: Filter = {
        'maxDiffThreshold': this.maxDiffThreshold == null ? this.maxDiffThreshold! : this.maxDiffThreshold / 100,
        'minDiffThreshold': this.minDiffThreshold == null ? this.minDiffThreshold! : this.minDiffThreshold! / 100,
        'maxLabelThreshold': this.maxActualThreshold!,
        'minLabelThreshold': this.minActualThreshold!,
        'minThreshold': this.minThreshold!,
        'maxThreshold': this.maxThreshold!,
        'targetLabel': this.targetLabel,
        'predictedLabel': this.predictedLabel,
        'rowFilter': this.selectedFilter,
        'regressionUnit': this.percentRegressionUnit ? RegressionUnit.ABSDIFFPERCENT : RegressionUnit.ABSDIFF,
        'thresholdLabel': this.thresholdLabel!
>>>>>>> ba24162d

    };
    const response = await api.getDataFilteredByRange(this.inspection.id, props, filter);
    this.rows = response.data;
    this.numberOfRows = response.rowNb;
  }

  public async fetchDetails() {
    this.labels = await api.getLabelsForTarget( this.inspection.id);
  }

}
</script>
<style scoped>

</style><|MERGE_RESOLUTION|>--- conflicted
+++ resolved
@@ -208,7 +208,7 @@
   }
 
   async mounted() {
-<<<<<<< HEAD
+    await this.fetchDetails();
     this.isTargetUndefined = !this.inspection.dataset.target;
     this.filterTypes = isClassification(this.inspection.model.modelType) ? [
       {out: RowFilterType.ALL, in: 'All'},
@@ -222,10 +222,6 @@
       {out: RowFilterType.WRONG, in: 'Most distant predictions (top 15%)', disabled: this.isTargetUndefined},
       {out: RowFilterType.CUSTOM, in: 'Custom'}
     ];
-=======
-    await this.fetchDetails();
-    this.filterTypes = isClassification(this.inspection.model.modelType) ? this.classificationFiltersMap : this.regressionFiltersMap;
->>>>>>> ba24162d
     this.selectedFilter = this.filterTypes[0].out;
     this.thresholdLabel = this.labels[0];
     await this.fetchRowAndEmit(true);
@@ -295,7 +291,6 @@
    * @param maxRange
    */
   public async fetchRowsByRange(minRange: number, maxRange: number) {
-<<<<<<< HEAD
     const props = {
       'modelId': this.inspection.model.id,
       'minRange': minRange,
@@ -303,7 +298,7 @@
       'isRandom': this.shuffleMode
     };
     const filter: Filter = {
-      'maxDiffThreshold': this.maxDiffThreshold == null ? this.maxDiffThreshold! : this.maxDiffThreshold! / 100,
+        'maxDiffThreshold': this.maxDiffThreshold == null ? this.maxDiffThreshold! : this.maxDiffThreshold / 100,
       'minDiffThreshold': this.minDiffThreshold == null ? this.minDiffThreshold! : this.minDiffThreshold! / 100,
       'maxLabelThreshold': this.maxActualThreshold!,
       'minLabelThreshold': this.minActualThreshold!,
@@ -311,30 +306,9 @@
       'maxThreshold': this.maxThreshold!,
       'targetLabel': this.targetLabel,
       'predictedLabel': this.predictedLabel,
-      'rowFilter': this.selectedFilter!,
+        'rowFilter': this.selectedFilter,
       'regressionUnit': this.percentRegressionUnit ? RegressionUnit.ABSDIFFPERCENT : RegressionUnit.ABSDIFF,
       'thresholdLabel': this.thresholdLabel!
-=======
-    try {
-      const props = {
-        'modelId': this.inspection.model.id,
-        'minRange': minRange,
-        'maxRange': maxRange,
-        'isRandom': this.shuffleMode
-      };
-      const filter: Filter = {
-        'maxDiffThreshold': this.maxDiffThreshold == null ? this.maxDiffThreshold! : this.maxDiffThreshold / 100,
-        'minDiffThreshold': this.minDiffThreshold == null ? this.minDiffThreshold! : this.minDiffThreshold! / 100,
-        'maxLabelThreshold': this.maxActualThreshold!,
-        'minLabelThreshold': this.minActualThreshold!,
-        'minThreshold': this.minThreshold!,
-        'maxThreshold': this.maxThreshold!,
-        'targetLabel': this.targetLabel,
-        'predictedLabel': this.predictedLabel,
-        'rowFilter': this.selectedFilter,
-        'regressionUnit': this.percentRegressionUnit ? RegressionUnit.ABSDIFFPERCENT : RegressionUnit.ABSDIFF,
-        'thresholdLabel': this.thresholdLabel!
->>>>>>> ba24162d
 
     };
     const response = await api.getDataFilteredByRange(this.inspection.id, props, filter);
