--- conflicted
+++ resolved
@@ -37,13 +37,8 @@
 
   testSuites: Array<TestSuiteDTO> = []
 
-<<<<<<< HEAD
   private getProjectFileName(obj: ModelDTO | DatasetDTO) {
-    return obj ? (obj.name || obj.filename) : "";
-=======
-  private getProjectFileName(obj: IProjectFile) {
     return obj ? (obj.name || obj.file_name) : "";
->>>>>>> fb8e0ad6
   }
 
   get tableHeaders() {
