--- conflicted
+++ resolved
@@ -112,20 +112,13 @@
 import TextExplanation from './TextExplanation.vue';
 import { api } from '@/api';
 import { readToken } from '@/store/main/getters';
-<<<<<<< HEAD
 import { RowDetails } from '@/interfaces';
-=======
-import { IFeedbackCreate } from '@/interfaces';
->>>>>>> 314bc711
 import FeedbackPopover from '@/components/FeedbackPopover.vue';
 import Inspector from './Inspector.vue';
 import Mousetrap from 'mousetrap';
 import RowList from '@/views/main/project/RowList.vue';
-<<<<<<< HEAD
+import { RowFilterType } from '@/generated-sources';
 import {CreateFeedbackDTO} from "@/generated-sources";
-=======
-import { RowFilterType } from '@/generated-sources';
->>>>>>> 314bc711
 
 type CreatedFeedbackCommonDTO = {
   targetFeature: string;
