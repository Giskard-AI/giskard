<template>
  <v-container v-if="inspection" fluid>
    <v-row
        align="center"
        no-gutters
        style='height: 60px;'
    >
      <v-toolbar id='data-explorer-toolbar' flat>
        <span class='subtitle-2 mr-2'>Dataset Explorer</span>
        <v-btn icon @click='shuffleMode = !shuffleMode'>
          <v-icon v-if='shuffleMode' color='primary'>mdi-shuffle-variant</v-icon>
          <v-icon v-else>mdi-shuffle-variant</v-icon>
        </v-btn>
        <v-btn :disabled='!canPrevious()' icon @click='previous'>
          <v-icon>mdi-skip-previous</v-icon>
        </v-btn>
        <v-btn :disabled='!canNext()' icon @click='next'>
          <v-icon>mdi-skip-next</v-icon>
        </v-btn>
        <span class='caption grey--text'>Entry #{{ totalRows === 0 ? 0 : rowNb + 1 }} / {{ totalRows }}</span>
        <span v-show="originalData && isDefined(originalData.Index)" class='caption grey--text'
              style='margin-left: 15px'>Row Index {{ originalData.Index + 1 }}</span>
      </v-toolbar>
      <InspectionFilter
          :is-target-available="isDefined(inspection.dataset.target)"
          :labels="labels"
          :model-type="inspection.model.modelType"
          @input="f=>filter = f"
      />
    </v-row>
    <Inspector :dataset='inspection.dataset'
               :inputData.sync='inputData'
               :model='inspection.model'
               :originalData='originalData'
               class='px-0'
               @reset='resetInput'
<<<<<<< HEAD
               @submitFeedback='submitFeedback'
=======
               @submitValueFeedback='submitValueFeedback'
               @submitValueVariationFeedback='submitValueVariationFeedback'
>>>>>>> 7c16a729
    />

    <!-- For general feedback -->
    <v-tooltip left>
      <template v-slot:activator='{ on, attrs }'>
        <v-btn :class="feedbackPopupToggle? 'secondary': 'primary'" bottom fab fixed
               right
               v-bind='attrs'
               @click='feedbackPopupToggle = !feedbackPopupToggle' v-on='on'
        >
          <v-icon v-if='feedbackPopupToggle'>mdi-close</v-icon>
          <v-icon v-else>mdi-message-plus</v-icon>
        </v-btn>
      </template>
      <span v-if='feedbackPopupToggle'>Close</span>
      <span v-else>Feedback</span>
    </v-tooltip>
    <v-overlay
        :value='feedbackPopupToggle'
        :z-index='1'
    ></v-overlay>
    <v-card v-if='feedbackPopupToggle' id='feedback-card' color='primary' dark>
      <v-card-title>Is this input case insightful?</v-card-title>
      <v-card-text class='px-3 py-0'>
        <v-radio-group v-model='feedbackChoice' class='mb-2 mt-0' dark hide-details row>
          <v-radio label='Yes' value='yes'></v-radio>
          <v-radio label='No' value='no'></v-radio>
          <v-radio label='Other' value='other'></v-radio>
        </v-radio-group>
        <v-textarea
            v-model='feedback'
            :disabled='feedbackSubmitted'
            hide-details
            no-resize
            outlined
            placeholder='Why?'
            rows='2'
        ></v-textarea>
      </v-card-text>
      <p v-if='feedbackError' class='caption error--text mb-0'>{{ feedbackError }}</p>
      <v-card-actions>
        <v-spacer></v-spacer>
        <v-btn :disabled='feedbackSubmitted' light small text @click='clearFeedback'>Cancel</v-btn>
        <v-btn :disabled='!(feedback && feedbackChoice) || feedbackSubmitted' class='mx-1' color='white' light small
               @click='submitGeneralFeedback'>Send
        </v-btn>
        <v-icon v-show='feedbackSubmitted' color='white'>mdi-check</v-icon>
      </v-card-actions>
    </v-card>
    <!-- End For general feedback -->
  </v-container>
</template>

<script lang='ts'>
import {Component, Prop, Vue, Watch} from 'vue-property-decorator';
import OverlayLoader from '@/components/OverlayLoader.vue';
import PredictionResults from './PredictionResults.vue';
import PredictionExplanations from './PredictionExplanations.vue';
import TextExplanation from './TextExplanation.vue';
import {api} from '@/api';
import FeedbackPopover from '@/components/FeedbackPopover.vue';
import Inspector from './Inspector.vue';
import Mousetrap from 'mousetrap';
<<<<<<< HEAD
import RowList from '@/views/main/project/RowList.vue';
import {CreateFeedbackDTO, FeedbackType, InspectionDTO} from '@/generated-sources';
=======
import {CreateFeedbackDTO, Filter, InspectionDTO, ModelType, RowFilterType} from '@/generated-sources';
import mixpanel from "mixpanel-browser";
import _ from "lodash";
import InspectionFilter from './InspectionFilter.vue';
>>>>>>> 7c16a729

type CreatedFeedbackCommonDTO = {
  targetFeature?: string | null;
  userData: string;
  modelId: number;
  datasetId: number;
  originalData: string;
  projectId: number
};
@Component({
  components: {
    OverlayLoader,
    Inspector,
    PredictionResults,
    FeedbackPopover,
    PredictionExplanations,
    TextExplanation,
    InspectionFilter
  }
})
export default class InspectorWrapper extends Vue {
  @Prop() inspectionId!: number;
  inspection: InspectionDTO | null = null;
  mouseTrap = new Mousetrap();
  loadingData = false;
  inputData = {};
  originalData = {};
  rowNb: number = 0;
  shuffleMode: boolean = false;
  dataErrorMsg = '';

  feedbackPopupToggle = false;
  feedback: string = '';
  feedbackChoice = null;
  feedbackError: string = '';
  feedbackSubmitted: boolean = false;
  labels: string[] = [];
  filter: Filter | null = null;

  totalRows = 0;
  mt = ModelType;
  rows: Record<string, any>[] = [];
  numberOfRows: number = 0;
  itemsPerPage = 200;
  rowIdxInPage: number = 0;
  regressionThreshold: number = 0.1;
  percentRegressionUnit = true;
  RowFilterType = RowFilterType;

  get commonFeedbackData(): CreatedFeedbackCommonDTO {
    return {
      projectId: parseInt(this.$router.currentRoute.params.id),
      modelId: this.inspection!.model.id,
      datasetId: this.inspection!.dataset.id,
      targetFeature: this.inspection!.dataset.target,
      userData: JSON.stringify(this.inputData),
      originalData: JSON.stringify(this.originalData)
    };
  }

  isDefined(val: any) {
    return !_.isNil(val);
  }

  async init() {
    this.inspection = await api.getInspection(this.inspectionId);
  }

  async mounted() {
    this.labels = await api.getLabelsForTarget(this.inspectionId);
    await this.init();
    await this.fetchRowAndEmit(true);
  }

  bindKeys() {
    this.mouseTrap.bind('left', this.previous);
    this.mouseTrap.bind('right', this.next);
  }

  resetKeys() {
    this.mouseTrap.reset();
  }

  public canPrevious() {
    return !this.shuffleMode && this.rowNb > 0;
  }

  public canNext() {
    return this.rowNb < this.totalRows - 1;
  }

  /**
   * Call on active tab
   */
  async activated() {
    this.bindKeys();
    await this.init();
  }

  deactivated() {
    this.resetKeys();
  }

  public async next() {
    if (this.canNext()) {
      this.clearFeedback();
      this.rowNb += 1;
    }
  }

  public async previous() {
    if (this.canPrevious()) {
      this.clearFeedback();
      this.rowNb -= 1;
    }
  }

  public clearFeedback() {
    this.feedback = '';
    this.feedbackError = '';
    this.feedbackSubmitted = false;
    this.feedbackChoice = null;
    this.feedbackPopupToggle = false;
  }

  public async submitGeneralFeedback() {
    const feedback: CreateFeedbackDTO = {
      ...this.commonFeedbackData,
      feedbackType: FeedbackType.GENERAL,
      feedbackChoice: this.feedbackChoice,
      feedbackMessage: this.feedback
    };
    try {
      await this.doSubmitFeedback(feedback);
      this.feedbackSubmitted = true;
    } catch (err) {
      this.feedbackError = err.response.data.detail;
    }
  }

  public async submitFeedback(userData: object,feedbackType:FeedbackType ) {
    const feedback: CreateFeedbackDTO = {
      ...this.commonFeedbackData,
      feedbackType: feedbackType,
      ...userData
    };
    await this.doSubmitFeedback(feedback);
  }

  @Watch('rowNb')
  async reloadOnRowIdx() {
    await this.fetchRowAndEmit(false);
  }

  @Watch('inspection.id')
  @Watch('regressionThreshold')
  @Watch('filter', {deep: true})
  @Watch('shuffleMode')
  @Watch('percentRegressionUnit')
  async applyFilter(nv, ov) {
    if (JSON.stringify(nv) === JSON.stringify(ov)) {
      return;
    }
    await this.fetchRowAndEmit(true);
  }

  async fetchRowAndEmit(hasFilterChanged) {
    await this.fetchRows(this.rowNb, hasFilterChanged);
    const row = await this.getRow(this.rowNb);
    this.getCurrentRow(row, this.numberOfRows, hasFilterChanged)
  }

  /**
   * Calling fetch rows if necessary, i.e. when start or end of the page
   * @param rowIdxInResults index of the row in the results
   * @param hasFilterChanged
   */
  public async fetchRows(rowIdxInResults: number, hasFilterChanged: boolean) {
    const remainder = rowIdxInResults % this.itemsPerPage;
    const newPage = Math.floor(rowIdxInResults / this.itemsPerPage);
    if (remainder == 0 || hasFilterChanged) {
      await this.fetchRowsByRange(newPage * this.itemsPerPage, (newPage + 1) * this.itemsPerPage);
    }
  }

  /**
   * Selecting row in the page
   * @param rowIdxInResults row's index in results
   */
  public async getRow(rowIdxInResults) {
    this.rowIdxInPage = rowIdxInResults % this.itemsPerPage;
    return this.rows[this.rowIdxInPage];
  }

  /**
   * Requesting the filtered rows in a given range
   * @param minRange
   * @param maxRange
   */
  public async fetchRowsByRange(minRange: number, maxRange: number) {
    const props = {
      'modelId': this.inspection?.model.id,
      'minRange': minRange,
      'maxRange': maxRange,
      'isRandom': this.shuffleMode
    };
    if (this.filter !== null) {
      const response = await api.getDataFilteredByRange(this.inspection?.id, props, this.filter);
      this.rows = response.data;
      this.numberOfRows = response.rowNb;
    }
  }

  private getCurrentRow(rowDetails, totalRows: number, hasFilterChanged: boolean) {
    this.loadingData = true;
    this.inputData = rowDetails;
    this.originalData = {...this.inputData}; // deep copy to avoid caching mechanisms
    this.dataErrorMsg = '';
    this.loadingData = false;
    this.totalRows = totalRows;
    if (hasFilterChanged) {
      this.rowNb = 0;
    }
  }

  private resetInput() {
    this.inputData = {...this.originalData};
  }

  private async doSubmitFeedback(payload: CreateFeedbackDTO) {
    mixpanel.track('Submit feedback', {
      datasetId: payload.datasetId,
      feedbackChoice: payload.feedbackChoice,
      feedbackType: payload.feedbackType,
      modelId: payload.modelId,
      projectId: payload.projectId
    });
    await api.submitFeedback(payload, payload.projectId);
  }


}
</script>

<style scoped>
#data-explorer-toolbar .v-btn {
  height: 36px;
  width: 36px;
}

#feedback-card {
  z-index: 2;
  width: 42vw;
  position: fixed;
  opacity: 0.96;
  right: 8px;
  bottom: 80px;
}

#feedback-card .v-card__title {
  font-size: 1.1rem;
  padding: 8px 12px 0;
}
</style><|MERGE_RESOLUTION|>--- conflicted
+++ resolved
@@ -34,12 +34,8 @@
                :originalData='originalData'
                class='px-0'
                @reset='resetInput'
-<<<<<<< HEAD
-               @submitFeedback='submitFeedback'
-=======
                @submitValueFeedback='submitValueFeedback'
                @submitValueVariationFeedback='submitValueVariationFeedback'
->>>>>>> 7c16a729
     />
 
     <!-- For general feedback -->
@@ -103,15 +99,10 @@
 import FeedbackPopover from '@/components/FeedbackPopover.vue';
 import Inspector from './Inspector.vue';
 import Mousetrap from 'mousetrap';
-<<<<<<< HEAD
-import RowList from '@/views/main/project/RowList.vue';
-import {CreateFeedbackDTO, FeedbackType, InspectionDTO} from '@/generated-sources';
-=======
 import {CreateFeedbackDTO, Filter, InspectionDTO, ModelType, RowFilterType} from '@/generated-sources';
 import mixpanel from "mixpanel-browser";
 import _ from "lodash";
 import InspectionFilter from './InspectionFilter.vue';
->>>>>>> 7c16a729
 
 type CreatedFeedbackCommonDTO = {
   targetFeature?: string | null;
