import axios from 'axios';
import {apiUrl, apiUrlJava} from '@/env';
import {IDataMetadata, IModelMetadata} from './interfaces';
import {getLocalToken} from '@/utils';
import {
  AdminUserDTO,
  AppConfigDTO,
  CreateFeedbackDTO,
  CreateFeedbackReplyDTO,
  FeedbackDTO,
  FeedbackMinimalDTO,
  FileDTO,
  JWTToken,
  ManagedUserVM,
  ModelDTO,
  PasswordResetRequest,
  ProjectDTO,
  ProjectPostDTO,
  RoleDTO,
  TestDTO,
  TestExecutionResultDTO,
  TestSuiteDTO,
  TokenAndPasswordVM,
<<<<<<< HEAD
  UpdateMeDTO, UserDTO, ManagedUserVM, CodeTestCollection, UpdateTestSuiteDTO
=======
  UpdateMeDTO,
  UserDTO
>>>>>>> de765743
} from '@/generated-sources';
import AdminUserDTOWithPassword = AdminUserDTO.AdminUserDTOWithPassword;

function authHeaders(token: string) {
  return {
    headers: {
      Authorization: `Bearer ${token}`
    }
  };
}

const axiosProject = axios.create({
  baseURL: `${apiUrlJava}/api/v2/project`
});
axios.interceptors.request.use(function(config) {
  // Do something before request is sent
  let jwtToken = getLocalToken();
  if (jwtToken && config && config.headers) {
    config.headers.Authorization = `Bearer ${jwtToken}`;
  }
  return config;
});

// this is to automatically parse responses from the projects API, be it array or single objects
axiosProject.interceptors.response.use(resp => {
  if (Array.isArray(resp.data)) {
    resp.data.map(p => p.created_on = new Date(p.created_on));
  } else if (resp.data.hasOwnProperty('created_on')) {
    resp.data.created_on = new Date(resp.data.created_on);
  }
  return resp;
});

export const api = {
  async logInGetToken(username: string, password: string) {
    return axios.post(`${apiUrlJava}/api/v2/authenticate`, { username, password });
  },
  async getMe(token: string) {
    return axios.get<AppConfigDTO>(`${apiUrlJava}/api/v2/account`, authHeaders(token));
  },
  async updateMe(token: string, data: UpdateMeDTO) {
    return axios.put<AdminUserDTO>(`${apiUrlJava}/api/v2/account`, data, authHeaders(token));
  },
  async getUsers(token: string) {
    return axios.get<AdminUserDTO[]>(`${apiUrlJava}/api/v2/admin/users`, authHeaders(token));
  },
  async getRoles() {
    return axios.get<RoleDTO[]>(`${apiUrlJava}/api/v2/roles`);
  },
  async updateUser(token: string, data: Partial<AdminUserDTOWithPassword>) {
    return axios.put(`${apiUrlJava}/api/v2/admin/users`, data, authHeaders(token));
  },
  async createUser(token: string, data: AdminUserDTOWithPassword) {
    return axios.post(`${apiUrlJava}/api/v2/admin/users/`, data, authHeaders(token));
  },
  async signupUser(userData: ManagedUserVM) {
    return axios.post(`${apiUrlJava}/api/v2/register`, userData);
  },
  async deleteUser(token: string, userId: number) {
    return axios.delete(`${apiUrlJava}/api/v2/admin/users/${userId}`, authHeaders(token));
  },
  async passwordRecovery(email: string) {
    return axios.post(`${apiUrlJava}/api/v2/account/password-recovery`, <PasswordResetRequest>{ email });
  },
  async resetPassword(password: string, token: string) {
    return axios.post(`${apiUrlJava}/api/v2/account/reset-password`, <TokenAndPasswordVM>{
      newPassword: password,
      token
    });
  },
  async getSignupLink(token: string) {
    return axios.get(`${apiUrlJava}/api/v2/signuplink`, authHeaders(token));
  },
  async inviteToSignup(token: string, email: string) {
    const params = new URLSearchParams();
    params.append('email', email);

    return axios.post(`${apiUrlJava}/api/v2/users/invite`, params, authHeaders(token));
  },
  async getCoworkersMinimal(token: string) {
    return axios.get<UserDTO[]>(`${apiUrlJava}/api/v2/users/coworkers`, authHeaders(token));
  },
  async getApiAccessToken(token: string) {
    return axios.get<JWTToken>(`${apiUrlJava}/api/v2/api-access-token`, authHeaders(token));
  },

  // Projects
  async getProjects(token: string) {
    return axiosProject.get<ProjectDTO[]>(`/`, authHeaders(token));
  },
  async getProject(token: string, id: number) {
    return axiosProject.get<ProjectDTO>(`/${id}`, authHeaders(token));
  },
  async createProject(token: string, data: ProjectPostDTO) {
    return axiosProject.post<ProjectDTO>(`/`, data, authHeaders(token));
  },
  async deleteProject(token: string, id: number) {
    return axiosProject.delete<ProjectDTO>(`/${id}`, authHeaders(token));
  },
  async editProject(token: string, id: number, data: ProjectPostDTO) {
    return axiosProject.put<ProjectDTO>(`/${id}`, data, authHeaders(token));
  },
  async inviteUserToProject(token: string, projectId: number, userId: number) {
    return axiosProject.put<ProjectDTO>(`/${projectId}/guests/${userId}`, null, authHeaders(token));
  },
  async uninviteUserFromProject(token: string, projectId: number, userId: number) {
    return axiosProject.delete<ProjectDTO>(`/${projectId}/guests/${userId}`, authHeaders(token));
  },
  // Models
  async getProjectModels(token: string, id: number) {
    return axiosProject.get<ModelDTO[]>(`/${id}/models`, authHeaders(token));
  },
  async deleteDatasetFile(token: string, id: number) {
    return axios.delete(`${apiUrl}/api/v1/files/datasets/${id}`, authHeaders(token));
  },
  async downloadModelFile(token: string, modelId: number) {
    return axios.get(`${apiUrl}/api/v1/files/models/${modelId}`, { ...authHeaders(token), 'responseType': 'blob' });
  },
  async downloadDataFile(token: string, id: number) {
    return axios.get(`${apiUrl}/api/v1/files/datasets/${id}`, { ...authHeaders(token), 'responseType': 'blob' });
  },
  async peakDataFile(token: string, id: number) {
    return axios.get(`${apiUrl}/api/v1/files/datasets/${id}/peak`, authHeaders(token));
  },
  async getFeaturesMetadata(token: string, modelId: number, datasetId: number) {
    return axios.get<IDataMetadata[]>(`${apiUrl}/api/v1/models/${modelId}/features/${datasetId}`, authHeaders(token));
  },
  async getDataByRowId(token: string, datasetId: number, rowId: number) {
    return axios.get(`${apiUrl}/api/v1/files/datasets/${datasetId}/row/${rowId}`, authHeaders(token));
  },
  async getDataRandom(token: string, datasetId: number) {
    return axios.get(`${apiUrl}/api/v1/files/datasets/${datasetId}/row/random`, authHeaders(token));
  },
  async getProjectDatasets(token: string, id: number) {
    return axiosProject.get<FileDTO[]>(`/${id}/datasets`, authHeaders(token));
  },
  async uploadDataFile(token: string, projectId: number, fileData: any) {
    const formData = new FormData();
    formData.append('file', fileData);
    const config = authHeaders(token);
    config.headers['content-type'] = 'multipart/form-data';
    return axios.post(`${apiUrl}/api/v1/files/data/upload?projectId=${projectId}`, formData, config);
  },
  async getModelMetadata(token: string, modelId: number) {
    return axios.get<IModelMetadata>(`${apiUrl}/api/v1/models/${modelId}/metadata`, authHeaders(token));
  },
  async predict(token: string, modelId: number, inputData: object) {
    return axios.post(`${apiUrl}/api/v1/models/${modelId}/predict`, { features: inputData }, authHeaders(token));
  },
  async explain(token: string, modelId: number, datasetId: number, inputData: object) {
    return axios.post(`${apiUrl}/api/v1/models/${modelId}/${datasetId}/explain`, { features: inputData }, authHeaders(token));
  },
  async explainText(token: string, modelId: number, inputData: object, featureName: string) {
    return axios.post(`${apiUrl}/api/v1/models/${modelId}/explain_text/${featureName}`, { features: inputData }, authHeaders(token));
  },
  // feedbacks
  async submitFeedback(token: string, payload: CreateFeedbackDTO, projectId: number) {
    return axios.post(`${apiUrlJava}/api/v2/feedbacks/${projectId}`, payload, authHeaders(token));
  },
  async getProjectFeedbacks(token: string, projectId: number) {
    return axios.get<FeedbackMinimalDTO[]>(`${apiUrlJava}/api/v2/feedbacks/all/${projectId}`, authHeaders(token));
  },
  async getFeedback(token: string, id: number) {
    return axios.get<FeedbackDTO>(`${apiUrlJava}/api/v2/feedbacks/${id}`, authHeaders(token));
  },
  async replyToFeedback(token: string, feedbackId: number, content: string, replyToId: number | null = null) {
    return axios.post(`${apiUrlJava}/api/v2/feedbacks/${feedbackId}/reply`,
        <CreateFeedbackReplyDTO>{
          content,
          replyToReply: replyToId
        }, authHeaders(token));
  },
  async getTestSuites(projectId: number) {
    return await axios.get<Array<TestSuiteDTO>>(`${apiUrlJava}/api/v2/testing/suites/${projectId}`);
  },
  async getTests(suiteId: number) {
    return await axios.get<Array<TestDTO>>(`${apiUrlJava}/api/v2/testing/tests`, { params: { suiteId } });
  },
  async getTestSuite(suiteId: number) {
    return await axios.get<TestSuiteDTO>(`${apiUrlJava}/api/v2/testing/suite/${suiteId}`);
  },
  async deleteTestSuite(suiteId: number) {
    return await axios.delete<TestSuiteDTO>(`${apiUrlJava}/api/v2/testing/suite/${suiteId}`);
  },
  async createTestSuite(projectId: number, name: string, modelId: number) {
    return await axios.post(`${apiUrlJava}/api/v2/testing/suites`, {
      name: name,
      project: { id: projectId },
      model: { id: modelId }
    });
  },
  async saveTestSuite(testSuite: UpdateTestSuiteDTO) {
    return await axios.put(`${apiUrlJava}/api/v2/testing/suites`, testSuite);
  },
  async getTestDetails(testId: number) {
    return await axios.get(`${apiUrlJava}/api/v2/testing/tests/${testId}`);
  },
  async getCodeTestTemplates() {
    return await axios.get<CodeTestCollection[]>(`${apiUrlJava}/api/v2/testing/tests/code-test-templates`);
  },
  async deleteTest(testId: number) {
    return await axios.delete<TestSuiteDTO>(`${apiUrlJava}/api/v2/testing/tests/${testId}`);
  },
  async saveTest(testDetails: TestDTO) {
    return await axios.put(`${apiUrlJava}/api/v2/testing/tests`, testDetails);
  },
  async runTest(testId: number) {
    return await axios.post<TestExecutionResultDTO>(`${apiUrlJava}/api/v2/testing/tests/${testId}/run`);
  },
  async createTest(suiteId: number, name: string) {
    return await axios.post(`${apiUrlJava}/api/v2/testing/tests`, {
      name: name,
      suiteId: suiteId
    });
  },
  async executeTestSuite(suiteId: number) {
    return await axios.post<Array<TestExecutionResultDTO>>(`${apiUrlJava}/api/v2/testing/suites/execute`, { suiteId });
  }
};<|MERGE_RESOLUTION|>--- conflicted
+++ resolved
@@ -21,12 +21,9 @@
   TestExecutionResultDTO,
   TestSuiteDTO,
   TokenAndPasswordVM,
-<<<<<<< HEAD
-  UpdateMeDTO, UserDTO, ManagedUserVM, CodeTestCollection, UpdateTestSuiteDTO
-=======
+  UpdateMeDTO, UserDTO, ManagedUserVM, CodeTestCollection, UpdateTestSuiteDTO,
   UpdateMeDTO,
   UserDTO
->>>>>>> de765743
 } from '@/generated-sources';
 import AdminUserDTOWithPassword = AdminUserDTO.AdminUserDTOWithPassword;
 
