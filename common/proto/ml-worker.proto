--- conflicted
+++ resolved
@@ -21,11 +21,8 @@
   rpc explainText(ExplainTextRequest) returns (ExplainTextResponse) {}
   rpc echo(EchoMsg) returns (EchoMsg){}
   rpc filterDataset(stream FilterDatasetRequest) returns (stream FilterDatasetResponse) {}
-<<<<<<< HEAD
   rpc generateTestSuite(GenerateTestSuiteRequest) returns (GenerateTestSuiteResponse) {}
-=======
   rpc stopWorker(google.protobuf.Empty) returns (google.protobuf.Empty) {}
->>>>>>> 06a0ff5d
 }
 
 message MLWorkerInfoRequest{
