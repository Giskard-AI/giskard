# 🧪 Create a test suite

:::{warning}
First you'll need to create a Model and a dataset (And scan your model),
see [🔬 Scan your ML model](../scan/index.md)
:::

## 1. Install the Giskard library

In order to test your model, you'll need to install the `giskard` library with `pip`:

::::{tab-set}
:::{tab-item} Windows

```sh
pip install "git+https://github.com/Giskard-AI/giskard.git@feature/ai-test-v2-merged#subdirectory=python-client" --user
```

:::

:::{tab-item} Mac and Linux

```sh
pip install "git+https://github.com/Giskard-AI/giskard.git@feature/ai-test-v2-merged#subdirectory=python-client"
```

:::
::::

## 2. Access the Jupyter notebook to get our examples

```sh
# Clone giskard-examples
git clone https://github.com/Giskard-AI/giskard-examples.git
# Go to giskard-examples directory
cd giskard-examples
# Checkout the preview branch
git checkout poc/function-storage
# Open the `AI test v2 preview` notebook project with your favorite tool
```

:::{hint}
You can generate an API token in the Admin page of Giskard
:::

### Follow the AI test v2 preview

If you want a quick introduction, you can follow the \`AI test v2 preview\` notebook. All the feature displayed in this
notebook will be shown below.

## 3. Execute a Giskard test

:::{hint}
You can see all our tests in the [📖 Test Catalog](../test-catalog/index.rst)
:::

::::{tab-set}
:::{tab-item} Drift tests

```python
from giskard import wrap_model, wrap_dataset
from giskard.ml_worker.testing.tests.drift import test_drift_prediction_ks

wrapped_model = wrap_model(...)
train_df = wrap_dataset(...)
test_df = wrap_dataset(...)

result = test_drift_prediction_ks(model=wrapped_model, actual_dataset=test_df, reference_dataset=train_df,
                                  classification_label='CALIFORNIA CRISIS', threshold=0.5).execute()

print("Result for 'Classification Probability drift (Kolmogorov-Smirnov):")
print(f"Passed: {result.passed}")
print(f"Metric: {result.metric}")
```

**Description:**

&#x20;In order to execute the test provided by Giskard. You first need to wrap your dataset and model into Giskard's
one. Then you need to initialize the test and execute it, it will return a **TestResult** or a **bool**.

:::

:::{tab-item} Performance tests

```python
from giskard import wrap_model, wrap_dataset
from giskard.ml_worker.testing.tests.performance import test_f1

wrapped_model = wrap_model(...)
wrapped_dataset = wrap_dataset(...)

result = test_f1(dataset=wrapped_dataset, model=wrapped_model).execute()

print(f"result: {result.passed} with metric {result.metric}")
```

:::

:::{tab-item} Metamorphic tets

```python
from giskard import wrap_model, wrap_dataset, transformation_function
from giskard.ml_worker.testing.tests.metamorphic import test_metamorphic_invariance

wrapped_model = wrap_model(...)
wrapped_dataset = wrap_dataset(...)


@transformation_function
def add_three_years(row):
    row['Age'] = row['Age'] + 3
    return row


result = test_metamorphic_invariance(wrapped_model, wrapped_dataset, add_three_years).execute()
print(f"result: {result.passed} with metric {result.metric}")
```

See [🔪 Create slices and transformations function / Transformation](../create-slices-and-transformation-functions/index.md#transformation)
to see how to create custom transformations

:::

:::{tab-item} Statistic tests

```python
from giskard import wrap_model, wrap_dataset
from giskard.ml_worker.testing.tests.statistic import test_right_label

wrapped_model = wrap_model(...)
wrapped_dataset = wrap_dataset(...)

result = test_right_label(wrapped_model, wrapped_dataset, 'SUCCESS').execute()
print(f"result: {result.passed} with metric {result.metric}")
```

:::
::::

## 4. Create a custom test

::::{tab-set}
:::{tab-item} Using function

```python
from giskard import test, Dataset, TestResult


@test(name="Custom Test Example", tags=["quality", "custom"])
def uniqueness_test_function(dataset: Dataset,
                             column_name: str = None,
                             category: str = None,
                             threshold: float = 0.5):
    freq_of_cat = dataset.df[column_name].value_counts()[category] / (len(dataset.df))
    passed = freq_of_cat < threshold

    return TestResult(passed=passed, metric=freq_of_cat)
```

#### Description

In order to define a custom test function, you just need to declare a method with its parameters and return a result.
It's pretty simple, however, it does not allow autocompletion during the test suite creation, contrary to the
class-based method.

#### Usage \[Reference]

* <mark style="color:red;">**`parameters`**</mark> : **Your parameters need to have a type defined.** Here is the type
  allowed as your test parameters:
    * `Dataset` A giskard dataset, [wrap your dataset](../scan/index.md#3-wrap-your-dataset)
    * `BaseModel` A giskard model, [wrap your model](../scan/index.md#2-wrap-your-model)
    * `int/float/bool/str`  Any primitive type can be used
* <mark style="color:red;">**`return`**</mark> The result of your test must be either a bool or a TestResult:
    * `bool` Either `True` if the test passed or `False` if it failed
    * `TestResult` An object containing more details:

        * `passed` A required bool to know if the test passed
        * `metric` A float value with the score of the test

#### Set metadata to your test

In order to **set metadata** to your test, you need to use the `@test` decorator before your method or your class

* <mark style="color:red;">**`name`**</mark> : A custom name that will be visible in the application
* <mark style="color:red;">**`tags`**</mark> : A list of tags that allow you to quickly identify your tests
  :::

:::{tab-item} Using test class

```python
from giskard import GiskardTest, Dataset, TestResult


class DataQuality(GiskardTest):

    def __init__(self,
                 dataset: Dataset = None,
                 threshold: float = 0.5,
                 column_name: str = None,
                 category: str = None):
        self.dataset = dataset
        self.threshold = threshold
        self.column_name = column_name
        self.category = category
        super().__init__()

    def execute(self) -> TestResult:
        freq_of_cat = self.dataset.df[self.column_name].value_counts()[self.category] / (len(self.dataset.df))
        passed = freq_of_cat < self.threshold

        return TestResult(passed=passed, metric=freq_of_cat)
```

#### Description

In order to define a custom test class, you need to extends `GiskardTest` and implement the `execute` method

#### Main methods \[Reference]

* <mark style="color:red;">**`__init__`**</mark> : The initialisation method must be implemented in order to specify the
  required parameters of your test. **It is also required to call the parent initialization method**
  calling `super().__init__()`. **Your parameters need to have a type and default value specified.** You can should use
  **None** as a default value if you require a parameter to be specified. Here is the type allowed in the init method:
    * `Dataset` A giskard dataset, [wrap your dataset](../scan/index.md#3-wrap-your-dataset)
    * `BaseModel` A giskard model, [wrap your model](../scan/index.md#2-wrap-your-model)
    * `int/float/bool/str`  Any primitive type can be used
* <mark style="color:red;">**`execute`**</mark> The execute method will be called to perform the test, you will be able
  to access all the parameters set by the initialization method. Your method can return two type of results:
    * `bool` Either `True` if the test passed or `False` if it failed
    * `TestResult` An object containing more details:
        * `passed` A required bool to know if the test passed
        * `metric` A float value with the score of the test

:::
::::

## 5. Create & Execute a test suite

::::{tab-set}

:::{tab-item} Model as input
Example using a performance test and the DataQuality test created previously

```python
from giskard import wrap_model, wrap_dataset, Suite
from giskard.ml_worker.testing.tests.performance import test_f1

# Define our Giskard Model
wrapped_dataset = wrap_dataset(...)

# Create a suite and add a F1 test and a DataQuality test
# Note that all the parameters are specified excect dataset
# Which means that we will need to specify dataset everytime we run the suite
<<<<<<< HEAD

suite = Suite() \
    .add_test(test_f1(actual_slice=my_dataset)) \
    .add_test(DataQuality(dataset=my_dataset, column_name='Month', category='August'), "quality")
=======
suite = Suite()
    .add_test(test_f1, "f1", dataset=wrapped_dataset)
    .add_test(DataQuality(dataset=wrapped_dataset, column_name='Month', category='August'), "quality")
>>>>>>> e6a54515

# Create our first model
my_first_model = wrap_model(...)

# Run the suite by specifying our model and display the results
passed, results = suite.run(model=my_first_model)

# Create an improved version of our model
my_improved_model = wrap_model(...)

# Run the suite with our new version and check if the results improved
suite.run(model=my_improved_model)


```

#### Description

In this example we create a Suite with two tests, `test_f1` and `DataQuality`. We specified all the parameters expect
the dataset to "expose" it as a run input. We can see that the way to set parameters differ whenever we are dealing with
a test class or a test function.

:::

:::{tab-item} Dataset as input
1 metamorphic + 1 disparate impact (fairness)
:::

:::{tab-item} Shared test input
![](../../assets/tests_examples.png)
:::
::::

## 6. Save a test suite

::::{tab-set}
:::{tab-item} Test suite saving

```python
from giskard import Suite, GiskardClient
from giskard.ml_worker.testing.tests.performance import test_f1

url = "http://localhost:19000"  # If Giskard is installed locally (for installation, see: https://docs.giskard.ai/start/guides/installation)
# url = "http://app.giskard.ai" # If you want to upload on giskard URL
token = "API_TOKEN"  # you can generate your API token in the Admin tab of the Giskard application (for installation, see: https://docs.giskard.ai/start/guides/installation)
project_name = "enron"

# Create a giskard client to communicate with Giskard
client = GiskardClient(url, token)

# Create a project
client.create_project(project_name, "Email Classification", "Email Classification")

<<<<<<< HEAD
suite = Suite() \
    .add_test(test_f1(actual_slice=my_dataset)) \
    .add_test(DataQuality(dataset=my_dataset, column_name='Month', category='August')) \
    .save(client, project_name)


=======
suite = Suite()
.add_test(test_f1, dataset=wrapped_dataset)
.add_test(DataQuality(dataset=wrapped_dataset, column_name='Month', category='August'))
.save(client, project_name)
>>>>>>> e6a54515
```

#### Description

In this example we create a Suite with two tests, `test_f1` and `DataQuality`. We specified all the parameters expect
the dataset to "expose" it as a run input. We then save it to the 'enron' project created previously


```{eval-rst}
.. autoclass:: giskard.Suite
   :members:
```

:::
::::<|MERGE_RESOLUTION|>--- conflicted
+++ resolved
@@ -251,16 +251,9 @@
 # Create a suite and add a F1 test and a DataQuality test
 # Note that all the parameters are specified excect dataset
 # Which means that we will need to specify dataset everytime we run the suite
-<<<<<<< HEAD
-
-suite = Suite() \
-    .add_test(test_f1(actual_slice=my_dataset)) \
-    .add_test(DataQuality(dataset=my_dataset, column_name='Month', category='August'), "quality")
-=======
 suite = Suite()
     .add_test(test_f1, "f1", dataset=wrapped_dataset)
     .add_test(DataQuality(dataset=wrapped_dataset, column_name='Month', category='August'), "quality")
->>>>>>> e6a54515
 
 # Create our first model
 my_first_model = wrap_model(...)
@@ -314,19 +307,12 @@
 # Create a project
 client.create_project(project_name, "Email Classification", "Email Classification")
 
-<<<<<<< HEAD
-suite = Suite() \
-    .add_test(test_f1(actual_slice=my_dataset)) \
-    .add_test(DataQuality(dataset=my_dataset, column_name='Month', category='August')) \
-    .save(client, project_name)
-
-
-=======
 suite = Suite()
 .add_test(test_f1, dataset=wrapped_dataset)
 .add_test(DataQuality(dataset=wrapped_dataset, column_name='Month', category='August'))
-.save(client, project_name)
->>>>>>> e6a54515
+    .save(client, project_name)
+
+
 ```
 
 #### Description
