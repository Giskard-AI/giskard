# 🔬 Scan your ML model

How to scan your Machine Learning model for vulnerabilities with Giskard?

## Prerequisites

To scan your ML model for vulnerabilities, you need:

- A **pandas dataframe** composed of the examples you want to inspect. For example, it could be your test dataset or a
  dataset composed of some wrong predictions of your model.
- A **model**. For example, a model from *scikit-learn*, *Tensorflow*, *HuggingFace*, *catboost*, *PyTorch*, ... or even
  any set of *Python* functions.

## 1. Install the Giskard library

In order to scan your model for vulnerabilities, you'll need to install the `giskard` library with `pip`:

::::{tab-set}
:::{tab-item} Windows

```sh
pip install "giskard[scan] @ git+https://github.com/Giskard-AI/giskard.git@task/GSK-1000-robustness-numerical#subdirectory=python-client" --user
```

:::

:::{tab-item} Mac and Linux

```sh
pip install "giskard[scan] @ git+https://github.com/Giskard-AI/giskard.git@task/GSK-1000-robustness-numerical#subdirectory=python-client"
```

:::
::::

## 2. Wrap your dataset

The Giskard `Dataset` is a wrapper of `pandas.DataFrame`. It contains additional properties like the name of the target
column (ground truth variable), etc. This object gets passed to the Giskard `Model` wrapper (
See [Wrap your model](#wrap-your-model)) for evaluation.

The `pandas.DataFrame` you provide should contain the raw data before prepocessing (categorical encoding, scaling,
etc.). The preprocessing steps should be wrapped in a function that gets assigned to `data_preprocessing_function` of
the [Model](../../reference/models/index.rst#giskard.Model) class. 

```python
import pandas as pd

iris_df = pd.DataFrame({"sepal length": [5.1],
                        "sepal width": [3.5],
                        "petal size": ["medium"],
                        "species": ["Setosa"]})

from giskard import Dataset

wrapped_dataset = Dataset(
  df=iris_df, 
  target="species", # Optional but a MUST if available
  cat_columns=["petal size"] # Optional but a MUST if available. Inferred automatically if not.
  # name="my_iris_dataset", # Optional
  # column_types=None # # Optional: if not provided, it is inferred automatically
  )
```
* <mark style="color:red;">**`Mandatory parameters`**</mark>
  * `df`: A `pandas.DataFrame` that contains the raw data (before all the preprocessing steps) and the actual 
     ground truth variable (target).

* <mark style="color:red;">**`Optional parameters`**</mark>
  * `target`: The column name in `dataset` corresponding to the actual target variable (ground truth).
  * `name`: Name of the wrapped dataset.
  * One of:
    * `cat_columns`: A list of strings representing the names of categorical columns. These are columns that are 
       processed by the model with common categorical preprocessing, such as one hot encoding. It can be binary, 
       numerical or textual with few unique values.
       If not provided, the columns types will be automatically inferred.
    * `column_types`: A dictionary of column names and their types (numeric, category or text) for all columns of `dataset`. 
       If not provided, the types will be automatically inferred.

## 3. Wrap your model

<<<<<<< HEAD
To use your model with Giskard, you can simply wrap your model
with the [Model](../../reference/models/index.rst#giskard.Model) class. The objective of this wrapper is to encapsulate 
the entire prediction process, starting from the **raw** `pandas.DataFrame` and leading up to the final predictions. 

If your ML model contains preprocessing functions (categorical encoding, scaling, etc.), it should be either inside your
`model` or inside the `data_preprocessing_function` of the Giskard model you create.

👉 <b> Option A: Use the default [Model](../../reference/models/index.rst#giskard.Model) class (See [Use `Model`](#use-model)) </b>

The [Model](../../reference/models/index.rst#giskard.Model) class automatically infer the ML library of your `model` 
object and provides suitable:

  1. serialization methods (provided by `save_model` and `load_model` methods).
  2. prediction methods (provided by the `model_predict` method).

Our pre-defined serialization and prediction methods cover the `sklearn`, `catboost`, `pytorch`,
`tensorflow` and `huggingface` libraries. If none of these libraries are detected, `cloudpickle`
is used as default for serialization, and you will be asked to provide your own prediction method.

👉 <b> Option B: Customize the [Model](../../reference/models/index.rst#giskard.Model) class (See [Customize `Model`](#customize-model)) </b>

The user is invited to customise the [Model](../../reference/models/index.rst#giskard.Model) class:

- You can choose to override only `model_predict` and take advantage of our internal serialization methods.

- You can choose to also override `save_model` and `load_model` where you provide your own serialization
of the `model` object.

👉 <b> Check some tutorials (See [Model-specific tutorials](#model-specific-tutorials)) </b>

:::{important}
- For model-specific usages, try our [tutorials](../../guides/tutorials/index.md).
- For wrapping any python function in Giskard, try this [guide](../../guides/custom-wrapper/index.md).
:::

### Use [Model](../../reference/models/index.rst#giskard.Model)
=======
To use your model with Giskard, you can either:
- <b> Wrap a prediction function</b> that contains all your data preprocessing steps.
- <b> Wrap a model object</b> in addition to a data preprocessing function.

:::{hint}
Choose <b>"Wrap a model object"</b> if your model is not serializable by `cloudpickle` (e.g. TensorFlow models).
:::

>>>>>>> 3f3e79b0
:::::::{tab-set}
::::::{tab-item} Wrap a prediction function
:::::{tab-set}
::::{tab-item} Classification
Prediction function is any Python function that takes as input the <b>raw</b> pandas dataframe (wrapped in the 
[previous section](#wrap-your-dataset)) and returns the <b>probabilities</b> for each classification labels. 

<b><u>Make sure that:</b></u>
1. `prediction_function` encapsulates all the <b>data preprocessing steps</b> (categorical encoding, numerical scaling, etc.).
2. `prediction_function(df[feature_names])` <b>does not return an error message</b>.

```python
import pandas as pd
import numpy as np
from sklearn.preprocessing import StandardScaler
from sklearn.linear_model import LogisticRegression
from giskard import wrap_model

scaler = StandardScaler()
clf = LogisticRegression()

def prediction_function(df: pd.DataFrame) -> np.ndarray:
  #Scale all the numerical variables
  num_cols = ["sepal length", "sepal width"]
  df[num_cols] = scaler.transform(df[num_cols])
  
  return clf.predict_proba(df)


wrapped_model = wrap_model(
  prediction_function,
  model_type="classification",
  classification_labels=['Setosa', 'Versicolor', 'Virginica'],
  feature_names=['sepal length', 'sepal width'],  # Default: all columns of your dataset
  # name="my_iris_classification_model", # Optional
  # classification_threshold=0.5, # Default: 0.5
)
```
* <mark style="color:red;">**`Mandatory parameters`**</mark>
  * `model`: A prediction function that takes a `pandas.DataFrame` as input and returns an array ($n\times m$) of probabilities corresponding
    to $n$ data entries (rows of `pandas.DataFrame`) and $m$ `classification_labels`. In the case of binary classification, an array  
    ($n\times 1$) of probabilities is also accepted.
  * `model_type`: The type of the model, either `regression` or `classification`.
  * `classification_labels`: The list of unique categories contained in your dataset target variable. If `classification_labels`
    is a list of $m$ elements, make sure that:
    * `prediction_function` is returning a ($n\times m$) array of probabilities.
    * `classification_labels` have the same order as the output of `prediction_function`.

* <mark style="color:red;">**`Optional parameters`**</mark>
  * `name`: Name of the wrapped model.
  * `feature_names`: An optional list of the feature names. By default, `feature_names` are all the columns in your dataset. 
     Make sure these features have the same order as in your training dataset.
  * `classification_threshold`: Model threshold for binary classification problems.

::::
::::{tab-item} Regression
Prediction function is any Python function that takes as input the <b>raw</b> pandas dataframe (wrapped in the
[previous section](#wrap-your-dataset)) and returns the <b>predictions</b> for your regression task.

<b><u>Make sure that:</b></u>
1. `prediction_function` encapsulates all the <b>data preprocessing steps</b> (categorical encoding, numerical scaling, etc.).
2. `prediction_function(df[feature_names])` <b>does not return an error message</b>.
```python
import pandas as pd
from sklearn.linear_model import LinearRegression
from giskard import wrap_model

reg = LinearRegression()

def prediction_function(df: pd.DataFrame) -> np.ndarray:
  df['x'] = df['x']*2
  return reg.predict(df)

wrapped_model = wrap_model(
  prediction_function,
  model_type="regression",
  feature_names=['x', 'y'], # Default: all columns of your dataset
  # name="my_regression_model", # Optional
  )
```
* <mark style="color:red;">**`Mandatory parameters`**</mark>
  * `model`: A prediction function that takes a `pandas.DataFrame` as input and returns an array $n$ of predictions corresponding
    to $n$ data entries (rows of `pandas.DataFrame`).
  * `model_type`: The type of the model, either `regression` or `classification`.

* <mark style="color:red;">**`Optional parameters`**</mark>
  * `name`: Name of the wrapped model.
  * `feature_names`: An optional list of the feature names. By default, `feature_names` are all the columns in your dataset.
    Make sure these features have the same order as in your training dataset.

::::
:::::
::::::
::::::{tab-item} Wrap a model object
Providing the model object to `wrap_model` allows us to automatically infer the ML library of your `model`
object and provide suitable:

1. serialization methods (provided by `save_model` and `load_model` methods).
2. prediction methods (provided by the `model_predict` method).

Our pre-defined serialization and prediction methods cover the `sklearn`, `catboost`, `pytorch`,
`tensorflow` and `huggingface` libraries. If none of these libraries are detected, `cloudpickle`
is used as default for serialization, and you will be asked to provide your own prediction method.
:::::{tab-set}
::::{tab-item} Classification

```python
<<<<<<< HEAD
from giskard import Model
=======
import pandas as pd
from sklearn.preprocessing import StandardScaler
from sklearn.linear_model import LogisticRegression
from giskard import wrap_model
>>>>>>> 3f3e79b0

scaler = StandardScaler()
clf = LogisticRegression()

<<<<<<< HEAD
wrapped_model = Model(
=======
def preprocessing_function(df: pd.DataFrame) -> pd.DataFrame:
  #Scale all the numerical variables
  num_cols = ["sepal length", "sepal width"]
  df[num_cols] = scaler.transform(df[num_cols])

  return df

wrapped_model = wrap_model(
  data_preprocessing_function=preprocessing_function, # Optional
>>>>>>> 3f3e79b0
  model=clf,
  model_type="classification",
  classification_labels=['Setosa', 'Versicolor', 'Virginica'],
  feature_names=['sepal length', 'sepal width'], # Default: all columns of your dataset
  # name="my_iris_classification_model", # Optional
  # classification_threshold=0.5, # Default: 0.5
  # model_postprocessing_function=None, # Optional
  # **kwargs # Additional model-specific arguments
  )
```
* <mark style="color:red;">**`Mandatory parameters`**</mark>
  * `model`: Could be any model from `sklearn`, `catboost`, `pytorch`, `tensorflow` or `huggingface` (check
    the [tutorials](../../guides/tutorials/index.md)). If none of these
    libraries apply to you: check out <b>"Customize the wrapper"</b>.
  * `model_type`: The type of the model, either `regression` or `classification`.
  * `classification_labels`: The list of unique categories contained in your dataset target variable. If `classification_labels`
    is a list of $m$ elements, make sure that:
    * `prediction_function` is returning a ($n\times m$) array of probabilities.
    * `classification_labels` have the same order as the output of `prediction_function`.


* <mark style="color:red;">**`Optional parameters`**</mark>
  * `name`: Name of the wrapped model.
  * `feature_names`: An optional list of the feature names. By default, `feature_names` are all the columns in your dataset.
    Make sure these features have the same order as in your training dataset.
  * `classification_threshold`: Model threshold for binary classification problems.
  * `data_preprocessing_function`: A function that takes a `pandas.DataFrame` as raw input, applies preprocessing and
    returns any object that could be directly fed to `model`.
  * `model_postprocessing_function`: A function that takes a `model` output as input, applies postprocessing and returns
    an object of the same type and shape as the `model` output.
  * `**kwargs`: Additional model-specific arguments (See [Models](../../reference/models/index.rst)).

::::
::::{tab-item} Regression
```python
<<<<<<< HEAD
from giskard import Model

reg = LinearRegression()

wrapped_model = Model(
=======
import pandas as pd
from sklearn.linear_model import LinearRegression
from giskard import wrap_model

reg = LinearRegression()

def preprocessing_function(df: pd.DataFrame) -> pd.DataFrame:
  df['x'] = df['x']*2
  return df

wrapped_model = wrap_model(
  data_preprocessing_function=preprocessing_function, # Optional
>>>>>>> 3f3e79b0
  model=reg,
  model_type="regression",
  feature_names=['x', 'y'], # Default: all columns of your dataset
  # name="my_regression_model", # Optional
  # model_postprocessing_function=None, # Optional
  # **kwargs # Additional model-specific arguments
)
```
* <mark style="color:red;">**`Mandatory parameters`**</mark>
  * `model`: Could be any model from `sklearn`, `catboost`, `pytorch`, `tensorflow` or `huggingface` (check
    the [tutorials](../../guides/tutorials/index.md)). If none of these
    libraries apply to you: check out <b>"Customize the wrapper"</b>.
  * `model_type`: The type of the model, either `regression` or `classification`.

* <mark style="color:red;">**`Optional parameters`**</mark>
  * `name`: Name of the wrapped model.
  * `feature_names`: An optional list of the feature names. By default, `feature_names` are all the columns in your dataset.
    Make sure these features have the same order as in your training dataset.
  * `data_preprocessing_function`: A function that takes a `pandas.DataFrame` as raw input, applies preprocessing and
    returns any object that could be directly fed to `model`.
  * `model_postprocessing_function`: A function that takes a `model` output as input, applies postprocessing and returns
    an object of the same type and shape as the `model` output.
  * `**kwargs`: Additional model-specific arguments (See [Models](../../reference/models/index.rst)).

::::
:::::
::::::
::::::{tab-item} Customise the wrapper
You can customise the [Model](../../reference/models/index.rst#giskard.Model) class by:

- Choosing to override only `model_predict` and take advantage of our internal serialization methods.

- Choosing to also override `save_model` and `load_model` where you provide your own serialization
  of the `model` object.

:::::{tab-set}
::::{tab-item} Classification
```python
import pandas as pd
from sklearn.preprocessing import StandardScaler
from sklearn.linear_model import LogisticRegression
from giskard import Model

scaler = StandardScaler()
clf = LogisticRegression()

class MyCustomModel(Model):
  def model_predict(self, df: pd.DataFrame):
    num_cols = ["sepal length", "sepal width"]
    df[num_cols] = scaler.transform(df[num_cols])
    return self.model.predict_proba(df)

wrapped_model = MyCustomModel(
  model=clf,
  model_type="classification",
  classification_labels=['Setosa', 'Versicolor', 'Virginica']
  # name="my_iris_classification_model", # Optional
  # classification_threshold=0.5, # Default: 0.5
  # model_postprocessing_function=None, # Optional
  # **kwargs # Additional model-specific arguments
)
```
* <mark style="color:red;">**`Mandatory parameters`**</mark>
  * `model`: Could be any model from `sklearn`, `catboost`, `pytorch`, `tensorflow` or `huggingface` (check
    the [tutorials](../../guides/tutorials/index.md)). If none of these
    libraries apply to you, we try to serialize your model with `cloudpickle`, if that also does not work, we
    ask you to provide us with your own serialization method.
  * `model_type`: The type of the model, either `regression` or `classification`.
  * `classification_labels`: The list of unique categories contained in your dataset target variable. If `classification_labels`
    is a list of $m$ elements, make sure that:
    * `prediction_function` is returning a ($n\times m$) array of probabilities.
    * `classification_labels` have the same order as the output of `prediction_function`.


* <mark style="color:red;">**`Optional parameters`**</mark>
  * `name`: Name of the wrapped model.
  * `feature_names`: An optional list of the feature names. By default, `feature_names` are all the columns in your dataset.
    Make sure these features have the same order as in your training dataset.
  * `classification_threshold`: Model threshold for binary classification problems.
  * `data_preprocessing_function`: A function that takes a `pandas.DataFrame` as raw input, applies preprocessing and
    returns any object that could be directly fed to `model`.
  * `model_postprocessing_function`: A function that takes a `model` output as input, applies postprocessing and returns
    an object of the same type and shape as the `model` output.
  * `**kwargs`: Additional model-specific arguments (See [Models](../../reference/models/index.rst)).

::::
::::{tab-item} Regression
```python
import pandas as pd
from sklearn.linear_model import LinearRegression
from giskard import Model

reg = LinearRegression()

class MyCustomModel(Model):
  def model_predict(self, df: pd.DataFrame):
    df['x'] = df['x']*2
    return self.model.predict(df)

wrapped_model = MyCustomModel(
  model=reg,
  model_type="regression",
  feature_names=['x', 'y'], # Default: all columns of your dataset
  # name="my_regression_model", # Optional
  # model_postprocessing_function=None, # Optional
  # **kwargs # Additional model-specific arguments
)
```
* <mark style="color:red;">**`Mandatory parameters`**</mark>
  * `model`: Could be any model from `sklearn`, `catboost`, `pytorch`, `tensorflow` or `huggingface` (check
    the [tutorials](../../guides/tutorials/index.md)). If none of these
    libraries apply to you, we try to serialize your model with `cloudpickle`, if that also does not work, we
    ask you to provide us with your own serialization method.
  * `model_type`: The type of the model, either `regression` or `classification`.

* <mark style="color:red;">**`Optional parameters`**</mark>
  * `name`: Name of the wrapped model.
  * `feature_names`: An optional list of the feature names. By default, `feature_names` are all the columns in your dataset.
    Make sure these features have the same order as in your training dataset.
  * `data_preprocessing_function`: A function that takes a `pandas.DataFrame` as raw input, applies preprocessing and
    returns any object that could be directly fed to `model`.
  * `model_postprocessing_function`: A function that takes a `model` output as input, applies postprocessing and returns
    an object of the same type and shape as the `model` output.
  * `**kwargs`: Additional model-specific arguments (See [Models](../../reference/models/index.rst)).

::::
:::::
::::::
:::::::

### Customize [Model](../../reference/models/index.rst#giskard.Model)
In order to provide your own prediction function you can simply extend the [Model](../../reference/models/index.rst#giskard.Model) class
by overriding the `model_predict` method.

This method will take your pandas dataframe filtered according to the `feature_names` you provide, and outputs:

- if classification: an array ($n\times m$) of probabilities corresponding to $n$ data entries (rows of pandas.DataFrame)
    and $m$ classification_labels. In the case of binary classification, an array of ($n\times 1$) probabilities is also accepted.
    Make sure that the probability provided is for the first label provided in classification_labels.
- if regression: an array of predictions corresponding to data entries (rows of pandas.DataFrame) and outputs.

<b> Here's an example </b>:
:::::::{tab-set}
::::::{tab-item} Classification
```python
from giskard import Model
import pandas as pd

clf = LogisticRegression()

class MyExtendedModel(Model):
  def model_predict(self, df: pd.DataFrame):
    """
    Here goes any preprocessing you want to do
    """
    return self.model.predict_proba(df)

wrapped_model = MyExtendedModel(
  model=clf,
  model_type="classification",
  classification_labels=['Setosa', 'Versicolor', 'Virginica'])
```
::::::

::::::{tab-item} Regression
```python
from giskard import Model
import pandas as pd

reg = LinearRegression()

class MyExtendedModel(Model):
  def model_predict(self, df: pd.DataFrame):
    """
    Here goes any preprocessing you want to do
    """
    return self.model.predict(df)

wrapped_model = MyExtendedModel(
  model=reg,
  model_type="regression")
```
::::::
:::::::

In case your model is not an object, e.g. a simple function or if it orginates from an online API, check our 
"Wrap any python function with Giskard" [guide](../../guides/custom-wrapper/index.md).

### Model-specific [tutorials](../../guides/tutorials/index.md)
:::::{tab-set}
::::{tab-item} Any function
:::{important} 
Check first our "Wrap any python function with Giskard" [guide](../../guides/custom-wrapper/index.md).
:::
- **<project:../../guides/tutorials/pytorch/custom_model.md>**
- **<project:../../guides/tutorials/huggingface/BertForSequenceClassification_custom.md>**
::::

::::{tab-item} sklearn

:::{hint}
Most classes in sklearn and catboost
have [classes_](https://scikit-learn.org/stable/modules/generated/sklearn.feature_selection.RFE.html#sklearn.feature_selection.RFE.classes_)
and [feature_names_in_](https://scikit-learn.org/stable/modules/generated/sklearn.pipeline.Pipeline.html#sklearn.pipeline.Pipeline.feature_names_in_)
as attributes. In these two cases, if you don't
provide us with `classification_labels and feature_names, we will try to infer them
from [classes_](https://scikit-learn.org/stable/modules/generated/sklearn.feature_selection.RFE.html#sklearn.feature_selection.RFE.classes_)
and [feature_names_in_](https://scikit-learn.org/stable/modules/generated/sklearn.pipeline.Pipeline.html#sklearn.pipeline.Pipeline.feature_names_in_)
respectively.
:::

- **<project:../../guides/tutorials/sklearn/credit_scoring.md>**
::::

::::{tab-item} catboost

:::{hint}
Most classes in sklearn and catboost
have [classes_](https://scikit-learn.org/stable/modules/generated/sklearn.feature_selection.RFE.html#sklearn.feature_selection.RFE.classes_)
and [feature_names_in_](https://scikit-learn.org/stable/modules/generated/sklearn.pipeline.Pipeline.html#sklearn.pipeline.Pipeline.feature_names_in_)
as attributes. In these two cases, if you don't
provide us with `classification_labels and feature_names, we will try to infer them
from [classes_](https://scikit-learn.org/stable/modules/generated/sklearn.feature_selection.RFE.html#sklearn.feature_selection.RFE.classes_)
and [feature_names_in_](https://scikit-learn.org/stable/modules/generated/sklearn.pipeline.Pipeline.html#sklearn.pipeline.Pipeline.feature_names_in_)
respectively.
:::

- **<project:../../guides/tutorials/catboost/credit_scoring.md>**
::::

::::{tab-item} pytorch
- **<project:../../guides/tutorials/pytorch/linear_regression.md>**
- **<project:../../guides/tutorials/pytorch/sst2_iterable.md>**
- **<project:../../guides/tutorials/pytorch/torch_dataset.md>**
- **<project:../../guides/tutorials/pytorch/custom_model.md>**
::::

::::{tab-item} tensorflow
- **<project:../../guides/tutorials/tensorflow/classification_1d.md>**
- **<project:../../guides/tutorials/tensorflow/classification_tfhub.md>**
::::

::::{tab-item} huggingface
- **<project:../../guides/tutorials/huggingface/BertForSequenceClassification.md>**
- **<project:../../guides/tutorials/huggingface/BertForSequenceClassification_custom.md>**
- **<project:../../guides/tutorials/huggingface/pytorch.md>**
- **<project:../../guides/tutorials/huggingface/pytorch_pipeline.md>**
- **<project:../../guides/tutorials/huggingface/tensorflow.md>**
::::
:::::

## 4. Scan your model for vulnerabilities

Finally 🎉, you can scan your model for vulnerabilities using:

```python
import giskard

results = giskard.scan(wrapped_model, wrapped_dataset)

display(results)  # in your notebook
```

In the notebook, this will produce a widget that allows you to explore the detected issues:
![](<../../assets/scan_results.png>)

You can also get a table of the scan results as a `pandas.DataFrame`. This is useful if you want to save the results of
the scan to a CSV or HTML file.

```python
results_df = results.to_dataframe()
results_df.to_csv("scan_results_my_model.csv")
```  

## 5. Upload your model and dataset to giskard UI

Now that you create your model (in Create a Giskard model) and your data (in Create a Giskard dataset). You can create a
project and upload them to giskard as follows:

```python
from giskard import GiskardClient

# Create a project
url = "http://localhost:19000"
token = "my_API_Access_Token"
client = GiskardClient(url, token)
your_project = client.create_project("project_key", "PROJECT_NAME", "DESCRIPTION")

# Upload your model and dataset
model_id = wrapped_model.upload(client, "project_key")
dataset_id = wrapped_dataset.upload(client, "project_key")
```

## Troubleshooting

If you encounter any issues, join our [Discord](https://discord.gg/fkv7CAr3FE) on our #support channel. Our community
will help!<|MERGE_RESOLUTION|>--- conflicted
+++ resolved
@@ -19,7 +19,7 @@
 :::{tab-item} Windows
 
 ```sh
-pip install "giskard[scan] @ git+https://github.com/Giskard-AI/giskard.git@task/GSK-1000-robustness-numerical#subdirectory=python-client" --user
+pip install "giskard[scan] @ git+https://github.com/Giskard-AI/giskard.git@feature/ai-test-v2-merged#subdirectory=python-client" --user
 ```
 
 :::
@@ -27,7 +27,7 @@
 :::{tab-item} Mac and Linux
 
 ```sh
-pip install "giskard[scan] @ git+https://github.com/Giskard-AI/giskard.git@task/GSK-1000-robustness-numerical#subdirectory=python-client"
+pip install "giskard[scan] @ git+https://github.com/Giskard-AI/giskard.git@feature/ai-test-v2-merged#subdirectory=python-client"
 ```
 
 :::
@@ -35,14 +35,15 @@
 
 ## 2. Wrap your dataset
 
-The Giskard `Dataset` is a wrapper of `pandas.DataFrame`. It contains additional properties like the name of the target
-column (ground truth variable), etc. This object gets passed to the Giskard `Model` wrapper (
+The Giskard dataset is a wrapper of `pandas.DataFrame`. It contains additional properties like the name of the target
+column (ground truth variable), etc. This object gets passed to the Giskard model wrapper (
 See [Wrap your model](#wrap-your-model)) for evaluation.
 
 The `pandas.DataFrame` you provide should contain the raw data before prepocessing (categorical encoding, scaling,
 etc.). The preprocessing steps should be wrapped in a function that gets assigned to `data_preprocessing_function` of
-the [Model](../../reference/models/index.rst#giskard.Model) class. 
-
+the [wrap_model](../../reference/models/index.rst#giskard.wrap_model) method.
+
+### Usage of [wrap_dataset](../../reference/datasets/index.rst#giskard.wrap_dataset)
 ```python
 import pandas as pd
 
@@ -51,10 +52,10 @@
                         "petal size": ["medium"],
                         "species": ["Setosa"]})
 
-from giskard import Dataset
-
-wrapped_dataset = Dataset(
-  df=iris_df, 
+from giskard import wrap_dataset
+
+wrapped_dataset = wrap_dataset(
+  dataset=iris_df, 
   target="species", # Optional but a MUST if available
   cat_columns=["petal size"] # Optional but a MUST if available. Inferred automatically if not.
   # name="my_iris_dataset", # Optional
@@ -62,7 +63,7 @@
   )
 ```
 * <mark style="color:red;">**`Mandatory parameters`**</mark>
-  * `df`: A `pandas.DataFrame` that contains the raw data (before all the preprocessing steps) and the actual 
+  * `dataset`: A `pandas.DataFrame` that contains the raw data (before all the preprocessing steps) and the actual 
      ground truth variable (target).
 
 * <mark style="color:red;">**`Optional parameters`**</mark>
@@ -78,44 +79,6 @@
 
 ## 3. Wrap your model
 
-<<<<<<< HEAD
-To use your model with Giskard, you can simply wrap your model
-with the [Model](../../reference/models/index.rst#giskard.Model) class. The objective of this wrapper is to encapsulate 
-the entire prediction process, starting from the **raw** `pandas.DataFrame` and leading up to the final predictions. 
-
-If your ML model contains preprocessing functions (categorical encoding, scaling, etc.), it should be either inside your
-`model` or inside the `data_preprocessing_function` of the Giskard model you create.
-
-👉 <b> Option A: Use the default [Model](../../reference/models/index.rst#giskard.Model) class (See [Use `Model`](#use-model)) </b>
-
-The [Model](../../reference/models/index.rst#giskard.Model) class automatically infer the ML library of your `model` 
-object and provides suitable:
-
-  1. serialization methods (provided by `save_model` and `load_model` methods).
-  2. prediction methods (provided by the `model_predict` method).
-
-Our pre-defined serialization and prediction methods cover the `sklearn`, `catboost`, `pytorch`,
-`tensorflow` and `huggingface` libraries. If none of these libraries are detected, `cloudpickle`
-is used as default for serialization, and you will be asked to provide your own prediction method.
-
-👉 <b> Option B: Customize the [Model](../../reference/models/index.rst#giskard.Model) class (See [Customize `Model`](#customize-model)) </b>
-
-The user is invited to customise the [Model](../../reference/models/index.rst#giskard.Model) class:
-
-- You can choose to override only `model_predict` and take advantage of our internal serialization methods.
-
-- You can choose to also override `save_model` and `load_model` where you provide your own serialization
-of the `model` object.
-
-👉 <b> Check some tutorials (See [Model-specific tutorials](#model-specific-tutorials)) </b>
-
-:::{important}
-- For model-specific usages, try our [tutorials](../../guides/tutorials/index.md).
-- For wrapping any python function in Giskard, try this [guide](../../guides/custom-wrapper/index.md).
-:::
-
-### Use [Model](../../reference/models/index.rst#giskard.Model)
-=======
 To use your model with Giskard, you can either:
 - <b> Wrap a prediction function</b> that contains all your data preprocessing steps.
 - <b> Wrap a model object</b> in addition to a data preprocessing function.
@@ -124,7 +87,6 @@
 Choose <b>"Wrap a model object"</b> if your model is not serializable by `cloudpickle` (e.g. TensorFlow models).
 :::
 
->>>>>>> 3f3e79b0
 :::::::{tab-set}
 ::::::{tab-item} Wrap a prediction function
 :::::{tab-set}
@@ -232,21 +194,14 @@
 ::::{tab-item} Classification
 
 ```python
-<<<<<<< HEAD
-from giskard import Model
-=======
 import pandas as pd
 from sklearn.preprocessing import StandardScaler
 from sklearn.linear_model import LogisticRegression
 from giskard import wrap_model
->>>>>>> 3f3e79b0
 
 scaler = StandardScaler()
 clf = LogisticRegression()
 
-<<<<<<< HEAD
-wrapped_model = Model(
-=======
 def preprocessing_function(df: pd.DataFrame) -> pd.DataFrame:
   #Scale all the numerical variables
   num_cols = ["sepal length", "sepal width"]
@@ -256,7 +211,6 @@
 
 wrapped_model = wrap_model(
   data_preprocessing_function=preprocessing_function, # Optional
->>>>>>> 3f3e79b0
   model=clf,
   model_type="classification",
   classification_labels=['Setosa', 'Versicolor', 'Virginica'],
@@ -292,13 +246,6 @@
 ::::
 ::::{tab-item} Regression
 ```python
-<<<<<<< HEAD
-from giskard import Model
-
-reg = LinearRegression()
-
-wrapped_model = Model(
-=======
 import pandas as pd
 from sklearn.linear_model import LinearRegression
 from giskard import wrap_model
@@ -311,7 +258,6 @@
 
 wrapped_model = wrap_model(
   data_preprocessing_function=preprocessing_function, # Optional
->>>>>>> 3f3e79b0
   model=reg,
   model_type="regression",
   feature_names=['x', 'y'], # Default: all columns of your dataset
@@ -442,64 +388,6 @@
 ::::::
 :::::::
 
-### Customize [Model](../../reference/models/index.rst#giskard.Model)
-In order to provide your own prediction function you can simply extend the [Model](../../reference/models/index.rst#giskard.Model) class
-by overriding the `model_predict` method.
-
-This method will take your pandas dataframe filtered according to the `feature_names` you provide, and outputs:
-
-- if classification: an array ($n\times m$) of probabilities corresponding to $n$ data entries (rows of pandas.DataFrame)
-    and $m$ classification_labels. In the case of binary classification, an array of ($n\times 1$) probabilities is also accepted.
-    Make sure that the probability provided is for the first label provided in classification_labels.
-- if regression: an array of predictions corresponding to data entries (rows of pandas.DataFrame) and outputs.
-
-<b> Here's an example </b>:
-:::::::{tab-set}
-::::::{tab-item} Classification
-```python
-from giskard import Model
-import pandas as pd
-
-clf = LogisticRegression()
-
-class MyExtendedModel(Model):
-  def model_predict(self, df: pd.DataFrame):
-    """
-    Here goes any preprocessing you want to do
-    """
-    return self.model.predict_proba(df)
-
-wrapped_model = MyExtendedModel(
-  model=clf,
-  model_type="classification",
-  classification_labels=['Setosa', 'Versicolor', 'Virginica'])
-```
-::::::
-
-::::::{tab-item} Regression
-```python
-from giskard import Model
-import pandas as pd
-
-reg = LinearRegression()
-
-class MyExtendedModel(Model):
-  def model_predict(self, df: pd.DataFrame):
-    """
-    Here goes any preprocessing you want to do
-    """
-    return self.model.predict(df)
-
-wrapped_model = MyExtendedModel(
-  model=reg,
-  model_type="regression")
-```
-::::::
-:::::::
-
-In case your model is not an object, e.g. a simple function or if it orginates from an online API, check our 
-"Wrap any python function with Giskard" [guide](../../guides/custom-wrapper/index.md).
-
 ### Model-specific [tutorials](../../guides/tutorials/index.md)
 :::::{tab-set}
 ::::{tab-item} Any function
