--- conflicted
+++ resolved
@@ -1,10 +1,3 @@
-<<<<<<< HEAD
-import asyncio
-import datetime
-import logging
-import os
-=======
->>>>>>> b97d73a5
 import platform
 
 import click
@@ -30,5 +23,4 @@
 cli.add_command(server)
 
 if __name__ == "__main__":
-    print('cli', datetime.datetime.now() - giskard.start)
     cli(auto_envvar_prefix="GSK")