--- conflicted
+++ resolved
@@ -37,15 +37,11 @@
             if col_type == "text" and pd.api.types.is_string_dtype(dataset.df[col].dtype)
         ]
 
-<<<<<<< HEAD
         # Only analyze the model features
         if model.meta.feature_names:
             features = [f for f in features if f in model.meta.feature_names]
 
-        logger.debug(
-=======
         logger.info(
->>>>>>> 44d0c322
             f"{self.__class__.__name__}: Running with transformations={[t.name for t in transformations]} "
             f"threshold={self.threshold} output_sensitivity={self.output_sensitivity} num_samples={self.num_samples}"
         )
