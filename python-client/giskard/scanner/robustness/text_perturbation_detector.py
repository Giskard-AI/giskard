--- conflicted
+++ resolved
@@ -1,11 +1,7 @@
-<<<<<<< HEAD
-=======
 import numpy as np
 import pandas as pd
->>>>>>> 3f62c0f2
 from typing import Sequence, Optional
 
-import numpy as np
 
 from .issues import RobustnessIssue, RobustnessIssueInfo
 from .text_transformations import TextTransformation
