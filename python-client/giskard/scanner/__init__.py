--- conflicted
+++ resolved
@@ -4,26 +4,6 @@
 from ..models.base import BaseModel
 from .logger import logger
 from .scanner import Scanner
-
-<<<<<<< HEAD
-_default_detectors = [
-    ".performance.performance_bias_detector",
-    ".robustness.text_perturbation_detector",
-    ".robustness.ethical_bias_detector",
-    ".data_leakage.data_leakage_detector",
-    ".stochasticity.stochasticity_detector",
-    ".calibration.overconfidence_detector",
-    ".calibration.underconfidence_detector",
-    ".correlation.spurious_correlation_detector",
-    ".llm.toxicity_detector",
-    ".llm.harmfulness_detector",
-    ".llm.gender_stereotype_detector",
-    ".llm.minority_stereotype_detector",
-    ".llm.control_chars_injection_detector",
-]
-
-=======
->>>>>>> af6c0097
 
 def _register_default_detectors():
     import importlib
@@ -46,10 +26,6 @@
     only=None,
     verbose=True,
     raise_exceptions=False,
-<<<<<<< HEAD
-    validation_flags: Optional[ValidationFlags] = ValidationFlags(),
-=======
->>>>>>> af6c0097
 ):
     """
     Scan a model with a dataset.
@@ -68,13 +44,7 @@
             handled gracefully, without interrupting the scan.
     """
     scanner = Scanner(params, only=only)
-<<<<<<< HEAD
-    return scanner.analyze(
-        model, dataset, verbose=verbose, raise_exceptions=raise_exceptions, validation_flags=validation_flags
-    )
-=======
     return scanner.analyze(model, dataset, verbose=verbose, raise_exceptions=raise_exceptions)
->>>>>>> af6c0097
 
 
 __all__ = ["scan", "Scanner", "logger"]