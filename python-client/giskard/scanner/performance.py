import numpy as np
import pandas as pd
from sklearn import metrics
from typing import Optional
from collections import defaultdict
from pandas.api.types import is_numeric_dtype, is_categorical_dtype

from giskard.scanner.issue import Issue
from ..models.base import BaseModel
from ..datasets.base import Dataset

from .result import ScanResult
from ..slicing.opt_slicer import OptSlicer
from ..slicing.text_slicer import TextSlicer
from ..slicing.tree_slicer import DecisionTreeSlicer
from ..slicing.category_slicer import CategorySlicer
from ..slicing.multiscale_slicer import MultiscaleSlicer

from giskard.ml_worker.testing.tests.performance import test_diff_f1, test_diff_rmse, test_diff_accuracy, \
    test_diff_recall, test_diff_precision


class PerformanceScan:
    tags = ["performance", "classification", "regression"]

    def __init__(self, model: Optional[BaseModel] = None, dataset: Optional[Dataset] = None, test_names=None):
        self.params = {}
        self.model = model
        self.dataset = dataset
        self.test_names = test_names

    def run(self, model: Optional[BaseModel] = None, dataset: Optional[Dataset] = None, slicer="opt", test_names=None,
            threshold=0.1):
        model = model or self.model
        dataset = dataset or self.dataset
        test_names = test_names or self.test_names

        if test_names == "f1":
            test = test_diff_f1
        if test_names == "accuracy":
            test = test_diff_accuracy
        if test_names == "recall":
            test = test_diff_recall
        if test_names == "precision":
            test = test_diff_precision
        if test_names == "rmse":
            test = test_diff_rmse
        if test_names is None:
            if model.is_classification:
                test = test_diff_f1
            else:
                test = test_diff_rmse

        if model is None:
            raise ValueError("You need to provide a model to test.")
        if dataset is None:
            raise ValueError("You need to provide an evaluation dataset.")

        # …

        # Calculate loss
        meta = self._calculate_meta(model, dataset)
        slices = self.find_slices(dataset.select_columns(model.meta.feature_names), meta, slicer)
        issues = self._find_issues(slices, model, dataset, test, threshold)
        return issues

    def _find_issues(self, slices, model, dataset, test, threshold):
        issues = []
        for s in slices:
            actual_slices_size, reference_slices_size, metric, passed = self._diff_test(s, test, threshold)
            if not passed:
                issues.append(Issue(s, metric, actual_slices_size, reference_slices_size, model, dataset))

        return issues

    def _diff_test(self, data_slice, test, threshold):
        # Convert slice to Giskard Dataframe
        slice_dataset = Dataset(data_slice.data)
        # target_col=self.dataset.target,
        # column_types=self.dataset.column_types

        # Apply the test
        test_res = test(
            actual_slice=slice_dataset,
            reference_slice=self.dataset,  # Could exclude slice_dataset for independence
            model=self.model,
            threshold=threshold,
        )

<<<<<<< HEAD
        return test_res
=======
        # @TODO: filter this @mathieuroques ;)
        issues = [Issue(slice_fn, model, dataset) for slice_fn in slices]

        return PerformanceScanResult(issues)
>>>>>>> 077ee660

    def _calculate_meta(self, model, dataset):
        true_target = dataset.df.loc[:, dataset.target].values
        pred = model.predict(dataset)

        loss_values = [
            metrics.log_loss([true_label], [probs], labels=model.meta.classification_labels)
            for true_label, probs in zip(true_target, pred.raw)
        ]

        return pd.DataFrame({"__gsk__loss": loss_values}, index=dataset.df.index)

    def find_slices(self, dataset, model, meta: pd.DataFrame, slicer_name):
        df_with_meta = dataset.df.join(meta)
        target_col = "__gsk__loss"

        # @TODO: Handle this properly once we have support for metadata in datasets
        column_types = dataset.column_types.copy()
        column_types["__gsk__loss"] = "numeric"
        dataset_with_meta = Dataset(df_with_meta, target=dataset.target, column_types=column_types)

        # Columns by type
        cols_by_type = {
            type_val: [col for col, col_type in dataset.column_types.items() if col_type == type_val]
            for type_val in ["numeric", "category", "text"]
        }

        # Numerical features
        slicer = self._get_slicer(slicer_name, dataset_with_meta, target_col)

        slices = []
        for col in cols_by_type["numeric"]:
            slices.extend(slicer.find_slices([col]))

        # Categorical features
        slicer = CategorySlicer(df_with_meta, target=target_col)
        for col in cols_by_type["category"]:
            slices.extend(slicer.find_slices([col]))

        # @TODO: FIX THIS
        # Text features
        slicer = TextSlicer(df_with_meta, target=target_col)
        for col in cols_by_type["text"]:
            slices.extend(slicer.find_slices([col]))

        # @TODO: Should probably bind back to original dataset, but how to to pass
        # cleanly also the metadata needed for the plots? Maybe need a wrapper object
        # like Issue or similar.

        return slices

    def _get_slicer(self, slicer_name, dataset, target):
        if slicer_name == "opt":
            return OptSlicer(dataset, target=target)
        if slicer_name == "tree":
            return DecisionTreeSlicer(dataset, target=target)
        if slicer_name == "ms":
            return MultiscaleSlicer(dataset, target=target)
        raise ValueError(f"Invalid slicer `{slicer_name}`.")


class PerformanceScanResult(ScanResult):
    def __init__(self, issues):
        self.issues = issues

    def has_issues(self):
        return len(self.issues) > 0

    def __repr__(self):
        if not self.has_issues():
            return "<PerformanceScanResult (no issues)>"

        return f"<PerformanceScanResult ({len(self.issues)} issue{'s' if len(self.issues) > 1 else ''})>"

    def _repr_html_(self):
        from collections import defaultdict

        html_output = "<h2>Performance issues</h2>"

        if not self.has_issues():
            html_output += "<p>No issues detected.</p>"
            return html_output

        # Group issues by feature
        grouped_issues = defaultdict(list)
        for s in self.issues:
            grouped_issues[tuple(s.columns())].append(s)

        num_issues = len(grouped_issues)
        html_output += f"<p style='color:#b91c1c;font-size:1.2rem;'>{num_issues} issue{'s' if num_issues > 1 else ''} detected.</p>"

        # Now we render the results for each feature
        for (feature,), issues in grouped_issues.items():
            html_output += "<div style='display:flex'>"
            html_output += "<div style='width:50%'>"
            html_output += f"<h4>Higher than average loss for some values of <code>{feature}</code></h4>"
            html_output += "<ul>"
            for s in issues:
                html_output += "<li><code>" + s.query.to_pandas() + "</code></li>"
            html_output += "</ul>"

            chart_html = self._make_chart_html(feature, issues)
            html_output += "<div style='width:48%;margin-left:2%;'>" + chart_html + "</div>"
            html_output += "</div></div>"

        return html_output

    def _make_chart_html(self, feature, issues):
        import altair as alt
        from altair import Chart

        data = issues[0].data_unsliced.copy()

        pdata = pd.DataFrame(
            {
                "feature": data.loc[:, feature],
                "loss": data.loc[:, "__gsk__loss"],
                "slice": "Background",
                "slice_color": "#1d4ed8",
            }
        )

        if is_numeric_dtype(data[feature].dtype):
            for s in issues:
                s.bind(data)
                f_min, f_max = s.get_column_interval(feature)
                if f_min is None:
                    f_min = pdata.feature.min()
                if f_max is None:
                    f_max = pdata.feature.max()
                pdata.loc[s.mask, "slice"] = f"({f_min:.2f}, {f_max:.2f})"
                pdata.loc[s.mask, "slice_color"] = "#b91c1c"

            base = (
                Chart(pdata)
                .mark_point()
                .encode(
                    x=alt.X("feature:Q", bin=alt.Bin(maxbins=200), title=feature),
                    y=alt.Y(
                        "mean(loss):Q",
                        impute=alt.ImputeParams(value=None),
                        title="Cross-Entropy Loss",
                    ),
                    color=alt.Color("slice_color", scale=None),
                )
            )
            ci = (
                Chart(pdata)
                .mark_errorbar()
                .encode(
                    x=alt.X("feature:Q", bin=alt.Bin(maxbins=200), title=feature),
                    y=alt.Y(
                        "mean(loss):Q",
                        impute=alt.ImputeParams(value=None),
                        title="Cross-Entropy Loss",
                    ),
                    color=alt.Color("slice_color", scale=None),
                )
            )

            h = (
                alt.Chart()
                .mark_rule(strokeDash=[5, 5], strokeWidth=1, color="#1d4ed8")
                .encode(y=alt.datum(pdata[pdata.slice == "Background"].loss.mean()))
            )

            box = (
                alt.Chart(pdata)
                .mark_boxplot(extent="min-max")
                .encode(
                    x=alt.X("slice", title=feature),
                    y=alt.Y("loss", title="Cross-Entropy Loss"),
                )
            )
            chart = (base + ci + h) | box

        if is_categorical_dtype(data[feature].dtype):
            for s in issues:
                s.bind(data)
                pdata.loc[s.mask, "slice"] = s.query.clauses[feature][0].value
                pdata.loc[s.mask, "slice_color"] = "#b91c1c"

            chart = (
                alt.Chart(pdata)
                .mark_boxplot(extent="min-max")
                .encode(
                    x=alt.X("feature", title=feature),
                    y=alt.Y("loss", title="Cross-Entropy Loss"),
                    color=alt.Color("slice_color", scale=None),
                )
            )

        chart_html = chart._repr_mimebundle_()["text/html"]

        return chart_html<|MERGE_RESOLUTION|>--- conflicted
+++ resolved
@@ -62,7 +62,8 @@
         meta = self._calculate_meta(model, dataset)
         slices = self.find_slices(dataset.select_columns(model.meta.feature_names), meta, slicer)
         issues = self._find_issues(slices, model, dataset, test, threshold)
-        return issues
+
+        return PerformanceScanResult(issues)
 
     def _find_issues(self, slices, model, dataset, test, threshold):
         issues = []
@@ -87,14 +88,7 @@
             threshold=threshold,
         )
 
-<<<<<<< HEAD
         return test_res
-=======
-        # @TODO: filter this @mathieuroques ;)
-        issues = [Issue(slice_fn, model, dataset) for slice_fn in slices]
-
-        return PerformanceScanResult(issues)
->>>>>>> 077ee660
 
     def _calculate_meta(self, model, dataset):
         true_target = dataset.df.loc[:, dataset.target].values
