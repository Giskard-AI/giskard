import numpy as np
import pandas as pd
from sklearn import metrics
from typing import Optional
from collections import defaultdict
from pandas.api.types import is_numeric_dtype, is_categorical_dtype

from giskard.scanner.issue import Issue
from ..models.base import BaseModel
from ..datasets.base import Dataset

from .result import ScanResult
from ..slicing.opt_slicer import OptSlicer
from ..slicing.text_slicer import TextSlicer
from ..slicing.tree_slicer import DecisionTreeSlicer
from ..slicing.category_slicer import CategorySlicer
from ..slicing.multiscale_slicer import MultiscaleSlicer
from ..slicing.bruteforce_slicer import BruteForceSlicer
from ..ml_worker.testing.tests.performance import (
    test_diff_f1,
    test_diff_rmse,
    test_diff_accuracy,
    test_diff_recall,
    test_diff_precision,
)


class PerformanceScan:
    tags = ["performance", "classification", "regression"]

    def __init__(self, model: Optional[BaseModel] = None, dataset: Optional[Dataset] = None, test_names=None):
        self.params = {}
        self.model = model
        self.dataset = dataset
        self.test_names = test_names

    def run(
        self,
        model: Optional[BaseModel] = None,
        dataset: Optional[Dataset] = None,
        slicer="opt",
        test_names: list = None,
        threshold=0.1,
    ):
        model = model or self.model
        dataset = dataset or self.dataset
        test_names = test_names or self.test_names
        tests = []

        if test_names is None:
            if model.is_classification:
                tests.append(test_diff_f1)
            else:
                tests.append(test_diff_rmse)
        else:
            for test_name in test_names:
                if test_name == "f1":
                    tests.append(test_diff_f1)
                if test_name == "accuracy":
                    tests.append(test_diff_accuracy)
                if test_name == "recall":
                    tests.append(test_diff_recall)
                if test_name == "precision":
                    tests.append(test_diff_precision)
                if test_name == "rmse":
                    tests.append(test_diff_rmse)

        if model is None:
            raise ValueError("You need to provide a model to test.")
        if dataset is None:
            raise ValueError("You need to provide an evaluation dataset.")

        # …

        # Calculate loss
        meta = self._calculate_meta(model, dataset)
        slices = self._find_slices(dataset.select_columns(model.meta.feature_names), model, meta, slicer)

        # Keep only slices of size at least 5% of the dataset
        slices = [s for s in slices if len(dataset.slice(s)) / len(dataset) >= 0.05]

        issues = self._find_issues(slices, model, dataset, meta, tests, threshold)

        return PerformanceScanResult(issues)

    def _find_issues(self, slices, model, dataset, dataset_meta, tests, threshold):
        issues = []
        for s in slices:
            for test in tests:
                test_result = self._diff_test(s, model, dataset, test, threshold)
                if not test_result.passed:
                    issues.append(Issue(s, model, dataset, dataset_meta, test_result, self._get_test_name(test)))

        return issues

    def _get_test_name(self, test):
        # @TODO: throw this away when we can
        if test.meta.name.endswith("f1"):
            return "F1 score"
        if test.meta.name.endswith("accuracy"):
            return "Accuracy"
        if test.meta.name.endswith("recall"):
            return "Recall"
        if test.meta.name.endswith("rmse"):
            return "RMSE"
        if test.meta.name.endswith("precision"):
            return "Precision"

    def _diff_test(self, slice_fn, model, dataset, test_fn, threshold):
        # Apply the test
        test = test_fn(
            actual_dataset=dataset.slice(slice_fn),
            reference_dataset=dataset,  # Could exclude slice_dataset for independence
            model=model,
            threshold=threshold,
<<<<<<< HEAD
            absolute=False
=======
            absolute=False,
>>>>>>> a7fb22e2
        )

        res = test.execute()

        return res

    def _calculate_meta(self, model, dataset):
        true_target = dataset.df.loc[:, dataset.target].values
        pred = model.predict(dataset)

        loss_values = [
            metrics.log_loss([true_label], [probs], labels=model.meta.classification_labels)
            for true_label, probs in zip(true_target, pred.raw)
        ]

        return pd.DataFrame({"__gsk__loss": loss_values}, index=dataset.df.index)

    def _find_slices(self, dataset, model, meta: pd.DataFrame, slicer_name):
        df_with_meta = dataset.df.join(meta)
        target_col = "__gsk__loss"

        # @TODO: Handle this properly once we have support for metadata in datasets
        column_types = dataset.column_types.copy()
        column_types["__gsk__loss"] = "numeric"
        dataset_with_meta = Dataset(df_with_meta, target=dataset.target, column_types=column_types)

        # Columns by type
        cols_by_type = {
            type_val: [col for col, col_type in dataset.column_types.items() if col_type == type_val]
            for type_val in ["numeric", "category", "text"]
        }

        # Numerical features
        slicer = self._get_slicer(slicer_name, dataset_with_meta, target_col)

        slices = []
        for col in cols_by_type["numeric"]:
            slices.extend(slicer.find_slices([col]))

        # Categorical features
        slicer = CategorySlicer(dataset_with_meta, target=target_col)
        for col in cols_by_type["category"]:
            slices.extend(slicer.find_slices([col]))

        # @TODO: FIX THIS
        # Text features
        slicer = TextSlicer(dataset_with_meta, target=target_col)
        for col in cols_by_type["text"]:
            slices.extend(slicer.find_slices([col]))

        # @TODO: Should probably bind back to original dataset, but how to to pass
        # cleanly also the metadata needed for the plots? Maybe need a wrapper object
        # like Issue or similar.

        return slices

    def _get_slicer(self, slicer_name, dataset, target):
        if slicer_name == "opt":
            return OptSlicer(dataset, target=target)
        if slicer_name == "tree":
            return DecisionTreeSlicer(dataset, target=target)
        if slicer_name == "ms":
            return MultiscaleSlicer(dataset, target=target)
        if slicer_name == "bf":
            return BruteForceSlicer(dataset, target=target)

        raise ValueError(f"Invalid slicer `{slicer_name}`.")


class PerformanceScanResult(ScanResult):
    def __init__(self, issues):
        self.issues = issues

    def has_issues(self):
        return len(self.issues) > 0

    def __repr__(self):
        if not self.has_issues():
            return "<PerformanceScanResult (no issues)>"

        return f"<PerformanceScanResult ({len(self.issues)} issue{'s' if len(self.issues) > 1 else ''})>"

    def _ipython_display_(self):
        from IPython.core.display import display_html

        html = self._repr_html_()
        display_html(html, raw=True)

    def _repr_html_(self):
        tab_header = f"""
<!-- TAB HEADER -->
<div class="flex items-center items-stretch h-10">
    <div class="flex items-center px-4 dark:fill-white border-b border-gray-500">
        <svg xmlns="http://www.w3.org/2000/svg" xml:space="preserve" viewBox="0 0 410 213" height="15">
            <path
                d="M318.78 21.94a59.439 59.439 0 0 1 36.45-12.56v.03c7.09-.1 14.13 1.2 20.71 3.84 6.58 2.64 12.57 6.56 17.62 11.54s9.06 10.91 11.8 17.45a53.44 53.44 0 0 1 0 41.3 53.588 53.588 0 0 1-11.8 17.45c-5.05 4.98-11.04 8.9-17.62 11.54s-13.62 3.95-20.71 3.84l-67.92.16-35.87 49.11-135.24 46.84 40.81-47.24a139.229 139.229 0 0 1-66.06-23.8H45.11L0 101.46h55.73C60.38 44.84 115.97 0 183.59 0c31.71 0 63.58 9.86 87.47 27.04a105.149 105.149 0 0 1 26.65 27.18 59.4 59.4 0 0 1 21.07-32.28zM99.85 46.03l55.4 55.45h21.31l-64.81-64.87c-4.18 2.86-8.15 6.01-11.9 9.42zm57.78-28.45 83.9 83.9h21.29l-86.21-86.22c-6.37.32-12.71 1.1-18.98 2.32zm-92.84 98.94H39.72l11.1 9.82h22.44c-3-3.12-5.83-6.4-8.47-9.82zm134.27 0H84.8l-.03.01c20.8 20.91 51.79 33.67 84.66 34.3l29.63-34.31zm-34.81 63.35 77.79-26.94 26.6-36.39h-49.68l-54.71 63.33zm146.77-78.65h46.2l.05.01c9.98-.55 19.36-4.97 26.14-12.32a38.409 38.409 0 0 0 10.16-27.05 38.44 38.44 0 0 0-11.56-26.48 38.405 38.405 0 0 0-26.74-10.94A44.287 44.287 0 0 0 324 37.41a44.268 44.268 0 0 0-12.97 31.28v32.53zm51.82-52.83c5.27.52 9.12 5.22 8.6 10.49-.52 5.27-5.22 9.12-10.49 8.6s-9.12-5.22-8.6-10.49c.53-5.27 5.22-9.12 10.49-8.6z"
                style="fill-rule:evenodd;clip-rule:evenodd" />
        </svg>
        <div class="ml-4 py-2">
            <span class="uppercase text-sm">{len(self.issues)} issues detected</span>
        </div>
    </div>

    <div class="bg-zinc-800 px-3 py-2 border-r border-t border-l border-gray-500">
        Model bias
        <span class="ml-1 rounded-full text-xs min-w-4 min-h-4 px-1 py-0.5 inline-block text-center bg-red-400">{len(self.issues)}</span>
    </div>

    <div class="flex-grow border-b border-gray-500"></div>
</div>
<!-- TAB HEADER END -->
"""
        issues_table = self._make_issues_table_html()

        main_content = f"""
<div class="dark:text-white dark:bg-zinc-800 p-4 pt-4 mb-4">
    <div class="p-3 mt-2 bg-amber-100/40 rounded-sm w-full flex align-middle">
        <div class="text-amber-100">
            <svg xmlns="http://www.w3.org/2000/svg" fill="none" viewBox="0 0 24 24" stroke-width="1.5" stroke="currentColor" class="mt-0.5 w-6 h-6">
            <path stroke-linecap="round" stroke-linejoin="round" d="M12 9v3.75m-9.303 3.376c-.866 1.5.217 3.374 1.948 3.374h14.71c1.73 0 2.813-1.874 1.948-3.374L13.949 3.378c-.866-1.5-3.032-1.5-3.898 0L2.697 16.126zM12 15.75h.007v.008H12v-.008z" />
            </svg>
        </div>

        <p class="ml-2 my-1 text-amber-100 text-sm">
            We detected some spots in your data where the model has a tendency to make incorrect
            predictions.
        </p>
    </div>

    <div class="flex items-center space-x-1">
        <h2 class="uppercase my-4 mr-2 font-medium">Issues</h2>
    </div>

    {issues_table}    
    
    <h2 class="uppercase mb-2 mt-8 mr-2 font-mediums flex">
        <svg xmlns="http://www.w3.org/2000/svg" fill="none" viewBox="0 0 24 24" stroke-width="1.5"
            stroke="currentColor" class="w-5 h-5 mr-1">
            <path stroke-linecap="round" stroke-linejoin="round"
                d="M9.879 7.519c1.171-1.025 3.071-1.025 4.242 0 1.172 1.025 1.172 2.687 0 3.712-.203.179-.43.326-.67.442-.745.361-1.45.999-1.45 1.827v.75M21 12a9 9 0 11-18 0 9 9 0 0118 0zm-9 5.25h.008v.008H12v-.008z" />
        </svg>
        Why does this happen?
    </h2>
    <p class="my-1">
        Performance bias can happen for a different reasons:
    </p>
    <ul class="list-disc ml-6">
        <li>Not enough training samples in the low-performing data slices</li>
        <li>Wrong labels in the training set in the low-performing data slices</li>
        <li>Drift between your training set and the test set</li>
    </ul>

    <h2 class="uppercase mb-2 mt-8 mr-2 font-mediums flex">
        <svg xmlns="http://www.w3.org/2000/svg" fill="none" viewBox="0 0 24 24" stroke-width="1.5"
            stroke="currentColor" class="w-5 h-5 mr-1">
            <path stroke-linecap="round" stroke-linejoin="round"
                d="M11.42 15.17L17.25 21A2.652 2.652 0 0021 17.25l-5.877-5.877M11.42 15.17l2.496-3.03c.317-.384.74-.626 1.208-.766M11.42 15.17l-4.655 5.653a2.548 2.548 0 11-3.586-3.586l6.837-5.63m5.108-.233c.55-.164 1.163-.188 1.743-.14a4.5 4.5 0 004.486-6.336l-3.276 3.277a3.004 3.004 0 01-2.25-2.25l3.276-3.276a4.5 4.5 0 00-6.336 4.486c.091 1.076-.071 2.264-.904 2.95l-.102.085m-1.745 1.437L5.909 7.5H4.5L2.25 3.75l1.5-1.5L7.5 4.5v1.409l4.26 4.26m-1.745 1.437l1.745-1.437m6.615 8.206L15.75 15.75M4.867 19.125h.008v.008h-.008v-.008z" />
        </svg>
        How to correct this?
    </h2>
    <p class="my-1 max-w-xl">
        We strongly recommend that you inspect the incorrect samples in the detected low-performing data
        slices. This will allow you to find the right feature engineering or data augmentation strategies to
        avoid such biases.
    </p>

    <div class="my-5 space-x-2">
        <a href="#" class="bg-orange-700 hover:bg-orange-600 inline-block py-2 px-3 rounded-sm">Customize
            Test
            Suite</a>
        <a href="#" class="bg-zinc-500 hover:bg-emerald-500 inline-block py-2 px-3 rounded-sm">Debug Test
            Suite</a>
    </div>
</div>
"""

        html = f"""
<!doctype html>
<html lang="en">
<head>
<script src="https://cdn.tailwindcss.com"></script>
<script>
tailwind.config = {{
    darkMode: 'class'
}}
</script>
<style>
table.dataframe {{
    width: 100%;
    max-width: 100%;
    overflow: auto;
}}
.dataframe tr {{
    border-bottom: 1px solid #555;
}}
.dataframe td, .dataframe th {{
    padding: 0.5rem;
}}
</style>
</head>
<body>
<div class="dark">
<div id="gsk-scan" class="dark:text-white dark:bg-zinc-900">
{tab_header}
{main_content}
</div>
</div>
<script type="text/javascript">
(function() {{
        console.log("Loading Giskard Scan");
        let rows = document.querySelectorAll("#gsk-scan .gsk-issue")
        rows.forEach(rowEl => {{
            rowEl.addEventListener("click", (event) => {{
                event.preventDefault()
                if (event.target.classList.contains("gsk-debug")) {{
                    alert("Not implemented yet")
                    return;
                }}

                rowEl.classList.toggle("open")
                rowEl.classList.toggle("bg-zinc-700")
            }})
        }});
}})()
</script>
</body>
</html>
"""
        escaped = html.replace('"', "&quot;")

        return f'''<iframe srcdoc="{escaped}" style="width: 100%; border: none;" class="gsk-scan"></iframe>
<script>
(function() {{
    // @TODO: fix this
    let elements = document.querySelectorAll(".gsk-scan");
    elements.forEach(el => {{
        el.style.height = el.contentWindow.document.body.scrollHeight + "px";
        setTimeout(() => {{
            el.style.height = el.contentWindow.document.body.scrollHeight + "px";
        }}, 1000)

    }})
}})()
</script>
'''

    def _make_issues_table_html(self):
        rows = ""
        for issue in self.issues:
            tr = issue.test_results
            rows += f"""
<tbody class="first:border-t border-b border-zinc-400">
    <tr class="gsk-issue text-sm group peer text-left cursor-pointer hover:bg-zinc-700">
        <td class="p-3">
            <svg xmlns="http://www.w3.org/2000/svg" fill="none" viewBox="0 0 24 24"
                stroke-width="1.5" stroke="currentColor" class="w-4 h-4 group-[.open]:rotate-90">
                <path stroke-linecap="round" stroke-linejoin="round"
                    d="M8.25 4.5l7.5 7.5-7.5 7.5" />
            </svg>
        </td>
        <td class="p-3">
            <code class="mono text-blue-300">
                {str(issue.slice_fn).replace("&", "<br>")}
            </code>
        </td>
        <td class="p-3">
            {issue.test_name}
        </td>
        <td class="p-3">
            <span class="{'text-red-400' if issue.is_major else 'text-amber-200'}">{tr.metric*100:.2f}% than global</span>
        </td>
        <td class="p-3">
            <span class="text-gray-400">
                {tr.actual_slices_size[0]} samples ({100 * (tr.actual_slices_size[0] / tr.reference_slices_size[0]):.2f}%)
            </span>
        </td>
        <td class="p-3 text-xs text-right space-x-1">
            <a href=""
                class="gsk-debug inline-block border border-emerald-100/50 text-emerald-100/90 hover:bg-emerald-500 hover:border-emerald-500 hover:text-white px-2 py-0.5 rounded-sm">Debug</a>
        </td>
    </tr>
    <tr class="gsk-issue-detail text-left collapse peer-[.open]:visible border-b border-zinc-400 bg-zinc-700">
        <td colspan="6" class="p-3">
            <h4 class="uppercase">Examples</h4>
            <div class="text-white max-w-xl text-sm overflow-scroll" style="max-width: 920px">
                {issue.examples(3).to_html()}
            </div>
        </td>
    </tr>
</tbody>
"""

        return f"""
<!-- ISSUES TABLE -->
<div class="mb-4">
    <table class="table-auto w-full text-white">
    {rows}
    </table>
</div>
<!-- ISSUES TABLE END -->
"""

    def to_dataframe(self):
        df = pd.DataFrame(
            [
                {
                    "slice": str(issue.slice_fn),
                    "metric": issue.test_name,
                    "metric_value": f"{issue.test_results.metric*100:.2f}% than global",
                    "size": f"{issue.test_results.actual_slices_size[0]} samples ({100 * (issue.test_results.actual_slices_size[0] / issue.test_results.reference_slices_size[0]):.2f}%)",
                }
                for issue in self.issues
            ]
        )
        return df<|MERGE_RESOLUTION|>--- conflicted
+++ resolved
@@ -113,11 +113,7 @@
             reference_dataset=dataset,  # Could exclude slice_dataset for independence
             model=model,
             threshold=threshold,
-<<<<<<< HEAD
-            absolute=False
-=======
             absolute=False,
->>>>>>> a7fb22e2
         )
 
         res = test.execute()
