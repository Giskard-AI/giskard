--- conflicted
+++ resolved
@@ -29,12 +29,9 @@
         # Collect the detectors
         detectors = self.get_detectors(tags=[model.meta.model_type.value])
 
-<<<<<<< HEAD
-=======
         if not detectors:
             raise RuntimeError("No issue detectors available. Scan will not be performed.")
 
->>>>>>> c3434c37
         logger.debug(f"Running detectors: {[d.__class__.__name__ for d in detectors]}")
 
         # @TODO: this should be selective to specific warnings
