--- conflicted
+++ resolved
@@ -23,7 +23,6 @@
                 #    print(f"Data augmentation recommended for the slice.............{el}",
                 #          el, values[el])
                 if training_label != prediction:  # use scan feature ?
-<<<<<<< HEAD
                     res = ContributionPush(feature=el,
                                            value=values[el],
                                            bounds=bounds,
@@ -40,20 +39,6 @@
                                            correct_prediction=True
                                            )
                     yield res
-=======
-                    res = Push(push_type="contribution_wrong", feature=el,
-                               value=values[el],
-                               bounds=bounds
-                               )
-                    return res
-
-                else:
-                    res = Push(push_type="contribution_only", feature=el,
-                               value=values[el],
-                               bounds=bounds
-                               )
-                    return res
->>>>>>> d3cd397b
 
     if model.meta.model_type == SupportedModelTypes.REGRESSION and _existing_shap_values(ds):
         shap_res = _contribution_push(model, ds, idrow)
@@ -67,7 +52,6 @@
             for el in shap_res:
                 # print(error, rmse_res)
                 bounds = slice_bounds(feature=el, value=values[el], ds=ds)
-<<<<<<< HEAD
                 if abs(error - y) / y >= 0.2:  # use scan feature ?
                     res = ContributionPush(feature=el,
                                            value=values[el],
@@ -85,22 +69,6 @@
                                            correct_prediction=True
                                            )
                     yield res
-=======
-                if abs(error - rmse_res.metric) / rmse_res.metric >= 0.2:  # use scan feature ?
-                    res = Push(push_type="contribution_wrong",
-                               feature=el,
-                               value=values[el],
-                               bounds=bounds
-                               )
-                    return res
-
-                else:
-                    res = Push(push_type="contribution_only", feature=el,
-                               value=values[el],
-                               bounds=bounds
-                               )
-                    return res
->>>>>>> d3cd397b
 
 
 def _contribution_push(model, ds, idrow):  # done at each step
