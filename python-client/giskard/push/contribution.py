--- conflicted
+++ resolved
@@ -44,10 +44,6 @@
         y = values[ds.target]
         y_hat = model.model.predict(ds.df.drop(columns=[ds.target]).iloc[[idrow]])
         error = abs(y_hat - y)
-<<<<<<< HEAD
-        rmse_res = test_rmse(ds, model).execute() # @TODO: Try to compute it first
-=======
->>>>>>> aca81581
         # print(shap_res)
         if shap_res is not None:
             for el in shap_res:
