"""
This module defines various push classes used for model debugging.

The main classes are:

- Push: Base push class
- ExamplePush: Push based on example data
- OverconfidencePush: Push for overconfidence cases
- BorderlinePush: Push for borderline/underconfidence cases
- ContributionPush: Push for high contribution features
- PerturbationPush: Push for perturbation analysis

ExamplePush and its subclasses allow saving examples and generating
one-sample tests. ContributionPush and PerturbationPush allow generating
statistical tests and slicing functions.

The push classes allow converting to gRPC protobuf format via the to_grpc() method.
"""

from giskard.core.core import SupportedModelTypes
from giskard.ml_worker import websocket
from giskard.ml_worker.generated.ml_worker_pb2 import CallToActionKind, PushKind
from giskard.push.push_test_catalog.catalog import (
    one_sample_overconfidence_test,
    one_sample_underconfidence_test,
    test_diff_f1_push,
    test_diff_rmse_push,
    test_metamorphic_invariance_with_mad,
)
from giskard.push.utils import TransformationInfo
from giskard.slicing.slice import EqualTo, GreaterThan, LowerThan, Query, QueryBasedSliceFunction
from giskard.testing.tests.metamorphic import test_metamorphic_invariance
from giskard.testing.tests.statistic import test_theil_u


class Push:
    """
    Base push class.

    Attributes:
        push_title: Title of the push
        details: List of details/actions for the push
        tests: List of tests to generate
        pushkind: Enum of push kind
    """

    push_title = None
    details = None
    tests = None
    pushkind = None


class ExamplePush(Push):
    """
    Push class based on example data.

    Adds attributes:
        saved_example: Example dataset row
        training_label: Ground truth label
        training_label_proba: Probability of ground truth label

    Can convert to gRPC protobuf format.
    """

    saved_example = None
    training_label = None
    training_label_proba = None

    def to_ws(self):
        """
        Convert to gRPC protobuf format.
        """
        return websocket.Push(
            kind=self.pushkind,
            push_title=self.push_title,
            push_details=self.details,
        )


class FeaturePush(Push):
    """
    Push related to a specific feature.

    Adds attributes:
        feature: Feature name
        value: Feature value

    Can convert to gRPC protobuf format.
    """

    feature = None
    value = None

    def to_ws(self):
        """
        Convert to gRPC protobuf format.
        """
        return websocket.Push(
            kind=self.pushkind,
            key=self.feature,
            value=str(self.value),
            push_title=self.push_title,
            push_details=self.details,
        )


class OverconfidencePush(ExamplePush):
    """
    Recommand actions for overconfidence cases.

    Description:
        Tag examples that are incorrect but that were classified with a high probability as the wrong label.
        This may indicate that the model is overconfident on this example.
        This may be due to spurious correlation or a data leak

    Triggering event:
        When we switch examples, the example is incorrect and the example is classified as overconfident.
        We quantify this as the difference between the largest probability assigned to a label and the
        probability assigned to the correct label (this will be 0 if the model made the correct prediction).
        If this is larger than a threshold (typically determined automatically depending on
        the number of classes), then the prediction is considered overconfident.

    Call to action description:
        Create one-sample test : This adds a test that checks if the model is overconfident on this example to a test suite.
        Get similar examples : This filters the debugging session to show examples with overconfidence only.

    Requirements:
        Ground truth label
        Classification models only
    """

    def __init__(self, training_label, training_label_proba, dataset_row, predicted_label, rate):
        self._overconfidence()
        self.pushkind = PushKind.Overconfidence

        self.training_label_proba = training_label_proba
        self.training_label = training_label
        self.saved_example = dataset_row

        self.tests = [one_sample_overconfidence_test()]
        self.test_params = {"saved_example": dataset_row}
        # if_overconfidence_rate_decrease(rate=rate),
        #     correct_example(saved_example=dataset_row, training_label=training_label),
        #     increase_probability(
        #         saved_example=dataset_row, training_label=training_label, training_label_proba=training_label_proba
        #     ),
        self.predicted_label = predicted_label

    def _overconfidence(self):
        """
        Generate overconfidence push title and details.
        """
        res = {
            "push_title": "This example is incorrect while having a high confidence.",
            "details": [
                # Disabled temporarily
                # {
                # "action": "Save this example for further inspection and testing",
                # "explanation": "This may help you identify spurious correlation and create one-sample tests based on these examples",
                # "button": "Save Example",
                #  "cta": CallToActionKind.SaveExample,
                # },
                {
                    "action": "Generate a one-sample test to automatically check if this example is correctly predicted",
                    "explanation": "This enables you to make sure this specific example is correct for a new model",
                    "button": "Create one-sample test",
                    "cta": CallToActionKind.CreateTest,
                },
                {
                    "action": "See similar examples",
                    "explanation": "It will filter this debugging session to show examples with overconfidence only",
                    "button": "Get similar examples",
                    "cta": CallToActionKind.OpenDebuggerOverconfidence,
                },
            ],
        }
        self.push_title = res["push_title"]
        self.details = res["details"]


class BorderlinePush(ExamplePush):
    """
    Recommend actions for borderline/underconfidence cases.

    Description:
        Tag examples that are classified with very low confidence,
        indicating the model is unsure about the prediction.
        This may be due to inconsistent patterns or insufficient data.

    Triggering event:
        When we switch examples, the example is classified as underconfident.
        By default, we mark a prediction as underconfident when the second most
        probable prediction has a probability which is only less than 10%
        smaller than the predicted label

    Call to action description:
        Create one-sample test: This adds a test that checks if the model is underconfident on this example to a test suite.
        Get similar examples: This filters the debugging session to show examples with underconfidence only.

    Requirements:
        Classification models only
    """

    def __init__(self, training_label, training_label_proba, dataset_row, rate):
        self._borderline()
        self.pushkind = PushKind.Borderline

        self.training_label_proba = training_label_proba
        self.training_label = training_label
        self.saved_example = dataset_row

        self.tests = [one_sample_underconfidence_test]
        self.test_params = {"saved_example": dataset_row}
        # [
        #     if_underconfidence_rate_decrease(rate=rate),
        #     correct_example(saved_example=dataset_row, training_label=training_label),
        #     increase_probability(
        #         saved_example=dataset_row, training_label=training_label, training_label_proba=training_label_proba
        #     ),
        # ]

    def _borderline(self):
        """
        Generate borderline push title and details.
        """
        res = {
            "push_title": "This example was predicted with very low confidence",
            "details": [
                # Disabled temporarily
                # {
                # "action": "Save this example for further inspection and testing",
                # "explanation": "This may help you identify inconsistent patterns and create one-sample tests based on these examples",
                # "button": "Save Example",
                # "cta": CallToActionKind.SaveExample,
                # },
                {
                    "action": "Generate a one-sample to automatically test the underconfidence",
                    "explanation": "This may help you ensure this example is not predicted with low confidence for a new model",
                    "button": "Create one-sample test",
                    "cta": CallToActionKind.CreateTest,
                },
                {
                    "action": "See similar examples",
                    "explanation": "It will filter this debugging session to show examples with underconfidence only",
                    "button": "Get similar examples",
                    "cta": CallToActionKind.OpenDebuggerBorderline,
                },
            ],
        }
        self.push_title = res["push_title"]
        self.details = res["details"]


class ContributionPush(FeaturePush):
    """
    Recommend actions for feature that have high SHAP values.

    Description:
        Tag features that have a high SHAP value for this example.
        This may indicate that the model is relying heavily on this feature to make the prediction.

    Triggering event:
        When we switch examples and the most contributing shapley’s value
        is really high compared to the rest of the features.
        We mark a feature as high contributing by computing SHAP values
        for all features. Then we calculates z-scores to find any significant outliers.
        If the z-score is above a threshold (typically determined automatically
        depending on the number of features), then the feature is considered high contributing.


    Call to action description:
        Save Slice : This will save the slice in the catalog and enable you to create tests more efficiently.
        Add Test to a test suite : This will add a test to a test suite to check if this slice performs better or worse than the rest of the dataset.
        Get similar examples : This will filter this debugging session to show examples from this slice only.

    Requirements:
        Numerical and Categorical features only
    """

    slicing_function = None
    bounds = None
    model_type = None
    correct_prediction = None

    def __init__(self, value=None, feature=None, bounds=None, model_type=None, correct_prediction=None):
        self.pushkind = PushKind.Contribution

        self.value = value
        self.bounds = bounds
        self.feature = feature
        self.model_type = model_type
        self.correct_prediction = correct_prediction

        self._slicing_function()
        self._set_title_and_details()
        self._test_selection()

    def _set_title_and_details(self):
        """
        Generate title and details based on prediction.
        """
        if self.correct_prediction:
            self.push_title = f"`{str(self.feature)}`=={str(self.value)} contributes a lot to the prediction"
            self.details = [
                {
                    "action": f"Save the {'quartile' if self.bounds is not None else 'slice'} {self.slicing_function.query} and continue debugging session",
                    "explanation": "Saving the slice will enable you to create tests more efficiently",
                    "button": "Save Slice",
                    "cta": CallToActionKind.CreateSlice,
                },
                {
                    "action": "Automatically generate a test ",
                    "explanation": f"Theil`s U test will help you check the nominal association between {self.slicing_function.query} and the predicted label on the whole dataset",
                    "button": "Add Test to a test suite",
                    "cta": CallToActionKind.CreateTest,
                },
                {
                    "action": "Get similar examples",
                    "explanation": "It will filter this debugging session to show examples from this slice only",
                    "button": "Get similar examples",
                    "cta": CallToActionKind.CreateSliceOpenDebugger,
                },
            ]
        else:
            self.push_title = f"`{str(self.feature)}`=={str(self.value)} contributes a lot to the incorrect prediction"
            self.details = [
                {
                    "action": f"Save the {'quartile' if self.bounds is not None else 'slice'} {self.slicing_function.query} and continue debugging session",
                    "explanation": "Saving the slice will enable you to create tests more efficiently",
                    "button": "Save Slice",
                    "cta": CallToActionKind.CreateSlice,
                },
                {
                    "action": "Automatically generate a test",
                    "explanation": "Performance (RMSE or F1) test will help you check if this slice performs better than the rest of the dataset",
                    "button": "Add Test to a test suite",
                    "cta": CallToActionKind.CreateTest,
                },
                {
                    "action": "Get similar examples",
                    "explanation": "It will filter this debugging session to show examples from this slice only",
                    "button": "Get similar examples",
                    "cta": CallToActionKind.CreateSliceOpenDebugger,
                },
            ]

    def _slicing_function(self):
        """
        Generate slicing function based on feature/value.
        """
        if self.bounds is not None:
            clause = [GreaterThan(self.feature, self.bounds[0], True), LowerThan(self.feature, self.bounds[1], True)]
        else:
            clause = [EqualTo(self.feature, self.value)]
        slicing_func = QueryBasedSliceFunction(Query(clause))
        self.slicing_function = slicing_func
        self.test_params = {"slicing_function": slicing_func}

    def _test_selection(self):
        """
        Select statistical test based on prediction type.
        """
        if not self.correct_prediction:
            if self.model_type == SupportedModelTypes.REGRESSION:
                self.tests = [test_diff_rmse_push]
            elif self.model_type == SupportedModelTypes.CLASSIFICATION:
                self.tests = [test_diff_f1_push]
        elif self.correct_prediction:
            self.tests = [test_theil_u]


class PerturbationPush(FeaturePush):
    """
    Recommend actions for feature that perturb the prediction.

    Description:
        Tag features that when perturbed, change the prediction.
        This may indicate that the model is sensitive to this feature.

    Triggering event:
        When we switch examples and the prediction changes when we perturb a feature.
        We mark a feature as sensitive by applying supported perturbations to each feature in the dataset.
        For numerical columns, we add/subtract values based on mean absolute deviation.
        For text columns, we apply predefined text transformations.

    Call to action description:
        Add to test suite : This will add a test to a test suite to check if a
        perturbation on this feature changes the prediction above a threshold.

    Requirements:
        Need Ground truth label
        Numerical and Text features only
    """

    value_perturbed: list = None
    transformation_functions: list = None
    transformation_functions_params: list = None
    details = [
        {
            "action": "Generate a metamorphic invariance test that slightly perturbs this feature",
            "explanation": "This will enable you to make sure the model is robust against similar small changes",
            "button": "Add to test suite",
            "cta": CallToActionKind.CreateTest,
        },
    ]

    def __init__(self, value, feature, transformation_info: TransformationInfo):
        self.pushkind = PushKind.Perturbation
        self.feature = feature
        self.value = value
        self.value_perturbed = transformation_info.value_perturbed
        self.transformation_functions = transformation_info.transformation_functions
        self.transformation_functions_params = transformation_info.transformation_functions_params
        if self.transformation_functions_params:
            self.tests = [test_metamorphic_invariance_with_mad]
            self.test_params = self.transformation_functions_params[0]
            self.push_title = (
<<<<<<< HEAD
                f"Adding {round(self.value_perturbed[0] - self.value, 2)} to {self.feature} makes the prediction change"
=======
                f"Adding {round(self.value_perturbed[0] - self.value,2)} to `{self.feature}` makes the prediction change"
>>>>>>> e3e2f3c5
            )
        else:
            self.tests = [test_metamorphic_invariance]
            self.test_params = {"transformation_function": self.transformation_functions[0]}
            self.push_title = f"""Perturbing `{self.feature}` into "{self.value_perturbed[0]}" makes the prediction change"""<|MERGE_RESOLUTION|>--- conflicted
+++ resolved
@@ -415,11 +415,7 @@
             self.tests = [test_metamorphic_invariance_with_mad]
             self.test_params = self.transformation_functions_params[0]
             self.push_title = (
-<<<<<<< HEAD
-                f"Adding {round(self.value_perturbed[0] - self.value, 2)} to {self.feature} makes the prediction change"
-=======
                 f"Adding {round(self.value_perturbed[0] - self.value,2)} to `{self.feature}` makes the prediction change"
->>>>>>> e3e2f3c5
             )
         else:
             self.tests = [test_metamorphic_invariance]
