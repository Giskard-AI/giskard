--- conflicted
+++ resolved
@@ -440,15 +440,11 @@
         if self.transformation_functions_params:
             self.tests = [test_metamorphic_invariance_with_mad]
             self.test_params = self.transformation_functions_params[0]
-<<<<<<< HEAD
-            self.push_title = f"Adding {round(self.value_perturbed[0] - self.value, 2)} to `{self.feature}` makes the prediction change"
-=======
             if self.value != 0:
                 _relative_change = int(round((self.value_perturbed[0] - self.value) / self.value * 100.0))
             else:
                 _relative_change = int(round((self.value_perturbed[0] * 100.0)))
             self.push_title = f"Changing `{self.feature}` by " f"{_relative_change}% " "makes the prediction change"
->>>>>>> c57fc251
         else:
             self.tests = [test_metamorphic_invariance]
             self.test_params = {"transformation_function": self.transformation_functions[0]}
