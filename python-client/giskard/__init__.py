--- conflicted
+++ resolved
@@ -5,12 +5,6 @@
 
 from giskard.client.giskard_client import GiskardClient
 from giskard.client.project import Project
-<<<<<<< HEAD
-from giskard.core.model import Model
-from giskard.models.sklearn import SKLearnModel
-from giskard.models.pytorch import PyTorchModel
-=======
->>>>>>> 98a79e5f
 from giskard.core.model import Dataset
 from giskard.core.model import Model
 from giskard.ml_worker.generated.ml_worker_pb2 import SingleTestResult
@@ -40,6 +34,7 @@
     Project,
     Model,
     SKLearnModel,
+    PyTorchModel,
     Dataset,
     GiskardClient,
     AbstractTestCollection,
