# type: ignore[attr-defined]
"""Inspect your AI models visually, find bugs, give feedback 🕵️‍♀️ 💬"""

import sys

from giskard.client.giskard_client import GiskardClient
from giskard.client.project import Project
<<<<<<< HEAD
from giskard.core.model import Model
from giskard.models.sklearn import SKLearnModel
from giskard.models.pytorch import PyTorchModel
from giskard.models.tensorflow import TensorFlowModel
=======
>>>>>>> a721fefa
from giskard.core.model import Dataset
from giskard.core.model import Model
from giskard.ml_worker.generated.ml_worker_pb2 import SingleTestResult
from giskard.ml_worker.testing.abstract_test_collection import AbstractTestCollection
from giskard.ml_worker.testing.registry.decorators import test
from giskard.ml_worker.utils.logging import configure_logging
from giskard.models.sklearn import SKLearnModel
from giskard.models.pytorch import PyTorchModel

configure_logging()
if sys.version_info >= (3, 8):
    from importlib import metadata as importlib_metadata
else:
    import importlib_metadata


def get_version() -> str:
    try:
        return importlib_metadata.version(__name__)
    except importlib_metadata.PackageNotFoundError:  # pragma: no cover
        return "unknown"


__version__: str = get_version()

__all__ = [
    'SingleTestResult',
    'Project',
    'Model',
    'SKLearnModel',
    'Dataset',
    'GiskardClient',
    'AbstractTestCollection',
    'test',
    'PyTorchModel'
]<|MERGE_RESOLUTION|>--- conflicted
+++ resolved
@@ -5,13 +5,10 @@
 
 from giskard.client.giskard_client import GiskardClient
 from giskard.client.project import Project
-<<<<<<< HEAD
 from giskard.core.model import Model
 from giskard.models.sklearn import SKLearnModel
 from giskard.models.pytorch import PyTorchModel
 from giskard.models.tensorflow import TensorFlowModel
-=======
->>>>>>> a721fefa
 from giskard.core.model import Dataset
 from giskard.core.model import Model
 from giskard.ml_worker.generated.ml_worker_pb2 import SingleTestResult
@@ -47,4 +44,5 @@
     'AbstractTestCollection',
     'test',
     'PyTorchModel'
+    'TensorFlowModel'
 ]