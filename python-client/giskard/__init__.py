--- conflicted
+++ resolved
@@ -108,12 +108,9 @@
     'transformation_function',
     'SuiteInput',
     'SlicingFunction',
-<<<<<<< HEAD
-    'scan'
-=======
+    'scan',
     'TestResult',
-    'GiskardTest'
->>>>>>> ca6e1266
+    'GiskardTest',
 ]
 try:
     from giskard.models.catboost import CatboostModel
