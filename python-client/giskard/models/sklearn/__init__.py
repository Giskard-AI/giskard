--- conflicted
+++ resolved
@@ -4,13 +4,7 @@
 from giskard.core.model import MLFlowBasedModel
 
 
-<<<<<<< HEAD
-class SKLearnModel(Model):
-    loader_module = 'giskard.models.sklearn'
-    loader_class = 'SKLearnModel'
-=======
 class SKLearnModel(MLFlowBasedModel):
->>>>>>> cbece522
 
     def __init__(self, clf, model_type: SupportedModelTypes, name: str = None, data_preprocessing_function=None,
                  feature_names=None, classification_threshold=0.5, classification_labels=None) -> None:
@@ -20,19 +14,11 @@
         if feature_names is None and hasattr(clf, 'feature_names_in_'):
             feature_names = list(getattr(clf, 'feature_names_in_'))
 
-<<<<<<< HEAD
-        super().__init__(clf=clf,
-                         model_type=model_type,
-                         name=name,
-=======
         super().__init__(clf=clf, model_type=model_type, name=name,
->>>>>>> cbece522
                          data_preprocessing_function=data_preprocessing_function,
                          feature_names=feature_names,
                          classification_threshold=classification_threshold,
                          classification_labels=classification_labels)
-<<<<<<< HEAD
-=======
 
     def save_with_mflow(self, local_path, mlflow_meta):
         if self.is_classification:
@@ -46,7 +32,6 @@
                                   path=local_path,
                                   pyfunc_predict_fn=pyfunc_predict_fn,
                                   mlflow_model=mlflow_meta)
->>>>>>> cbece522
 
     @staticmethod
     def read_model_from_local_dir(local_path):
