--- conflicted
+++ resolved
@@ -11,10 +11,9 @@
 class LangchainModel(MLFlowSerializableModel):
     @configured_validate_arguments
     def __init__(
-<<<<<<< HEAD
         self,
         model,
-        model_type: ModelType,
+            model_type: SupportedModelTypes,
         name: Optional[str] = None,
         description: Optional[str] = None,
         data_preprocessing_function: Optional[Callable[[pd.DataFrame], Any]] = None,
@@ -23,21 +22,9 @@
         classification_threshold: Optional[float] = 0.5,
         classification_labels: Optional[Iterable] = None,
         **kwargs,
-=======
-            self,
-            model,
-            model_type: SupportedModelTypes,
-            name: Optional[str] = None,
-            data_preprocessing_function: Optional[Callable[[pd.DataFrame], Any]] = None,
-            model_postprocessing_function: Optional[Callable[[Any], Any]] = None,
-            feature_names: Optional[Iterable] = None,
-            classification_threshold: Optional[float] = 0.5,
-            classification_labels: Optional[Iterable] = None,
-            **kwargs,
->>>>>>> 1cb2cb63
     ) -> None:
         assert (
-            model_type == SupportedModelTypes.TEXT_GENERATION
+                model_type == SupportedModelTypes.TEXT_GENERATION
         ), "LangchainModel only support text_generation ModelType"
 
         from langchain import LLMChain
