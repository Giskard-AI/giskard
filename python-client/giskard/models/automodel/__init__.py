--- conflicted
+++ resolved
@@ -124,12 +124,8 @@
                 # if save_model and load_model are overriden, replace them, if not, these equalities will be identities.
                 possibly_overriden_cls = cls
                 possibly_overriden_cls.save_model = giskard_cls.save_model
-<<<<<<< HEAD
                 possibly_overriden_cls.load_model = giskard_cls.load_model
-=======
-                possibly_overriden_cls.load_wrapped_model = giskard_cls.load_wrapped_model
                 possibly_overriden_cls.should_save_model_class = True
->>>>>>> 6d2e4f8d
             elif giskard_cls:
                 input_type = "'prediction_function'" if giskard_cls == PredictionFunctionModel else "'model'"
                 logger.info(
