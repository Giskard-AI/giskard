--- conflicted
+++ resolved
@@ -11,18 +11,6 @@
 class PredictionFunctionModel(CloudpickleBasedModel):
     @configured_validate_arguments
     def __init__(
-<<<<<<< HEAD
-            self,
-            model: Callable,
-            model_type: ModelType,
-            data_preprocessing_function: Callable[[pd.DataFrame], Any] = None,
-            model_postprocessing_function: Callable[[Any], Any] = None,
-            name: Optional[str] = None,
-            feature_names: Optional[Iterable] = None,
-            classification_threshold: Optional[float] = 0.5,
-            classification_labels: Optional[Iterable] = None,
-            **kwargs,
-=======
         self,
         model: Callable,
         model_type: ModelType,
@@ -34,7 +22,6 @@
         classification_labels: Optional[Iterable] = None,
         id: Optional[str] = None,
         **kwargs,
->>>>>>> 3a2ffd1a
     ) -> None:
         super().__init__(
             model,
