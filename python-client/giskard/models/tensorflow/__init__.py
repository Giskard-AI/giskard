--- conflicted
+++ resolved
@@ -14,19 +14,6 @@
 class TensorFlowModel(MLFlowBasedModel):
     @configured_validate_arguments
     def __init__(
-<<<<<<< HEAD
-            self,
-            model,
-            model_type: ModelType,
-            name: Optional[str] = None,
-            data_preprocessing_function: Callable[[pd.DataFrame], Any] = None,
-            model_postprocessing_function: Callable[[Any], Any] = None,
-            feature_names: Optional[Iterable] = None,
-            classification_threshold: Optional[float] = 0.5,
-            classification_labels: Optional[Iterable] = None,
-            id: Optional[str] = None,
-            **kwargs
-=======
         self,
         model,
         model_type: ModelType,
@@ -36,8 +23,8 @@
         feature_names: Optional[Iterable] = None,
         classification_threshold: Optional[float] = 0.5,
         classification_labels: Optional[Iterable] = None,
+        id: Optional[str] = None,
         **kwargs,
->>>>>>> 9a529418
     ):
         super().__init__(
             model=model,
@@ -48,12 +35,8 @@
             feature_names=feature_names,
             classification_threshold=classification_threshold,
             classification_labels=classification_labels,
-<<<<<<< HEAD
             id=id,
-            **kwargs
-=======
             **kwargs,
->>>>>>> 9a529418
         )
 
     @classmethod
