--- conflicted
+++ resolved
@@ -1,26 +1,10 @@
 from importlib import import_module
-<<<<<<< HEAD
-from typing import Union
-=======
 from typing import Callable, Optional, Iterable, Any
 
 import pandas as pd
 
 from giskard.core.core import ModelType
 from giskard.core.validation import configured_validate_arguments
-from giskard.models.catboost import CatboostModel
-from giskard.models.huggingface import HuggingFaceModel
-from giskard.models.pytorch import PyTorchModel
-from giskard.models.sklearn import SKLearnModel
-from giskard.models.tensorflow import TensorFlowModel
-
-try:
-    import torch
-except ImportError as e:
-    raise ImportError("Please install it via 'pip install torch'") from e
->>>>>>> 98f5be6b
-
-from giskard.core.core import SupportedModelTypes
 
 
 def get_class(_lib, _class):
@@ -73,14 +57,13 @@
 
 @configured_validate_arguments
 def model_from_sklearn(clf,
-<<<<<<< HEAD
-                       model_type: Union[SupportedModelTypes, str],
-                       name: str = None,
-                       data_preprocessing_function=None,
-                       model_postprocessing_function=None,
-                       feature_names=None,
-                       classification_threshold=0.5,
-                       classification_labels=None):
+                       model_type: ModelType,
+                       name: Optional[str] = None,
+                       data_preprocessing_function: Callable[[pd.DataFrame], Any] = None,
+                       model_postprocessing_function: Callable[[Any], Any] = None,
+                       feature_names: Optional[Iterable] = None,
+                       classification_threshold: float = 0.5,
+                       classification_labels: Optional[Iterable] = None):
     from giskard import SKLearnModel
     return SKLearnModel(clf,
                         model_type,
@@ -90,35 +73,17 @@
                         feature_names,
                         classification_threshold,
                         classification_labels)
-=======
-                       model_type: ModelType,
-                       name: Optional[str] = None,
-                       data_preprocessing_function: Callable[[pd.DataFrame], Any] = None,
-                       model_postprocessing_function: Callable[[Any], Any] = None,
-                       feature_names: Optional[Iterable] = None,
-                       classification_threshold: float = 0.5,
-                       classification_labels: Optional[Iterable] = None):
-    return SKLearnModel(clf=clf,
-                        model_type=model_type,
-                        name=name,
-                        data_preprocessing_function=data_preprocessing_function,
-                        model_postprocessing_function=model_postprocessing_function,
-                        feature_names=feature_names,
-                        classification_threshold=classification_threshold,
-                        classification_labels=classification_labels)
->>>>>>> 98f5be6b
 
 
 @configured_validate_arguments
 def model_from_catboost(clf,
-<<<<<<< HEAD
-                        model_type: Union[SupportedModelTypes, str],
-                        name: str = None,
-                        data_preprocessing_function=None,
-                        model_postprocessing_function=None,
-                        feature_names=None,
-                        classification_threshold=0.5,
-                        classification_labels=None):
+                        model_type: ModelType,
+                        name: Optional[str] = None,
+                        data_preprocessing_function: Callable[[pd.DataFrame], Any] = None,
+                        model_postprocessing_function: Callable[[Any], Any] = None,
+                        feature_names: Optional[Iterable] = None,
+                        classification_threshold: float = 0.5,
+                        classification_labels: Optional[Iterable] = None):
     from giskard import CatboostModel
     return CatboostModel(clf,
                          model_type,
@@ -128,40 +93,12 @@
                          feature_names,
                          classification_threshold,
                          classification_labels)
-=======
-                        model_type: ModelType,
-                        name: Optional[str] = None,
-                        data_preprocessing_function: Callable[[pd.DataFrame], Any] = None,
-                        model_postprocessing_function: Callable[[Any], Any] = None,
-                        feature_names: Optional[Iterable] = None,
-                        classification_threshold: float = 0.5,
-                        classification_labels: Optional[Iterable] = None):
-    return CatboostModel(clf=clf,
-                         model_type=model_type,
-                         name=name,
-                         data_preprocessing_function=data_preprocessing_function,
-                         model_postprocessing_function=model_postprocessing_function,
-                         feature_names=feature_names,
-                         classification_threshold=classification_threshold,
-                         classification_labels=classification_labels)
->>>>>>> 98f5be6b
 
 
 @configured_validate_arguments
 def model_from_pytorch(clf,
-<<<<<<< HEAD
-                       model_type: Union[SupportedModelTypes, str],
+                       model_type: ModelType,
                        torch_dtype=None,
-                       device="cpu",
-                       name: str = None,
-                       data_preprocessing_function=None,
-                       model_postprocessing_function=None,
-                       feature_names=None,
-                       classification_threshold=0.5,
-                       classification_labels=None,
-=======
-                       model_type: ModelType,
-                       torch_dtype: Optional[torch.dtype] = torch.float32,
                        device: Optional[str] = "cpu",
                        name: Optional[str] = None,
                        data_preprocessing_function: Callable[[pd.DataFrame], Any] = None,
@@ -169,10 +106,13 @@
                        feature_names: Optional[Iterable] = None,
                        classification_threshold: float = 0.5,
                        classification_labels: Optional[Iterable] = None,
->>>>>>> 98f5be6b
                        iterate_dataset=True):
     from giskard import PyTorchModel
-    import torch
+    try:
+        import torch
+    except ImportError as e:
+        raise ImportError("Please install it via 'pip install torch'") from e
+
     torch_dtype = torch.float32 if not torch_dtype else torch_dtype
     return PyTorchModel(clf,
                         model_type,
@@ -189,14 +129,13 @@
 
 @configured_validate_arguments
 def model_from_tensorflow(clf,
-<<<<<<< HEAD
-                          model_type: Union[SupportedModelTypes, str],
-                          name: str = None,
-                          data_preprocessing_function=None,
-                          model_postprocessing_function=None,
-                          feature_names=None,
-                          classification_threshold=0.5,
-                          classification_labels=None):
+                          model_type: ModelType,
+                          name: Optional[str] = None,
+                          data_preprocessing_function: Callable[[pd.DataFrame], Any] = None,
+                          model_postprocessing_function: Callable[[Any], Any] = None,
+                          feature_names: Optional[Iterable] = None,
+                          classification_threshold: float = 0.5,
+                          classification_labels: Optional[Iterable] = None):
     from giskard import TensorFlowModel
     return TensorFlowModel(clf,
                            model_type,
@@ -206,35 +145,17 @@
                            feature_names,
                            classification_threshold,
                            classification_labels)
-=======
-                          model_type: ModelType,
-                          name: Optional[str] = None,
-                          data_preprocessing_function: Callable[[pd.DataFrame], Any] = None,
-                          model_postprocessing_function: Callable[[Any], Any] = None,
-                          feature_names: Optional[Iterable] = None,
-                          classification_threshold: float = 0.5,
-                          classification_labels: Optional[Iterable] = None):
-    return TensorFlowModel(clf=clf,
-                           model_type=model_type,
-                           name=name,
-                           data_preprocessing_function=data_preprocessing_function,
-                           model_postprocessing_function=model_postprocessing_function,
-                           feature_names=feature_names,
-                           classification_threshold=classification_threshold,
-                           classification_labels=classification_labels)
->>>>>>> 98f5be6b
 
 
 @configured_validate_arguments
 def model_from_huggingface(clf,
-<<<<<<< HEAD
-                           model_type: Union[SupportedModelTypes, str],
-                           name: str = None,
-                           data_preprocessing_function=None,
-                           model_postprocessing_function=None,
-                           feature_names=None,
-                           classification_threshold=0.5,
-                           classification_labels=None):
+                           model_type: ModelType,
+                           name: Optional[str] = None,
+                           data_preprocessing_function: Callable[[pd.DataFrame], Any] = None,
+                           model_postprocessing_function: Callable[[Any], Any] = None,
+                           feature_names: Optional[Iterable] = None,
+                           classification_threshold: float = 0.5,
+                           classification_labels: Optional[Iterable] = None):
     from giskard import HuggingFaceModel
     return HuggingFaceModel(clf,
                             model_type,
@@ -243,21 +164,4 @@
                             model_postprocessing_function,
                             feature_names,
                             classification_threshold,
-                            classification_labels)
-=======
-                           model_type: ModelType,
-                           name: Optional[str] = None,
-                           data_preprocessing_function: Callable[[pd.DataFrame], Any] = None,
-                           model_postprocessing_function: Callable[[Any], Any] = None,
-                           feature_names: Optional[Iterable] = None,
-                           classification_threshold: float = 0.5,
-                           classification_labels: Optional[Iterable] = None):
-    return HuggingFaceModel(clf=clf,
-                            model_type=model_type,
-                            name=name,
-                            data_preprocessing_function=data_preprocessing_function,
-                            model_postprocessing_function=model_postprocessing_function,
-                            feature_names=feature_names,
-                            classification_threshold=classification_threshold,
-                            classification_labels=classification_labels)
->>>>>>> 98f5be6b
+                            classification_labels)