--- conflicted
+++ resolved
@@ -70,21 +70,6 @@
     """
 
     def __init__(
-<<<<<<< HEAD
-            self,
-            model,
-            model_type: ModelType,
-            torch_dtype: TorchDType = "float32",
-            device="cpu",
-            name: Optional[str] = None,
-            data_preprocessing_function=None,
-            model_postprocessing_function=None,
-            feature_names=None,
-            classification_threshold=0.5,
-            classification_labels=None,
-            iterate_dataset=True,
-            **kwargs,
-=======
         self,
         model,
         model_type: ModelType,
@@ -99,7 +84,6 @@
         iterate_dataset=True,
         id: Optional[str] = None,
         **kwargs,
->>>>>>> 3a2ffd1a
     ) -> None:
         super().__init__(
             model=model,
