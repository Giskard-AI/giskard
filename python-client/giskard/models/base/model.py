import builtins
import importlib
import logging
import pickle
import platform
import posixpath
import tempfile
import uuid
from abc import ABC, abstractmethod
from pathlib import Path
from typing import Iterable, Optional, Union

import cloudpickle
import numpy as np
import pandas as pd
import yaml

from .model_prediction import ModelPredictionResults
from ..cache import get_cache_enabled
from ..utils import np_types_to_native
from ...client.giskard_client import GiskardClient
from ...core.core import ModelMeta, ModelType, SupportedModelTypes
from ...core.validation import configured_validate_arguments
from ...datasets.base import Dataset
from ...ml_worker.utils.logging import Timer
from ...models.cache import ModelCache
from ...path_utils import get_size
from ...settings import settings
<<<<<<< HEAD
=======
from ...ml_worker.exceptions.giskard_exception import GiskardException
>>>>>>> f1104f73

META_FILENAME = "giskard-model-meta.yaml"

MODEL_CLASS_PKL = "ModelClass.pkl"

logger = logging.getLogger(__name__)


class BaseModel(ABC):
    """
    The BaseModel class is an abstract base class that defines the common interface for all the models used in this project.

    Attributes:
       model (Any):
           Could be any function or ML model. The standard model output required for Giskard is:

           * if classification: an array (nxm) of probabilities corresponding to n data entries
             (rows of pandas.DataFrame)
             and m classification_labels. In the case of binary classification, an array of (nx1) probabilities is
             also accepted.
             Make sure that the probability provided is for the second label provided in classification_labels.
           * if regression or text_generation: an array of predictions corresponding to data entries
             (rows of pandas.DataFrame) and outputs.
       name (Optional[str]):
            the name of the model.
       model_type (ModelType):
           The type of the model: regression, classification or text_generation.
       feature_names (Optional[Iterable[str]]):
           list of feature names matching the column names in the data that correspond to the features which the model
           trained on. By default, feature_names are all the Dataset columns except from target.
       classification_threshold (float):
           represents the classification model threshold, for binary
           classification models.
       classification_labels (Optional[Iterable[str]]):
           that represents the classification labels, if model_type is
           classification. Make sure the labels have the same order as the column output of clf.

    Raises:
        ValueError
            If an invalid model type is specified.
            If duplicate values are found in the classification_labels.
    """

    should_save_model_class = False
    id: uuid.UUID
    _cache: ModelCache

    @configured_validate_arguments
    def __init__(
        self,
        model_type: ModelType,
        name: Optional[str] = None,
        description: Optional[str] = None,
        feature_names: Optional[Iterable] = None,
        classification_threshold: Optional[float] = 0.5,
        classification_labels: Optional[Iterable] = None,
        id: Optional[str] = None,
        **kwargs,
    ) -> None:
        """
        Initialize a new instance of the BaseModel class.

        Parameters:
            model_type (ModelType): Type of the model, either ModelType.REGRESSION or ModelType.CLASSIFICATION.
            name (str, optional): Name of the model. If not provided, defaults to the class name.
            feature_names (Iterable, optional): A list of names of the input features.
            classification_threshold (float, optional): Threshold value used for classification models. Defaults to 0.5.
            classification_labels (Iterable, optional): A list of labels for classification models.

        Raises:
            ValueError: If an invalid model_type value is provided.
            ValueError: If duplicate values are found in the classification_labels list.

        Notes:
            This class uses the @configured_validate_arguments decorator to validate the input arguments.
            The initialized object contains the following attributes:
                - meta: a ModelMeta object containing metadata about the model.
        """
        self.id = uuid.UUID(id) if id is not None else uuid.UUID(kwargs.get("id", uuid.uuid4().hex))
        if isinstance(model_type, str):
            try:
                model_type = SupportedModelTypes(model_type)
            except ValueError as e:
                available_values = {i.value for i in SupportedModelTypes}
                raise ValueError(
                    f'Invalid model type value "{model_type}". Available values are: {available_values}'
                ) from e

        if classification_labels is not None:
            classification_labels = list(classification_labels)
            if len(classification_labels) != len(set(classification_labels)):
                raise ValueError("Duplicates are found in 'classification_labels', please only provide unique values.")

        self._cache = ModelCache(model_type, str(self.id), cache_dir=kwargs.get("prediction_cache_dir"))

        # sklearn and catboost will fill classification_labels before this check
        if model_type == SupportedModelTypes.CLASSIFICATION and not classification_labels:
            raise ValueError("The parameter 'classification_labels' is required if 'model_type' is 'classification'.")

        self.meta = ModelMeta(
            name=name if name is not None else self.__class__.__name__,
            description=description if description is not None else "No description",
            model_type=model_type,
            feature_names=list(feature_names) if feature_names else None,
            classification_labels=np_types_to_native(classification_labels),
            loader_class=self.__class__.__name__,
            loader_module=self.__module__,
            classification_threshold=classification_threshold,
        )

    @property
    def is_classification(self):
        """
        Returns True if the model is of type classification, False otherwise.
        """
        return self.meta.model_type == SupportedModelTypes.CLASSIFICATION

    @property
    def is_binary_classification(self):
        """
        Returns True if the model is of type binary classification, False otherwise.
        """
        return self.is_classification and len(self.meta.classification_labels) == 2

    @property
    def is_regression(self):
        """
        Returns True if the model is of type regression, False otherwise.
        """
        return self.meta.model_type == SupportedModelTypes.REGRESSION

    @property
    def is_text_generation(self):
        """
        Returns True if the model is of type text generation, False otherwise.
        """
        return self.meta.model_type == SupportedModelTypes.TEXT_GENERATION

    @classmethod
    def determine_model_class(cls, meta, local_dir):
        class_file = Path(local_dir) / MODEL_CLASS_PKL
        if class_file.exists():
            with open(class_file, "rb") as f:
                clazz = cloudpickle.load(f)
                if not issubclass(clazz, BaseModel):
                    raise ValueError(f"Unknown model class: {clazz}. Models should inherit from 'BaseModel' class")
                return clazz
        else:
            return getattr(importlib.import_module(meta.loader_module), meta.loader_class)

    def save_meta(self, local_path):
        with open(Path(local_path) / META_FILENAME, "w") as f:
            yaml.dump(
                {
                    "language_version": platform.python_version(),
                    "language": "PYTHON",
                    "model_type": self.meta.model_type.name.upper(),
                    "threshold": self.meta.classification_threshold,
                    "feature_names": self.meta.feature_names,
                    "classification_labels": self.meta.classification_labels,
                    "loader_module": self.meta.loader_module,
                    "loader_class": self.meta.loader_class,
                    "id": str(self.id),
                    "name": self.meta.name,
                    "description": self.meta.description,
                    "size": get_size(local_path),
                },
                f,
                default_flow_style=False,
            )

    def save(self, local_path: Union[str, Path]) -> None:
        if self.should_save_model_class:
            self.save_model_class(local_path)
        self.save_meta(local_path)

    def save_model_class(self, local_path):
        class_file = Path(local_path) / MODEL_CLASS_PKL
        with open(class_file, "wb") as f:
            cloudpickle.dump(self.__class__, f, protocol=pickle.DEFAULT_PROTOCOL)

    def prepare_dataframe(self, df, column_dtypes=None, target=None):
        """
        Prepares a Pandas DataFrame for inference by ensuring the correct columns are present and have the correct data types.

        Args:
            dataset (Dataset): The dataset to prepare.

        Returns:
            pd.DataFrame: The prepared Pandas DataFrame.

        Raises:
            ValueError: If the target column is found in the dataset.
            ValueError: If a specified feature name is not found in the dataset.
        """
        df = df.copy()
        column_dtypes = dict(column_dtypes) if column_dtypes else None

        if column_dtypes:
            for cname, ctype in column_dtypes.items():
                if cname not in df:
                    df[cname] = np.nan

        if target:
            if target in df.columns:
                df.drop(target, axis=1, inplace=True)
            if column_dtypes and target in column_dtypes:
                del column_dtypes[target]
            if target and self.meta.feature_names and target in self.meta.feature_names:
                self.meta.feature_names.remove(target)

        if self.meta.feature_names:
            if set(self.meta.feature_names) > set(df.columns):
                column_names = set(self.meta.feature_names) - set(df.columns)
                raise ValueError(
                    f"The following columns are not found in the dataset: {', '.join(sorted(column_names))}"
                )
            df = df[self.meta.feature_names]
            if column_dtypes:
                column_dtypes = {k: v for k, v in column_dtypes.items() if k in self.meta.feature_names}

        for cname, ctype in column_dtypes.items():
            if cname not in df:
                df[cname] = np.nan

        if column_dtypes:
            df = Dataset.cast_column_to_dtypes(df, column_dtypes)
        return df

    def predict(self, dataset: Dataset) -> ModelPredictionResults:
        """
        Generates predictions for the input giskard dataset.
        This method uses the `prepare_dataframe()` method to preprocess the input dataset before making predictions.
        The `predict_df()` method is used to generate raw predictions for the preprocessed data.
        The type of predictions generated by this method depends on the model type:
        * For regression models, the `prediction` field of the returned `ModelPredictionResults` object will contain the same
          values as the `raw_prediction` field.
        * For binary or multiclass classification models, the `prediction` field of the returned `ModelPredictionResults` object
          will contain the predicted class labels for each example in the input dataset.
          The `probabilities` field will contain the predicted probabilities for the predicted class label.
          The `all_predictions` field will contain the predicted probabilities for all class labels for each example in the input dataset.

        Args:
            dataset (Dataset): The input dataset to make predictions on.

        Returns:
            ModelPredictionResults: The prediction results for the input dataset.

        Raises:
            ValueError: If the prediction task is not supported by the model.
        """
        if not len(dataset.df):
            return ModelPredictionResults()
        timer = Timer()

        if get_cache_enabled():
            raw_prediction = self._predict_from_cache(dataset)
        else:
            raw_prediction = self.predict_df(
                self.prepare_dataframe(dataset.df, column_dtypes=dataset.column_dtypes, target=dataset.target)
            )

        if self.is_regression or self.is_text_generation:
            result = ModelPredictionResults(
                prediction=raw_prediction, raw_prediction=raw_prediction, raw=raw_prediction
            )
        elif self.is_classification:
            labels = np.array(self.meta.classification_labels)
            threshold = self.meta.classification_threshold

            if threshold is not None and len(labels) == 2:
                predicted_lbl_idx = (raw_prediction[:, 1] > threshold).astype(int)
            else:
                predicted_lbl_idx = raw_prediction.argmax(axis=1)

            all_predictions = pd.DataFrame(raw_prediction, columns=labels)

            predicted_labels = labels[predicted_lbl_idx]
            probability = raw_prediction[range(len(predicted_lbl_idx)), predicted_lbl_idx]

            result = ModelPredictionResults(
                raw=raw_prediction,
                prediction=predicted_labels,
                raw_prediction=predicted_lbl_idx,
                probabilities=probability,
                all_predictions=all_predictions,
            )
        else:
            raise ValueError(f"Prediction task is not supported: {self.meta.model_type}")
        timer.stop(f"Predicted dataset with shape {dataset.df.shape}")
        return result

    @abstractmethod
    def predict_df(self, df: pd.DataFrame):
        """
        Inner method that does the actual inference of a prepared dataframe
        :param df: dataframe to predict
        """
        ...

    def _predict_from_cache(self, dataset: Dataset):
        cached_predictions = self._cache.read_from_cache(dataset.row_hashes)
        missing = cached_predictions.isna()

        missing_slice = dataset.slice(lambda x: dataset.df[missing], row_level=False)
        unpredicted_df = self.prepare_dataframe(
            missing_slice.df, column_dtypes=missing_slice.column_dtypes, target=missing_slice.target
        )

        if len(unpredicted_df) > 0:
            raw_prediction = self.predict_df(unpredicted_df)
            self._cache.set_cache(dataset.row_hashes[missing], raw_prediction)
            cached_predictions.loc[missing] = raw_prediction.tolist()

        # TODO: check if there is a better solution
        return np.array(np.array(cached_predictions).tolist())

    def upload(self, client: GiskardClient, project_key, validate_ds=None) -> str:
        """
        Uploads the model to a Giskard project using the provided Giskard client. Also validates the model
        using the given validation dataset, if any.

        Args:
            client (GiskardClient): A Giskard client instance to use for uploading the model.
            project_key (str): The project key to use for the upload.
            validate_ds (Dataset, optional): A validation dataset to use for validating the model. Defaults to None.

        Notes:
            This method saves the model to a temporary directory before uploading it. The temporary directory
            is deleted after the upload is completed.
        """
        from giskard.core.model_validation import validate_model, validate_model_loading_and_saving

        validate_model(model=self, validate_ds=validate_ds)
        reloaded_model = validate_model_loading_and_saving(self)
        validate_model(model=reloaded_model, validate_ds=validate_ds)

        reloaded_model = validate_model_loading_and_saving(self)
        try:
            validate_model(model=reloaded_model, validate_ds=validate_ds)
        except Exception as e_reloaded:
            try:
                validate_model(model=self, validate_ds=validate_ds)
                logger.info("Original model validated successfully")
            except Exception as e_loaded:
                logger.exception("Failed to validate the original model", e_loaded)
            raise GiskardException(
                "An error occured while validating a deserialized version your model, please report this issue to Giskard"
            ) from e_reloaded

        with tempfile.TemporaryDirectory(prefix="giskard-model-") as f:
            self.save(f)

            if client is not None:
                client.log_artifacts(f, posixpath.join(project_key, "models", str(self.id)))
                client.save_model_meta(project_key, self.id, self.meta, platform.python_version(), get_size(f))

        return str(self.id)

    @classmethod
    def download(cls, client: GiskardClient, project_key, model_id):
        """
        Downloads the specified model from the Giskard server and loads it into memory.

        Args:
            client (GiskardClient): The client instance that will connect to the Giskard server.
            project_key (str): The key for the project that the model belongs to.
            model_id (str): The ID of the model to download.

        Returns:
            An instance of the class calling the method, with the specified model loaded into memory.

        Raises:
            AssertionError: If the local directory where the model should be saved does not exist.
        """
        local_dir = settings.home_dir / settings.cache_dir / project_key / "models" / model_id
        if client is None:
            # internal worker case, no token based http client [deprecated, to be removed]
            assert local_dir.exists(), f"Cannot find existing model {project_key}.{model_id} in {local_dir}"
            _, meta = cls.read_meta_from_local_dir(local_dir)
        else:
            client.load_artifact(local_dir, posixpath.join(project_key, "models", model_id))
            meta_response = client.load_model_meta(project_key, model_id)
            # internal worker case, no token based http client
            assert local_dir.exists(), f"Cannot find existing model {project_key}.{model_id} in {local_dir}"
            with open(Path(local_dir) / META_FILENAME) as f:
                file_meta = yaml.load(f, Loader=yaml.Loader)
                classification_labels = cls.cast_labels(meta_response)
                meta = ModelMeta(
                    name=meta_response["name"],
                    description=meta_response["description"],
                    model_type=SupportedModelTypes[meta_response["modelType"]],
                    feature_names=meta_response["featureNames"],
                    classification_labels=classification_labels,
                    classification_threshold=meta_response["threshold"],
                    loader_module=file_meta["loader_module"],
                    loader_class=file_meta["loader_class"],
                )

        clazz = cls.determine_model_class(meta, local_dir)

        constructor_params = meta.__dict__
        constructor_params["id"] = str(model_id)

        del constructor_params["loader_module"]
        del constructor_params["loader_class"]

        model = clazz.load(local_dir, **constructor_params)
        return model

    @classmethod
    def read_meta_from_local_dir(cls, local_dir):
        with open(Path(local_dir) / META_FILENAME) as f:
            file_meta = yaml.load(f, Loader=yaml.Loader)
            meta = ModelMeta(
                name=file_meta["name"],
                description=file_meta["description"],
                model_type=SupportedModelTypes[file_meta["model_type"]],
                feature_names=file_meta["feature_names"],
                classification_labels=file_meta["classification_labels"],
                classification_threshold=file_meta["threshold"],
                loader_module=file_meta["loader_module"],
                loader_class=file_meta["loader_class"],
            )
        # dirty implementation to return id like this, to be decided if meta properties can just be BaseModel properties
        return file_meta["id"], meta

    @classmethod
    def cast_labels(cls, meta_response):
        labels_ = meta_response["classificationLabels"]
        labels_dtype = meta_response["classificationLabelsDtype"]
        if labels_ and labels_dtype and builtins.hasattr(builtins, labels_dtype):
            dtype = builtins.getattr(builtins, labels_dtype)
            labels_ = [dtype(i) for i in labels_]
        return labels_

    @classmethod
    def load(cls, local_dir, **kwargs):
        class_file = Path(local_dir) / MODEL_CLASS_PKL
        model_id, meta = cls.read_meta_from_local_dir(local_dir)

        constructor_params = meta.__dict__
        constructor_params["id"] = model_id
        del constructor_params["loader_module"]
        del constructor_params["loader_class"]

        if class_file.exists():
            with open(class_file, "rb") as f:
                clazz = cloudpickle.load(f)
                clazz_kwargs = {}
                clazz_kwargs.update(constructor_params)
                clazz_kwargs.update(kwargs)
                return clazz(**clazz_kwargs)
        else:
            raise ValueError(
                f"Cannot load model ({cls.__module__}.{cls.__name__}), "
                f"{MODEL_CLASS_PKL} file not found and 'load' method isn't overriden"
            )

    def to_mlflow(self):
        raise NotImplementedError

    def _llm_agent(self, dataset=None, allow_dataset_queries: bool = False, scan_result=None):
        from ...llm.talk.talk import create_ml_llm
        from ...llm.config import llm_config

        data_source_tools = []
        if allow_dataset_queries:
            if dataset is None:
                raise ValueError("Please provide a dataset to allow_dataset_queries")
            from langchain.agents import create_pandas_dataframe_agent
            from langchain.tools import Tool

            agent = create_pandas_dataframe_agent(llm_config.default_llm, dataset.df, verbose=False)
            data_source_tools.append(
                Tool.from_function(
                    func=agent.run,
                    name=f"{self.meta.name if self.meta.name is not None else 'model'}_info",
                    description="Useful for when you need to find information to predict the model. "
                    + "The input is a natural language request. "
                    + "Example: 'give me all info of the row about ...'",
                )
            )

        return create_ml_llm(llm_config.default_llm, self, dataset, data_source_tools, scan_result)

<<<<<<< HEAD
    def talk(self, question: str, dataset=None, allow_dataset_queries: bool = False, scan_result=None):
        return self._llm_agent(dataset, allow_dataset_queries, scan_result).run(question)
=======
    def talk(self, question: str, dataset=None, allow_dataset_queries: bool = False, scan_report=None):
        return self._llm_agent(dataset, allow_dataset_queries, scan_report).run(question)
>>>>>>> f1104f73
<|MERGE_RESOLUTION|>--- conflicted
+++ resolved
@@ -26,10 +26,7 @@
 from ...models.cache import ModelCache
 from ...path_utils import get_size
 from ...settings import settings
-<<<<<<< HEAD
-=======
 from ...ml_worker.exceptions.giskard_exception import GiskardException
->>>>>>> f1104f73
 
 META_FILENAME = "giskard-model-meta.yaml"
 
@@ -516,10 +513,5 @@
 
         return create_ml_llm(llm_config.default_llm, self, dataset, data_source_tools, scan_result)
 
-<<<<<<< HEAD
-    def talk(self, question: str, dataset=None, allow_dataset_queries: bool = False, scan_result=None):
-        return self._llm_agent(dataset, allow_dataset_queries, scan_result).run(question)
-=======
     def talk(self, question: str, dataset=None, allow_dataset_queries: bool = False, scan_report=None):
-        return self._llm_agent(dataset, allow_dataset_queries, scan_report).run(question)
->>>>>>> f1104f73
+        return self._llm_agent(dataset, allow_dataset_queries, scan_report).run(question)