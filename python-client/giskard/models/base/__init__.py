--- conflicted
+++ resolved
@@ -1,802 +1,3 @@
-<<<<<<< HEAD
-import builtins
-import importlib
-import logging
-import pickle
-import platform
-import posixpath
-import tempfile
-import uuid
-from abc import abstractmethod, ABC
-from inspect import signature, isfunction
-from pathlib import Path
-from typing import Optional, Any, Union, Callable, Iterable
-
-import cloudpickle
-import mlflow
-import numpy as np
-import pandas as pd
-import pydantic
-import yaml
-
-from giskard.client.giskard_client import GiskardClient
-from giskard.core.core import ModelMeta, SupportedModelTypes, ModelType
-from giskard.core.validation import configured_validate_arguments
-from giskard.datasets.base import Dataset
-from giskard.ml_worker.utils.logging import Timer
-from giskard.models.cache import ModelCache
-from giskard.path_utils import get_size
-from giskard.settings import settings
-from ..cache import get_cache_enabled
-from ..utils import np_types_to_native, warn_once
-
-META_FILENAME = "giskard-model-meta.yaml"
-
-MODEL_CLASS_PKL = "ModelClass.pkl"
-
-logger = logging.getLogger(__name__)
-
-
-class ModelPredictionResults(pydantic.BaseModel):
-    """
-    Class representing the results of a model prediction.
-
-    * For regression models, the ``prediction`` field of the returned ``ModelPredictionResults`` object will contain the same values as the ``raw_prediction`` field.
-    * For binary or multiclass classification models, the `prediction` field of the returned ``ModelPredictionResults`` object will contain the predicted class labels for each example in the input dataset. The ``probabilities`` field will contain the predicted probabilities for the predicted class label. The ``all_predictions`` field will contain the predicted probabilities for all class labels for each example in the input dataset.
-
-    Attributes:
-        raw (Any): the predicted probabilities.
-        prediction (Any): the predicted class labels for each example in the input dataset.
-        raw_prediction (Any): the predicted class label.
-        probabilities (Optional[Any]): the predicted probabilities for the predicted class label.
-        all_predictions (Optional[Any]): the predicted probabilities for all class labels for each example in the input dataset.
-    """
-
-    raw: Any = []
-    prediction: Any = []
-    raw_prediction: Any = []
-    probabilities: Optional[Any]
-    all_predictions: Optional[Any]
-
-
-class BaseModel(ABC):
-    """
-    The BaseModel class is an abstract base class that defines the common interface for all the models used in this project.
-
-    Attributes:
-       model (Any):
-           Could be any function or ML model. The standard model output required for Giskard is:
-
-           * if classification: an array (nxm) of probabilities corresponding to n data entries
-             (rows of pandas.DataFrame)
-             and m classification_labels. In the case of binary classification, an array of (nx1) probabilities is
-             also accepted.
-             Make sure that the probability provided is for the second label provided in classification_labels.
-           * if regression or text_generation: an array of predictions corresponding to data entries
-             (rows of pandas.DataFrame) and outputs.
-       name (Optional[str]):
-            the name of the model.
-       model_type (ModelType):
-           The type of the model: regression, classification or text_generation.
-       feature_names (Optional[Iterable[str]]):
-           list of feature names matching the column names in the data that correspond to the features which the model
-           trained on. By default, feature_names are all the Dataset columns except from target.
-       classification_threshold (float):
-           represents the classification model threshold, for binary
-           classification models.
-       classification_labels (Optional[Iterable[str]]):
-           that represents the classification labels, if model_type is
-           classification. Make sure the labels have the same order as the column output of clf.
-
-    Raises:
-        ValueError
-            If an invalid model type is specified.
-
-            If duplicate values are found in the classification_labels.
-    """
-
-    should_save_model_class = False
-    _cache: ModelCache
-
-    @configured_validate_arguments
-    def __init__(
-        self,
-        model_type: ModelType,
-        name: Optional[str] = None,
-        feature_names: Optional[Iterable] = None,
-        classification_threshold: Optional[float] = 0.5,
-        classification_labels: Optional[Iterable] = None,
-        id: Optional[str] = None,
-        **kwargs,
-    ) -> None:
-        """
-        Initialize a new instance of the BaseModel class.
-
-        Parameters:
-            model_type (ModelType): Type of the model, either ModelType.REGRESSION or ModelType.CLASSIFICATION.
-            name (str, optional): Name of the model. If not provided, defaults to the class name.
-            feature_names (Iterable, optional): A list of names of the input features.
-            classification_threshold (float, optional): Threshold value used for classification models. Defaults to 0.5.
-            classification_labels (Iterable, optional): A list of labels for classification models.
-
-        Raises:
-            ValueError: If an invalid model_type value is provided.
-            ValueError: If duplicate values are found in the classification_labels list.
-
-        Notes:
-            This class uses the @configured_validate_arguments decorator to validate the input arguments.
-            The initialized object contains the following attributes:
-                - meta: a ModelMeta object containing metadata about the model.
-        """
-
-        if id is None:
-            self.id = uuid.UUID(kwargs.get("id", uuid.uuid4().hex))
-        else:
-            self.id = uuid.UUID(id)
-
-        if type(model_type) == str:
-            try:
-                model_type = SupportedModelTypes(model_type)
-            except ValueError as e:
-                available_values = {i.value for i in SupportedModelTypes}
-                raise ValueError(
-                    f'Invalid model type value "{model_type}". Available values are: {available_values}'
-                ) from e
-
-        if classification_labels is not None:
-            classification_labels = list(classification_labels)
-            if len(classification_labels) != len(set(classification_labels)):
-                raise ValueError("Duplicates are found in 'classification_labels', please only provide unique values.")
-
-        self._cache = ModelCache(model_type, str(self.id), cache_dir=kwargs.get("prediction_cache_dir"))
-
-        # sklearn and catboost will fill classification_labels before this check
-        if model_type == SupportedModelTypes.CLASSIFICATION and not classification_labels:
-            raise ValueError("The parameter 'classification_labels' is required if 'model_type' is 'classification'.")
-
-        self.meta = ModelMeta(
-            name=name if name is not None else self.__class__.__name__,
-            model_type=model_type,
-            feature_names=list(feature_names) if feature_names else None,
-            classification_labels=np_types_to_native(classification_labels),
-            loader_class=self.__class__.__name__,
-            loader_module=self.__module__,
-            classification_threshold=classification_threshold
-        )
-
-    @property
-    def is_classification(self):
-        """
-        Returns True if the model is of type classification, False otherwise.
-        """
-        return self.meta.model_type == SupportedModelTypes.CLASSIFICATION
-
-    @property
-    def is_binary_classification(self):
-        """
-        Returns True if the model is of type binary classification, False otherwise.
-        """
-        return self.is_classification and len(self.meta.classification_labels) == 2
-
-    @property
-    def is_regression(self):
-        """
-        Returns True if the model is of type regression, False otherwise.
-        """
-        return self.meta.model_type == SupportedModelTypes.REGRESSION
-
-    @property
-    def is_text_generation(self):
-        """
-        Returns True if the model is of type text generation, False otherwise.
-        """
-        return self.meta.model_type == SupportedModelTypes.TEXT_GENERATION
-
-    @classmethod
-    def determine_model_class(cls, meta, local_dir):
-        class_file = Path(local_dir) / MODEL_CLASS_PKL
-        if class_file.exists():
-            with open(class_file, "rb") as f:
-                clazz = cloudpickle.load(f)
-                if not issubclass(clazz, BaseModel):
-                    raise ValueError(f"Unknown model class: {clazz}. Models should inherit from 'BaseModel' class")
-                return clazz
-        else:
-            return getattr(importlib.import_module(meta.loader_module), meta.loader_class)
-
-    def save_meta(self, local_path):
-        with open(Path(local_path) / META_FILENAME, "w") as f:
-            yaml.dump(
-                {
-                    "language_version": platform.python_version(),
-                    "language": "PYTHON",
-                    "model_type": self.meta.model_type.name.upper(),
-                    "threshold": self.meta.classification_threshold,
-                    "feature_names": self.meta.feature_names,
-                    "classification_labels": self.meta.classification_labels,
-                    "loader_module": self.meta.loader_module,
-                    "loader_class": self.meta.loader_class,
-                    "id": str(self.id),
-                    "name": self.meta.name,
-                    "size": get_size(local_path)
-                },
-                f,
-                default_flow_style=False,
-            )
-
-    def save(self, local_path: Union[str, Path]) -> None:
-        if self.should_save_model_class:
-            self.save_model_class(local_path)
-        self.save_meta(local_path)
-
-    def save_model_class(self, local_path):
-        class_file = Path(local_path) / MODEL_CLASS_PKL
-        with open(class_file, "wb") as f:
-            cloudpickle.dump(self.__class__, f, protocol=pickle.DEFAULT_PROTOCOL)
-
-    def prepare_dataframe(self, df, column_dtypes=None, target=None):
-        """
-        Prepares a Pandas DataFrame for inference by ensuring the correct columns are present and have the correct data types.
-
-        Args:
-            dataset (Dataset): The dataset to prepare.
-
-        Returns:
-            pd.DataFrame: The prepared Pandas DataFrame.
-
-        Raises:
-            ValueError: If the target column is found in the dataset.
-            ValueError: If a specified feature name is not found in the dataset.
-        """
-        df = df.copy()
-        column_dtypes = dict(column_dtypes) if column_dtypes else None
-
-        if column_dtypes:
-            for cname, ctype in column_dtypes.items():
-                if cname not in df:
-                    df[cname] = np.nan
-
-        if target:
-            if target in df.columns:
-                df.drop(target, axis=1, inplace=True)
-            if column_dtypes and target in column_dtypes:
-                del column_dtypes[target]
-            if target and self.meta.feature_names and target in self.meta.feature_names:
-                self.meta.feature_names.remove(target)
-
-        if self.meta.feature_names:
-            if set(self.meta.feature_names) > set(df.columns):
-                column_names = set(self.meta.feature_names) - set(df.columns)
-                raise ValueError(
-                    f"The following columns are not found in the dataset: {', '.join(sorted(column_names))}"
-                )
-            df = df[self.meta.feature_names]
-            if column_dtypes:
-                column_dtypes = {k: v for k, v in column_dtypes.items() if k in self.meta.feature_names}
-
-        for cname, ctype in column_dtypes.items():
-            if cname not in df:
-                df[cname] = np.nan
-
-        if column_dtypes:
-            df = Dataset.cast_column_to_dtypes(df, column_dtypes)
-        return df
-
-    def predict(self, dataset: Dataset) -> ModelPredictionResults:
-        """
-        Generates predictions for the input giskard dataset.
-        This method uses the `prepare_dataframe()` method to preprocess the input dataset before making predictions.
-        The `predict_df()` method is used to generate raw predictions for the preprocessed data.
-        The type of predictions generated by this method depends on the model type:
-        * For regression models, the `prediction` field of the returned `ModelPredictionResults` object will contain the same
-          values as the `raw_prediction` field.
-        * For binary or multiclass classification models, the `prediction` field of the returned `ModelPredictionResults` object
-          will contain the predicted class labels for each example in the input dataset.
-          The `probabilities` field will contain the predicted probabilities for the predicted class label.
-          The `all_predictions` field will contain the predicted probabilities for all class labels for each example in the input dataset.
-
-        Args:
-            dataset (Dataset): The input dataset to make predictions on.
-
-        Returns:
-            ModelPredictionResults: The prediction results for the input dataset.
-
-        Raises:
-            ValueError: If the prediction task is not supported by the model.
-        """
-        if not len(dataset.df):
-            return ModelPredictionResults()
-        timer = Timer()
-
-        if get_cache_enabled():
-            raw_prediction = self._predict_from_cache(dataset)
-        else:
-            raw_prediction = self.predict_df(
-                self.prepare_dataframe(dataset.df, column_dtypes=dataset.column_dtypes, target=dataset.target)
-            )
-
-        if self.is_regression or self.is_text_generation:
-            result = ModelPredictionResults(
-                prediction=raw_prediction, raw_prediction=raw_prediction, raw=raw_prediction
-            )
-        elif self.is_classification:
-            labels = np.array(self.meta.classification_labels)
-            threshold = self.meta.classification_threshold
-
-            if threshold is not None and len(labels) == 2:
-                predicted_lbl_idx = (raw_prediction[:, 1] > threshold).astype(int)
-            else:
-                predicted_lbl_idx = raw_prediction.argmax(axis=1)
-
-            all_predictions = pd.DataFrame(raw_prediction, columns=labels)
-
-            predicted_labels = labels[predicted_lbl_idx]
-            probability = raw_prediction[range(len(predicted_lbl_idx)), predicted_lbl_idx]
-
-            result = ModelPredictionResults(
-                raw=raw_prediction,
-                prediction=predicted_labels,
-                raw_prediction=predicted_lbl_idx,
-                probabilities=probability,
-                all_predictions=all_predictions,
-            )
-        else:
-            raise ValueError(f"Prediction task is not supported: {self.meta.model_type}")
-        timer.stop(f"Predicted dataset with shape {dataset.df.shape}")
-        return result
-
-    @abstractmethod
-    def predict_df(self, df: pd.DataFrame):
-        """
-        Inner method that does the actual inference of a prepared dataframe
-        :param df: dataframe to predict
-        """
-        ...
-
-    def _predict_from_cache(self, dataset: Dataset):
-        cached_predictions = self._cache.read_from_cache(dataset.row_hashes)
-        missing = cached_predictions.isna()
-
-        missing_slice = dataset.slice(lambda x: dataset.df[missing], row_level=False)
-        unpredicted_df = self.prepare_dataframe(
-            missing_slice.df, column_dtypes=missing_slice.column_dtypes, target=missing_slice.target
-        )
-
-        if len(unpredicted_df) > 0:
-            raw_prediction = self.predict_df(unpredicted_df)
-            self._cache.set_cache(dataset.row_hashes[missing], raw_prediction)
-            cached_predictions.loc[missing] = raw_prediction.tolist()
-
-        # TODO: check if there is a better solution
-        return np.array(np.array(cached_predictions).tolist())
-
-    def upload(self, client: GiskardClient, project_key, validate_ds=None) -> str:
-        """
-        Uploads the model to a Giskard project using the provided Giskard client. Also validates the model
-        using the given validation dataset, if any.
-
-        Args:
-            client (GiskardClient): A Giskard client instance to use for uploading the model.
-            project_key (str): The project key to use for the upload.
-            validate_ds (Dataset, optional): A validation dataset to use for validating the model. Defaults to None.
-
-        Notes:
-            This method saves the model to a temporary directory before uploading it. The temporary directory
-            is deleted after the upload is completed.
-        """
-        from giskard.core.model_validation import validate_model
-
-        validate_model(model=self, validate_ds=validate_ds)
-        with tempfile.TemporaryDirectory(prefix="giskard-model-") as f:
-            self.save(f)
-
-            if client is not None:
-                client.log_artifacts(f, posixpath.join(project_key, "models", str(self.id)))
-                client.save_model_meta(project_key, self.id, self.meta, platform.python_version(), get_size(f))
-
-        return str(self.id)
-
-    @classmethod
-    def download(cls, client: GiskardClient, project_key, model_id):
-        """
-        Downloads the specified model from the Giskard server and loads it into memory.
-
-        Args:
-            client (GiskardClient): The client instance that will connect to the Giskard server.
-            project_key (str): The key for the project that the model belongs to.
-            model_id (str): The ID of the model to download.
-
-        Returns:
-            An instance of the class calling the method, with the specified model loaded into memory.
-
-        Raises:
-            AssertionError: If the local directory where the model should be saved does not exist.
-        """
-        local_dir = settings.home_dir / settings.cache_dir / project_key / "models" / model_id
-        if client is None:
-            # internal worker case, no token based http client [deprecated, to be removed]
-            assert local_dir.exists(), f"Cannot find existing model {project_key}.{model_id} in {local_dir}"
-            _, meta = cls.read_meta_from_local_dir(local_dir)
-        else:
-            client.load_artifact(local_dir, posixpath.join(project_key, "models", model_id))
-            meta_response = client.load_model_meta(project_key, model_id)
-            # internal worker case, no token based http client
-            assert local_dir.exists(), f"Cannot find existing model {project_key}.{model_id} in {local_dir}"
-            with open(Path(local_dir) / META_FILENAME) as f:
-                file_meta = yaml.load(f, Loader=yaml.Loader)
-                classification_labels = cls.cast_labels(meta_response)
-                meta = ModelMeta(
-                    name=meta_response["name"],
-                    model_type=SupportedModelTypes[meta_response["modelType"]],
-                    feature_names=meta_response["featureNames"],
-                    classification_labels=classification_labels,
-                    classification_threshold=meta_response["threshold"],
-                    loader_module=file_meta["loader_module"],
-                    loader_class=file_meta["loader_class"],
-                )
-
-        clazz = cls.determine_model_class(meta, local_dir)
-
-        constructor_params = meta.__dict__
-        constructor_params["id"] = model_id
-
-        del constructor_params["loader_module"]
-        del constructor_params["loader_class"]
-        constructor_params['id'] = str(model_id)
-        return clazz.load(local_dir, **constructor_params)
-
-    @classmethod
-    def read_meta_from_local_dir(cls, local_dir):
-        with open(Path(local_dir) / META_FILENAME) as f:
-            file_meta = yaml.load(f, Loader=yaml.Loader)
-            meta = ModelMeta(
-                name=file_meta["name"],
-                model_type=SupportedModelTypes[file_meta["model_type"]],
-                feature_names=file_meta["feature_names"],
-                classification_labels=file_meta["classification_labels"],
-                classification_threshold=file_meta["threshold"],
-                loader_module=file_meta["loader_module"],
-                loader_class=file_meta["loader_class"],
-            )
-        # dirty implementation to return id like this, to be decided if meta properties can just be BaseModel properties
-        return file_meta["id"], meta
-
-    @classmethod
-    def cast_labels(cls, meta_response):
-        labels_ = meta_response["classificationLabels"]
-        labels_dtype = meta_response["classificationLabelsDtype"]
-        if labels_ and labels_dtype and builtins.hasattr(builtins, labels_dtype):
-            dtype = builtins.getattr(builtins, labels_dtype)
-            labels_ = [dtype(i) for i in labels_]
-        return labels_
-
-    @classmethod
-    def load(cls, local_dir, **kwargs):
-        class_file = Path(local_dir) / MODEL_CLASS_PKL
-        model_id, meta = cls.read_meta_from_local_dir(local_dir)
-
-        constructor_params = meta.__dict__
-        constructor_params["id"] = model_id
-        del constructor_params["loader_module"]
-        del constructor_params["loader_class"]
-
-        if class_file.exists():
-            with open(class_file, "rb") as f:
-                clazz = cloudpickle.load(f)
-                clazz_kwargs = {}
-                clazz_kwargs.update(constructor_params)
-                clazz_kwargs.update(kwargs)
-                return clazz(**clazz_kwargs)
-        else:
-            raise ValueError(
-                f"Cannot load model ({cls.__module__}.{cls.__name__}), "
-                f"{MODEL_CLASS_PKL} file not found and 'load' method isn't overriden"
-            )
-
-    def to_mlflow(self):
-        raise NotImplementedError
-
-
-class WrapperModel(BaseModel, ABC):
-    """
-    A subclass of a BaseModel that wraps an existing model object (model) and uses it to make inference
-    This class introduces a `data_preprocessing_function` which can be used
-    to preprocess incoming data before it's passed to the underlying model
-    """
-
-    model: Any
-    data_preprocessing_function: Callable[[pd.DataFrame], Any]
-    model_postprocessing_function: Callable[[Any], Any]
-
-    @configured_validate_arguments
-    def __init__(
-        self,
-        model: Any,
-        model_type: ModelType,
-        data_preprocessing_function: Callable[[pd.DataFrame], Any] = None,
-        model_postprocessing_function: Callable[[Any], Any] = None,
-        name: Optional[str] = None,
-        feature_names: Optional[Iterable] = None,
-        classification_threshold: Optional[float] = 0.5,
-        classification_labels: Optional[Iterable] = None,
-        id: Optional[str] = None,
-        **kwargs,
-    ) -> None:
-        """
-        Initialize a new instance of the WrapperModel class.
-
-        Args:
-            model (Any): The model that will be wrapped.
-            model_type (ModelType): The type of the model. Must be a value from the `ModelType` enumeration.
-            data_preprocessing_function (Callable[[pd.DataFrame], Any], optional): A function that will be applied to incoming data. Defaults to None.
-            model_postprocessing_function (Callable[[Any], Any], optional): A function that will be applied to the model's predictions. Defaults to None.
-            name (str, optional): A name for the wrapper. Defaults to None.
-            feature_names (Optional[Iterable], optional): A list of feature names. Defaults to None.
-            classification_threshold (float, optional): The probability threshold for classification. Defaults to 0.5.
-            classification_labels (Optional[Iterable], optional): A list of classification labels. Defaults to None.
-
-        Raises:
-            ValueError: If `data_preprocessing_function` takes more than one argument.
-            ValueError: If `model_postprocessing_function` takes more than one argument.
-        """
-        super().__init__(model_type, name, feature_names, classification_threshold, classification_labels, id, **kwargs)
-        self.model = model
-        self.data_preprocessing_function = data_preprocessing_function
-        self.model_postprocessing_function = model_postprocessing_function
-
-        # TODO: refactor this into validate_args or another decorator @validate_sign
-        if self.data_preprocessing_function and isfunction(self.data_preprocessing_function):
-            sign_len = len(signature(self.data_preprocessing_function).parameters)
-            if sign_len != 1:
-                raise ValueError(
-                    f"data_preprocessing_function only takes 1 argument (a pandas.DataFrame) but {sign_len} were provided."
-                )
-        if self.model_postprocessing_function:
-            sign_len = len(signature(self.model_postprocessing_function).parameters)
-            if sign_len != 1:
-                raise ValueError(f"model_postprocessing_function only takes 1 argument but {sign_len} were provided.")
-
-    def _postprocess(self, raw_predictions):
-        # User specified a custom postprocessing function
-        if self.model_postprocessing_function:
-            raw_predictions = self.model_postprocessing_function(raw_predictions)
-
-        # Convert predictions to numpy array
-        raw_predictions = self._convert_to_numpy(raw_predictions)
-
-        # We try to automatically fix issues in the output shape
-        raw_predictions = self._possibly_fix_predictions_shape(raw_predictions)
-
-        return raw_predictions
-
-    @configured_validate_arguments
-    def predict_df(self, df: pd.DataFrame):
-        if self.data_preprocessing_function:
-            df = self.data_preprocessing_function(df)
-
-        raw_prediction = self.model_predict(df)
-        raw_prediction = self._postprocess(raw_prediction)
-
-        return raw_prediction
-
-    def _convert_to_numpy(self, raw_predictions):
-        return np.asarray(raw_predictions)
-
-    def _possibly_fix_predictions_shape(self, raw_predictions):
-        if not self.is_classification:
-            return raw_predictions
-
-        # Ensure this is 2-dimensional
-        if raw_predictions.ndim <= 1:
-            raw_predictions = raw_predictions.reshape(-1, 1)
-
-        # Fix possible extra dimensions (e.g. batch dimension which was not squeezed)
-        if raw_predictions.ndim > 2:
-            warn_once(
-                logger,
-                f"\nThe output of your model has shape {raw_predictions.shape}, but we expect a shape (n_entries, n_classes). \n"
-                "We will attempt to automatically reshape the output to match this format, please check that the results are consistent.",
-            )
-
-            raw_predictions = raw_predictions.squeeze(tuple(range(1, raw_predictions.ndim - 1)))
-
-            if raw_predictions.ndim > 2:
-                raise ValueError(
-                    f"The output of your model has shape {raw_predictions.shape}, but we expect it to be (n_entries, n_classes)."
-                )
-
-        # E.g. for binary classification, prediction should be of the form `(p, 1 - p)`.
-        # If a binary classifier returns a single prediction `p`, we try to infer the second class
-        # prediction as `1 - p`.
-        if self.is_binary_classification and raw_predictions.shape[-1] == 1:
-            warn_once(
-                logger,
-                "Please make sure that your model's output corresponds "
-                "to the second label in classification_labels.",
-            )
-
-            raw_predictions = np.append(1 - raw_predictions, raw_predictions, axis=1)
-
-        # For classification models, the last dimension must be equal to the number of classes
-        if raw_predictions.shape[-1] != len(self.meta.classification_labels):
-            raise ValueError(
-                f"The output of your model has shape {raw_predictions.shape}, but we expect it to be (n_entries, n_classes), \n"
-                f"where `n_classes` is the number of classes in your model output ({len(self.meta.classification_labels)} in this case)."
-            )
-
-        return raw_predictions
-
-    @abstractmethod
-    def model_predict(self, df):
-        """
-        Abstract method for making predictions using the model.
-        The standard model output required for Giskard is:
-
-        * if classification: an array (nxm) of probabilities corresponding to n data entries
-          (rows of pandas.DataFrame)
-          and m classification_labels. In the case of binary classification, an array of (nx1) probabilities is
-          also accepted.
-          Make sure that the probability provided is for the second label provided in classification_labels.
-        * if regression or text_generation: an array of predictions corresponding to data entries
-          (rows of pandas.DataFrame) and outputs.
-
-        Args:
-            df (pandas.DataFrame): The input data for making predictions.
-
-        Returns:
-            The predicted values based on the input data.
-        """
-        ...
-
-    def save(self, local_path: Union[str, Path]) -> None:
-        super().save(local_path)
-
-        if self.data_preprocessing_function:
-            self.save_data_preprocessing_function(local_path)
-        if self.model_postprocessing_function:
-            self.save_model_postprocessing_function(local_path)
-
-    @abstractmethod
-    def save_model(self, local_path: Union[str, Path]) -> None:
-        """
-        Saving the ``model`` object. The serialization depends on the model type:
-
-        - ``mlflow`` methods are used if the ``model`` is from either of ``sklearn``, ``catboost``, ``pytorch`` or ``tensorflow``.
-        - ``transformers`` methods are used if the ``model`` is from ``huggingface``.
-        - ``langchain`` methods are used if the ``model`` is from ``langchain``.
-
-        :param local_path: path to the saved model
-        """
-        ...
-
-    def save_data_preprocessing_function(self, local_path: Union[str, Path]):
-        with open(Path(local_path) / "giskard-data-preprocessing-function.pkl", "wb") as f:
-            cloudpickle.dump(self.data_preprocessing_function, f, protocol=pickle.DEFAULT_PROTOCOL)
-
-    def save_model_postprocessing_function(self, local_path: Union[str, Path]):
-        with open(Path(local_path) / "giskard-model-postprocessing-function.pkl", "wb") as f:
-            cloudpickle.dump(self.model_postprocessing_function, f, protocol=pickle.DEFAULT_PROTOCOL)
-
-    @classmethod
-    def load(cls, local_dir, **kwargs):
-        kwargs["data_preprocessing_function"] = cls.load_data_preprocessing_function(local_dir)
-        kwargs["model_postprocessing_function"] = cls.load_model_postprocessing_function(local_dir)
-        model_id, meta = cls.read_meta_from_local_dir(local_dir)
-        constructor_params = meta.__dict__
-        constructor_params["id"] = model_id
-        constructor_params = constructor_params.copy()
-        constructor_params.update(kwargs)
-
-        return cls(model=cls.load_model(local_dir), **constructor_params)
-
-    @classmethod
-    @abstractmethod
-    def load_model(cls, local_dir):
-        """
-        Loading the ``model`` object. The de-serialization depends on the model type:
-
-        - ``mlflow`` methods are used if the ``model`` is from either of ``sklearn``, ``catboost``, ``pytorch`` or ``tensorflow``.
-        - ``transformers`` methods are used if the ``model`` is from ``huggingface``.
-        - ``langchain`` methods are used if the ``model`` is from ``langchain``.
-        """
-        ...
-
-    @classmethod
-    def load_data_preprocessing_function(cls, local_path: Union[str, Path]):
-        local_path = Path(local_path)
-        file_path = local_path / "giskard-data-preprocessing-function.pkl"
-        if file_path.exists():
-            with open(file_path, "rb") as f:
-                return cloudpickle.load(f)
-        else:
-            return None
-
-    @classmethod
-    def load_model_postprocessing_function(cls, local_path: Union[str, Path]):
-        local_path = Path(local_path)
-        file_path = local_path / "giskard-model-postprocessing-function.pkl"
-        if file_path.exists():
-            with open(file_path, "rb") as f:
-                return cloudpickle.load(f)
-        else:
-            return None
-
-
-class MLFlowBasedModel(WrapperModel, ABC):
-    """
-    An abstract base class for models that are serializable by the MLFlow library.
-
-    This class provides functionality for saving the model with MLFlow in addition to saving other metadata with the
-    `save` method. Subclasses should implement the `save_model` method to provide their own MLFlow-specific model
-    saving functionality.
-    """
-
-    def save(self, local_path: Union[str, Path]) -> None:
-        """
-        MLFlow requires a target directory to be empty before the model is saved, thus we have to call
-        save_with_mflow first and then save the rest of the metadata
-        """
-        self.save_model(local_path, mlflow.models.Model(model_uuid=str(self.id)))
-        super().save(local_path)
-
-
-class CloudpickleBasedModel(WrapperModel, ABC):
-    """
-    An abstract base class for models that are serializable by the cloudpickle library.
-    """
-
-    def save(self, local_path: Union[str, Path]) -> None:
-        super().save(local_path)
-        self.save_model(local_path)
-
-    def save_model(self, local_path: Union[str, Path]) -> None:
-        try:
-            model_file = Path(local_path) / "model.pkl"
-            with open(model_file, "wb") as f:
-                cloudpickle.dump(self.model, f, protocol=pickle.DEFAULT_PROTOCOL)
-        except ValueError:
-            raise ValueError(
-                "We couldn't save your model with cloudpickle. Please provide us with your own "
-                "serialisation method by overriding the save_model() and load_model() methods."
-            )
-
-    @classmethod
-    def load_model(cls, local_dir):
-        local_path = Path(local_dir)
-        model_path = local_path / "model.pkl"
-        if model_path.exists():
-            with open(model_path, "rb") as f:
-                model = cloudpickle.load(f)
-                return model
-        else:
-            raise ValueError(
-                "We couldn't load your model with cloudpickle. Please provide us with your own "
-                "serialisation method by overriding the save_model() and load_model() methods."
-            )
-
-    def to_mlflow(self,
-                  artifact_path: str = "prediction-function-from-giskard",
-                  **kwargs):
-
-        def _giskard_predict(df):
-            return self.predict(df)
-
-        class MLflowModel(mlflow.pyfunc.PythonModel):
-
-            def predict(self, df):
-                return _giskard_predict(df)
-
-        mlflow_model = MLflowModel()
-        return mlflow.pyfunc.log_model(artifact_path=artifact_path, python_model=mlflow_model)
-
-
-class CustomModel(BaseModel, ABC):
-    """
-    Helper class to extend in case a user needs to extend a BaseModel
-    """
-
-    should_save_model_class = True
-=======
 from .model import BaseModel
 from .model_prediction import ModelPredictionResults
 from .serialization import CloudpickleSerializableModel, MLFlowSerializableModel
@@ -808,5 +9,4 @@
     "WrapperModel",
     "MLFlowSerializableModel",
     "CloudpickleSerializableModel",
-]
->>>>>>> 059d630d
+]