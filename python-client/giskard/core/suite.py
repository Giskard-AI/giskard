import inspect
import logging
import traceback
from dataclasses import dataclass
from typing import List, Any, Union, Dict, Mapping, Optional, Tuple

from giskard.client.dtos import TestSuiteDTO, TestInputDTO, SuiteTestDTO
from giskard.client.giskard_client import GiskardClient
from giskard.core.core import TestFunctionMeta
from giskard.datasets.base import Dataset
from giskard.ml_worker.core.savable import Artifact
from giskard.ml_worker.testing.registry.giskard_test import (
    GiskardTest,
    Test,
    GiskardTestMethod,
)
from giskard.ml_worker.testing.registry.registry import tests_registry
from giskard.ml_worker.testing.registry.slicing_function import SlicingFunction
from giskard.ml_worker.testing.registry.transformation_function import (
    TransformationFunction,
)
from giskard.ml_worker.testing.test_result import (
    TestResult,
    TestMessage,
    TestMessageLevel,
)
from giskard.models.base import BaseModel

logger = logging.getLogger(__name__)

suite_input_types: List[type] = [
    Dataset,
    BaseModel,
    str,
    bool,
    int,
    float,
    SlicingFunction,
    TransformationFunction,
]


class TestSuiteResult:
    """Represents the result of a test suite."""

    def __init__(self, passed: bool, results: List[Tuple[str, TestResult, Dict[str, Any]]]):
        self.passed = passed
        self.results = results

    def __repr__(self):
        return f"<TestSuiteResult ({'passed' if self.passed else 'failed'})>"

    def _repr_html_(self):
        from ..visualization.widget import TestSuiteResultWidget

        widget = TestSuiteResultWidget(self)
        return widget.render_html()


class SuiteInput:
    """
    Represents an input parameter for a test suite.

    Attributes:
        name (str): The name of the input parameter.
        type (Any): The type of the input parameter.

    Raises:
        AssertionError: If the input type is not supported.

    Example:
        >>> input_param = SuiteInput("age", int)
        >>> input_param.name
        'age'
        >>> input_param.type
        <class 'int'>
    """

    type: Any
    name: str

    def __init__(self, name: str, ptype: Any) -> None:
<<<<<<< HEAD
        assert ptype in suite_input_types, f"Type should be one of those: {suite_input_types}"
=======
        assert ptype in suite_input_types, f"Type should be one of these: {suite_input_types}"
>>>>>>> 11894905
        self.name = name
        self.type = ptype


class DatasetInput(SuiteInput):
    """
    Represents a dataset input parameter for a test suite.

    Inherits from `SuiteInput`.

    Attributes:
        name (str): The name of the dataset input parameter.
        target (Optional[str]): The target column of the dataset.

    Example:
        >>> dataset_input = DatasetInput("data", target="label")
        >>> dataset_input.name
        'data'
        >>> dataset_input.type
        <class 'Dataset'>
        >>> dataset_input.target
        'label'
    """

    target: Optional[str] = None

    def __init__(self, name: str, target: Optional[str] = None) -> None:
        super().__init__(name, Dataset)
        self.target = target


class ModelInput(SuiteInput):
    """
    Represents a model input parameter for a test suite.

    Inherits from `SuiteInput`.

    Attributes:
        name (str): The name of the model input parameter.
        model_type (Optional[str]): The type or name of the model.

    Example:
        >>> model_input = ModelInput("model", model_type="SKLearnModel")
        >>> model_input.name
        'model'
        >>> model_input.model_type
        'SKLearnModel'
    """

    model_type: Optional[str] = None

    def __init__(self, name: str, model_type: Optional[str] = None) -> None:
        super().__init__(name, BaseModel)
        self.model_type = model_type


@dataclass
class TestPartial:
    giskard_test: GiskardTest
    provided_inputs: Mapping[str, Any]
    test_name: Union[int, str]


def single_binary_result(test_results: List):
    passed = True
    for r in test_results:
        if type(r) == bool:
            passed = passed and r
        elif hasattr(r, "passed"):
            passed = passed and r.passed
        else:
            logger.error(f"Invalid test result: {r.__class__.__name__}")
            passed = False
    return passed


def build_test_input_dto(client, p, pname, ptype, project_key, uploaded_uuids):
    if issubclass(type(p), Dataset) or issubclass(type(p), BaseModel):
        if str(p.id) not in uploaded_uuids:
            p.upload(client, project_key)
        uploaded_uuids.append(str(p.id))
        return TestInputDTO(name=pname, value=str(p.id), type=ptype)
    elif issubclass(type(p), Artifact):
        if str(p.meta.uuid) not in uploaded_uuids:
            p.upload(client, None if "giskard" in p.meta.tags else project_key)
        uploaded_uuids.append(str(p.meta.uuid))
        return TestInputDTO(
            name=pname,
            value=str(p.meta.uuid),
            type=ptype,
            params=[
                build_test_input_dto(
                    client,
                    value,
                    pname,
                    p.meta.args[pname].type,
                    project_key,
                    uploaded_uuids,
                )
                for pname, value in p.params.items()
            ],
        )
    elif isinstance(p, SuiteInput):
        return TestInputDTO(name=pname, value=p.name, is_alias=True, type=ptype)
    else:
        return TestInputDTO(name=pname, value=str(p), type=ptype)


class Suite:
    """
    A class representing a test suite that groups a collection of test cases together. The Suite class provides
    methods to add new tests, execute all tests, and save the suite to a Giskard instance.

    Attributes:
        id : int
            An integer identifying the suite.
        tests : List[TestPartial]
            A list of TestPartial objects representing the test cases in the suite.
        suite_params : Mapping[str, SuiteInput]
            A mapping of suite parameters with their corresponding SuiteInput objects.
        name : str
            A string representing the name of the suite.
    """

    id: int
    tests: List[TestPartial]
    suite_params: Mapping[str, SuiteInput]
    name: str

    def __init__(self, name=None) -> None:
        """Create a new Test Suite instance with a given name.

        Parameters
        ----------
        name : str, optional
            The name of the test suite.
        """
        self.suite_params = {}
        self.tests = []
        self.name = name

    def run(self, verbose: bool = True, **suite_run_args):
        """Execute all the tests that have been added to the test suite through the `add_test` method.

        Parameters
        ----------
        verbose : bool
            If set to `True`, the execution information for each test will be displayed. Defaults to `False`.
        **suite_run_args : dict, optional
            Any arguments passed here will be applied to all the tests in the suite whenever they match with the
            arguments defined for each test. If a test contains an argument that has already been defined, it will not
            get overridden. If any inputs on the test suite are missing, an error will be raised.

        Returns
        -------
        TestSuiteResult
            containing test execution information
        """
        results: List[(str, TestResult, Dict[str, Any])] = list()
        required_params = self.find_required_params()
        undefined_params = {k: v for k, v in required_params.items() if k not in suite_run_args}
        if len(undefined_params):
            raise ValueError(f"Missing {len(undefined_params)} required parameters: {undefined_params}")

        for test_partial in self.tests:
            test_params = self.create_test_params(test_partial, suite_run_args)

            try:
                result = test_partial.giskard_test.get_builder()(**test_params).execute()
<<<<<<< HEAD
                res.append((test_partial.test_name, result, test_params))
=======

                if isinstance(result, bool):
                    result = TestResult(passed=result)

                results.append((test_partial.test_name, result, test_params))
>>>>>>> 11894905
                if verbose:
                    print(
                        """Executed '{0}' with arguments {1}: {2}""".format(test_partial.test_name, test_params, result)
                    )
            except BaseException:  # noqa NOSONAR
                error = traceback.format_exc()
                logging.exception(f"An error happened during test execution for test: {test_partial.test_name}")
                results.append(
                    (
                        test_partial.test_name,
                        TestResult(
                            passed=False,
                            is_error=True,
                            messages=[TestMessage(type=TestMessageLevel.ERROR, text=error)],
                        ),
                        test_params,
                    )
                )

        passed = single_binary_result([result for name, result, params in results])

        logger.info(f"Executed test suite '{self.name or 'unnamed'}'")
        logger.info(f"result: {'success' if passed else 'failed'}")
        for test_name, r, params in results:
            logger.info(f"{test_name} ({params}): {format_test_result(r)}")

        return TestSuiteResult(passed, results)

    @staticmethod
    def create_test_params(test_partial, kwargs):
        if isinstance(test_partial.giskard_test, GiskardTestMethod):
            available_params = inspect.signature(test_partial.giskard_test.test_fn).parameters.items()
        else:
            available_params = inspect.signature(test_partial.giskard_test.__init__).parameters.items()

        test_params = {}
        for pname, p in available_params:
            if pname in kwargs:
                test_params[pname] = kwargs[pname]
            elif pname in test_partial.provided_inputs:
                if isinstance(test_partial.provided_inputs[pname], SuiteInput):
                    test_params[pname] = kwargs[test_partial.provided_inputs[pname].name]
                else:
                    test_params[pname] = test_partial.provided_inputs[pname]
        return test_params

    def upload(self, client: GiskardClient, project_key: str):
        """
        Saves the test suite to the Giskard backend and sets its ID.

        :param client: A GiskardClient instance to connect to the backend.
        :param project_key: The key of the project that the test suite belongs to.
        :return: The current instance of the test Suite to allow chained call.
        """
        self.id = client.save_test_suite(self.to_dto(client, project_key))
        project_id = client.get_project(project_key).project_id
        print(f"Test suite has been saved: {client.host_url}/main/projects/{project_id}/test-suite/{self.id}/overview")
        return self

    def to_dto(self, client: GiskardClient, project_key: str):
        suite_tests: List[SuiteTestDTO] = list()

        # Avoid to upload the same artifacts several times
        uploaded_uuids: List[str] = []

        for t in self.tests:
            suite_tests.append(
                SuiteTestDTO(
                    testUuid=t.giskard_test.upload(client),
                    functionInputs={
                        pname: build_test_input_dto(
                            client,
                            p,
                            pname,
                            t.giskard_test.meta.args[pname].type,
                            project_key,
                            uploaded_uuids,
                        )
                        for pname, p in t.provided_inputs.items()
                    },
                )
            )

        return TestSuiteDTO(name=self.name, project_key=project_key, tests=suite_tests)

    def add_test(self, test_fn: Test, test_name: Optional[Union[int, str]] = None, **params) -> "Suite":
        """
        Add a test to the suite.

        Args:
            test_fn (Test): A test method that will be executed or an instance of a GiskardTest class.
            test_name (Optional[Union[int, str]], optional): A unique identifier used to track the test result.
                If None, the identifier will be generated based on the module and name of the test method.
                If the identifier already exists in the suite, a new unique identifier will be generated.
            **params: Default parameters to be passed to the test method.
                This parameter will be ignored if `test_fn` is an instance of GiskardTest.

        Returns:
            Suite: The current instance of the test suite to allow chained calls.

        """
        if isinstance(test_fn, GiskardTestMethod):
            params = {k: v for k, v in test_fn.params.items() if v is not None}
        elif isinstance(test_fn, GiskardTest):
            params = {
                k: test_fn.__dict__[k]
                for k, v in inspect.signature(test_fn.__init__).parameters.items()
                if test_fn.__dict__[k] is not None
            }
        else:
            test_fn = GiskardTestMethod(test_fn)

        if test_name is None:
            test_name = test_fn.meta.name if test_fn.meta.display_name is None else test_fn.meta.display_name

        self.tests.append(TestPartial(test_fn, params, test_name))

        return self

    def find_required_params(self):
        res = {}

        for test_partial in self.tests:
            if isinstance(test_partial.giskard_test, GiskardTestMethod):
                available_params = inspect.signature(test_partial.giskard_test.test_fn).parameters.values()
            else:
                available_params = inspect.signature(test_partial.giskard_test.__init__).parameters.values()

            for p in available_params:
                if p.default == inspect.Signature.empty:
                    if p.name not in test_partial.provided_inputs:
                        res[p.name] = p.annotation
                    elif isinstance(test_partial.provided_inputs[p.name], SuiteInput):
                        if test_partial.provided_inputs[p.name].type != p.annotation:
                            raise ValueError(
                                f"Test {test_partial.giskard_test.func.__name__} requires {p.name} input to "
                                f"be {p.annotation.__name__} "
                                f"but {test_partial.provided_inputs[p.name].type.__name__} was provided"
                            )
                        res[test_partial.provided_inputs[p.name].name] = p.annotation
        return res

    def generate_tests(self, inputs: List[SuiteInput]):
        giskard_tests = [
            test
            for test in tests_registry.get_all().values()
            if contains_tag(test, "giskard") and not self._contains_test(test)
        ]

        for test in giskard_tests:
            self._add_test_if_suitable(test, inputs)

        return self

    def _add_test_if_suitable(self, test_func: TestFunctionMeta, inputs: List[SuiteInput]):
        required_args = [arg for arg in test_func.args.values() if arg.default is None]
        input_dict: Dict[str, SuiteInput] = {i.name: i for i in inputs}

        if any(
            [
                arg
                for arg in required_args
                if arg.name not in input_dict or arg.type != input_dict[arg.name].type.__name__
            ]
        ):
            # Test is not added if an input  without default value is not specified
            # or if an input does not match the required type
            return

        suite_args = {}

        for arg in [arg for arg in test_func.args.values() if arg.default is not None and arg.name not in input_dict]:
            # Set default value if not provided
            suite_args[arg.name] = arg.default

        models = [
            modelInput
            for modelInput in input_dict.values()
            if isinstance(modelInput, ModelInput) and modelInput.model_type is not None and modelInput.model_type != ""
        ]
        if any(models) and not contains_tag(test_func, next(iter(models)).model_type):
            return

        if contains_tag(test_func, "ground_truth") and any(
            [
                dataset
                for dataset in input_dict.values()
                if isinstance(dataset, DatasetInput) and dataset.target is None and dataset.target != ""
            ]
        ):
            return

        self.add_test(GiskardTest.load(test_func.uuid, None, None).get_builder()(**suite_args))

    def _contains_test(self, test: TestFunctionMeta):
        return any(t.giskard_test == test for t in self.tests)


def contains_tag(func: TestFunctionMeta, tag: str):
    return any([t for t in func.tags if t.upper() == tag.upper()])


def format_test_result(result: Union[bool, TestResult]) -> str:
    if isinstance(result, TestResult):
        return f"{{{'passed' if result.passed else 'failed'}, metric={result.metric}}}"
    else:
        return "passed" if result else "failed"<|MERGE_RESOLUTION|>--- conflicted
+++ resolved
@@ -80,11 +80,7 @@
     name: str
 
     def __init__(self, name: str, ptype: Any) -> None:
-<<<<<<< HEAD
-        assert ptype in suite_input_types, f"Type should be one of those: {suite_input_types}"
-=======
         assert ptype in suite_input_types, f"Type should be one of these: {suite_input_types}"
->>>>>>> 11894905
         self.name = name
         self.type = ptype
 
@@ -254,15 +250,11 @@
 
             try:
                 result = test_partial.giskard_test.get_builder()(**test_params).execute()
-<<<<<<< HEAD
-                res.append((test_partial.test_name, result, test_params))
-=======
 
                 if isinstance(result, bool):
                     result = TestResult(passed=result)
 
                 results.append((test_partial.test_name, result, test_params))
->>>>>>> 11894905
                 if verbose:
                     print(
                         """Executed '{0}' with arguments {1}: {2}""".format(test_partial.test_name, test_params, result)
