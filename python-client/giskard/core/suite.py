import inspect
import logging
import traceback
from dataclasses import dataclass
from typing import List, Any, Union, Dict, Mapping, Optional

from giskard.client.dtos import TestSuiteDTO, TestInputDTO, SuiteTestDTO
from giskard.client.giskard_client import GiskardClient
from giskard.core.core import TestFunctionMeta
from giskard.datasets.base import Dataset
from giskard.ml_worker.core.savable import Artifact
from giskard.ml_worker.testing.registry.giskard_test import (
    GiskardTest,
    Test,
    GiskardTestMethod,
)
from giskard.ml_worker.testing.registry.registry import tests_registry
from giskard.ml_worker.testing.registry.slicing_function import SlicingFunction
from giskard.ml_worker.testing.registry.transformation_function import (
    TransformationFunction,
)
from giskard.ml_worker.testing.test_result import (
    TestResult,
    TestMessage,
    TestMessageLevel,
)
from giskard.models.base import BaseModel

logger = logging.getLogger(__name__)

suite_input_types: List[type] = [
    Dataset,
    BaseModel,
    str,
    bool,
    int,
    float,
    SlicingFunction,
    TransformationFunction,
]


class TestSuiteResult(tuple):
    """Represents the result of a test suite."""

    def _repr_html_(self):
        passed = self[0]
        tests_results = "".join(
            [
                f"<h3>Test: {key}</h3>{(TestResult(passed=value) if type(value) == bool else value)._repr_html_()}"
                for key, value in self[1]
            ]
        )
        return """
               <h2><span style="color:{0};">{1}</span> Test suite {2}</h2>
               {3}
               """.format(
            "green" if passed else "red",
            "\u2713" if passed else "\u00D7",
            "succeed" if passed else "failed",
            tests_results,
        )

    def to_mlflow(self, client=None, run_id=None):
        import mlflow
        from giskard.integrations.mlflow.giskard_evaluator import process_text

        for test_result in self[1]:
            test_name = test_result[0]
            test_name = process_text(test_name)
            if client is None and run_id is None:
                mlflow.log_metric(test_name, test_result[1].metric)
            elif client and run_id:
                client.log_metric(run_id, test_name, test_result[1].metric)


class SuiteInput:
    """
    Represents an input parameter for a test suite.

    Attributes:
        name (str): The name of the input parameter.
        type (Any): The type of the input parameter.

    Raises:
        AssertionError: If the input type is not supported.

    Example:
        >>> input_param = SuiteInput("age", int)
        >>> input_param.name
        'age'
        >>> input_param.type
        <class 'int'>
    """

    type: Any
    name: str

    def __init__(self, name: str, ptype: Any) -> None:
        assert (
            ptype in suite_input_types
        ), f"Type should be one of those: {suite_input_types}"
        self.name = name
        self.type = ptype


class DatasetInput(SuiteInput):
    """
    Represents a dataset input parameter for a test suite.

    Inherits from `SuiteInput`.

    Attributes:
        name (str): The name of the dataset input parameter.
        target (Optional[str]): The target column of the dataset.

    Example:
        >>> dataset_input = DatasetInput("data", target="label")
        >>> dataset_input.name
        'data'
        >>> dataset_input.type
        <class 'Dataset'>
        >>> dataset_input.target
        'label'
    """

    target: Optional[str] = None

    def __init__(self, name: str, target: Optional[str] = None) -> None:
        super().__init__(name, Dataset)
        self.target = target


class ModelInput(SuiteInput):
    """
    Represents a model input parameter for a test suite.

    Inherits from `SuiteInput`.

    Attributes:
        name (str): The name of the model input parameter.
        model_type (Optional[str]): The type or name of the model.

    Example:
        >>> model_input = ModelInput("model", model_type="SKLearnModel")
        >>> model_input.name
        'model'
        >>> model_input.model_type
        'SKLearnModel'
    """

    model_type: Optional[str] = None

    def __init__(self, name: str, model_type: Optional[str] = None) -> None:
        super().__init__(name, BaseModel)
        self.model_type = model_type


@dataclass
class TestPartial:
    giskard_test: GiskardTest
    provided_inputs: Mapping[str, Any]
    test_name: Union[int, str]


def single_binary_result(test_results: List):
    passed = True
    for r in test_results:
        if type(r) == bool:
            passed = passed and r
        elif hasattr(r, "passed"):
            passed = passed and r.passed
        else:
            logger.error(f"Invalid test result: {r.__class__.__name__}")
            passed = False
    return passed


def build_test_input_dto(client, p, pname, ptype, project_key, uploaded_uuids):
    if issubclass(type(p), Dataset) or issubclass(type(p), BaseModel):
        if str(p.id) not in uploaded_uuids:
            p.upload(client, project_key)
        uploaded_uuids.append(str(p.id))
        return TestInputDTO(name=pname, value=str(p.id), type=ptype)
    elif issubclass(type(p), Artifact):
        if str(p.meta.uuid) not in uploaded_uuids:
            p.upload(client)
        uploaded_uuids.append(str(p.meta.uuid))
        return TestInputDTO(
            name=pname,
            value=str(p.meta.uuid),
            type=ptype,
            params=[
                build_test_input_dto(
                    client,
                    value,
                    pname,
                    p.meta.args[pname].type,
                    project_key,
                    uploaded_uuids,
                )
                for pname, value in p.params.items()
            ],
        )
    elif isinstance(p, SuiteInput):
        return TestInputDTO(name=pname, value=p.name, is_alias=True, type=ptype)
    else:
        return TestInputDTO(name=pname, value=str(p), type=ptype)


class Suite:
    """
    A class representing a test suite that groups a collection of test cases together. The Suite class provides
    methods to add new tests, execute all tests, and save the suite to a Giskard instance.

    Attributes:
        id : int
            An integer identifying the suite.
        tests : List[TestPartial]
            A list of TestPartial objects representing the test cases in the suite.
        suite_params : Mapping[str, SuiteInput]
            A mapping of suite parameters with their corresponding SuiteInput objects.
        name : str
            A string representing the name of the suite.
    """

    id: int
    tests: List[TestPartial]
    suite_params: Mapping[str, SuiteInput]
    name: str

    def __init__(self, name=None) -> None:
        """Create a new Test Suite instance with a given name.

        Parameters
        ----------
        name : str, optional
            The name of the test suite.
        """
        self.suite_params = {}
        self.tests = []
        self.name = name

    def run(self, verbose: bool = True, **suite_run_args):
        """Execute all the tests that have been added to the test suite through the `add_test` method.

        Parameters
        ----------
        verbose : bool
            If set to `True`, the execution information for each test will be displayed. Defaults to `False`.
        **suite_run_args : dict, optional
            Any arguments passed here will be applied to all the tests in the suite whenever they match with the
            arguments defined for each test. If a test contains an argument that has already been defined, it will not
            get overridden. If any inputs on the test suite are missing, an error will be raised.

        Returns
        -------
        (passed, test_results) : tuple
            A tuple with the following values:
            - A boolean value representing whether all the tests in the suite passed or not.
            - A list containing tuples of test name (`str`) and test result (`bool` or `TestResult`), it keeps the
            order of the `add_test` sequence.
        """
        res: List[(str, Union[bool, TestResult])] = list()
        required_params = self.find_required_params()
        undefined_params = {
            k: v for k, v in required_params.items() if k not in suite_run_args
        }
        if len(undefined_params):
            raise ValueError(
                f"Missing {len(undefined_params)} required parameters: {undefined_params}"
            )

        for test_partial in self.tests:
            try:
                test_params = self.create_test_params(test_partial, suite_run_args)
                result = test_partial.giskard_test.get_builder()(
                    **test_params
                ).execute()
                res.append((test_partial.test_name, result))
                if verbose:
                    print(
                        """Executed '{0}' with arguments {1}: {2}""".format(
                            test_partial.test_name, test_params, result
                        )
                    )
            except BaseException:  # noqa NOSONAR
                error = traceback.format_exc()
                logging.exception("An error happened during test execution")
                res.append(
                    (
                        test_partial.test_name,
                        TestResult(
                            passed=False,
                            is_error=True,
                            messages=[
                                TestMessage(type=TestMessageLevel.ERROR, text=error)
                            ],
                        ),
                    )
                )

        result = single_binary_result([result for name, result in res])

        logger.info(f"Executed test suite '{self.name or 'unnamed'}'")
        logger.info(f"result: {'success' if result else 'failed'}")
        for test_name, r in res:
            logger.info(f"{test_name}: {format_test_result(r)}")
        return TestSuiteResult((result, res))

    @staticmethod
    def create_test_params(test_partial, kwargs):
        if isinstance(test_partial.giskard_test, GiskardTestMethod):
            available_params = inspect.signature(
                test_partial.giskard_test.test_fn
            ).parameters.items()
        else:
            available_params = inspect.signature(
                test_partial.giskard_test.__init__
            ).parameters.items()

        test_params = {}
        for pname, p in available_params:
            if pname in kwargs:
                test_params[pname] = kwargs[pname]
            elif pname in test_partial.provided_inputs:
                if isinstance(test_partial.provided_inputs[pname], SuiteInput):
                    test_params[pname] = kwargs[
                        test_partial.provided_inputs[pname].name
                    ]
                else:
                    test_params[pname] = test_partial.provided_inputs[pname]
        return test_params

    def upload(self, client: GiskardClient, project_key: str):
        """
        Saves the test suite to the Giskard backend and sets its ID.

        :param client: A GiskardClient instance to connect to the backend.
        :param project_key: The key of the project that the test suite belongs to.
        :return: The current instance of the test Suite to allow chained call.
        """
        self.id = client.save_test_suite(self.to_dto(client, project_key))
        project_id = client.get_project(project_key).project_id
        print(
            f"Test suite has been saved: {client.host_url}/main/projects/{project_id}/test-suite/{self.id}/overview"
        )
        return self

    def to_dto(self, client: GiskardClient, project_key: str):
        suite_tests: List[SuiteTestDTO] = list()

        # Avoid to upload the same artifacts several times
        uploaded_uuids: List[str] = []

        for t in self.tests:
            suite_tests.append(
                SuiteTestDTO(
                    testUuid=t.giskard_test.upload(client),
                    functionInputs={
                        pname: build_test_input_dto(
                            client,
                            p,
                            pname,
                            t.giskard_test.meta.args[pname].type,
                            project_key,
                            uploaded_uuids,
                        )
                        for pname, p in t.provided_inputs.items()
                    },
                )
            )

        return TestSuiteDTO(name=self.name, project_key=project_key, tests=suite_tests)

    def add_test(
        self, test_fn: Test, test_name: Optional[Union[int, str]] = None, **params
    ) -> "Suite":
        """
        Add a test to the suite.

        Args:
            test_fn (Test): A test method that will be executed or an instance of a GiskardTest class.
            test_name (Optional[Union[int, str]], optional): A unique identifier used to track the test result.
                If None, the identifier will be generated based on the module and name of the test method.
                If the identifier already exists in the suite, a new unique identifier will be generated.
            **params: Default parameters to be passed to the test method.
                This parameter will be ignored if `test_fn` is an instance of GiskardTest.

        Returns:
            Suite: The current instance of the test suite to allow chained calls.

        """
        if isinstance(test_fn, GiskardTestMethod):
            params = {k: v for k, v in test_fn.params.items() if v is not None}
        elif isinstance(test_fn, GiskardTest):
            params = {
                k: test_fn.__dict__[k]
                for k, v in inspect.signature(test_fn.__init__).parameters.items()
                if test_fn.__dict__[k] is not None
            }
        else:
            test_fn = GiskardTestMethod(test_fn)

        if test_name is None:
            test_name = (
                test_fn.meta.name
                if test_fn.meta.display_name is None
                else test_fn.meta.display_name
            )

        self.tests.append(TestPartial(test_fn, params, test_name))

        return self

    def find_required_params(self):
        res = {}

        for test_partial in self.tests:
            if isinstance(test_partial.giskard_test, GiskardTestMethod):
                available_params = inspect.signature(
                    test_partial.giskard_test.test_fn
                ).parameters.values()
            else:
                available_params = inspect.signature(
                    test_partial.giskard_test.__init__
                ).parameters.values()

            for p in available_params:
                if p.default == inspect.Signature.empty:
                    if p.name not in test_partial.provided_inputs:
                        res[p.name] = p.annotation
                    elif isinstance(test_partial.provided_inputs[p.name], SuiteInput):
                        if test_partial.provided_inputs[p.name].type != p.annotation:
                            raise ValueError(
                                f"Test {test_partial.giskard_test.func.__name__} requires {p.name} input to "
                                f"be {p.annotation.__name__} "
                                f"but {test_partial.provided_inputs[p.name].type.__name__} was provided"
                            )
                        res[test_partial.provided_inputs[p.name].name] = p.annotation
        return res

    def generate_tests(self, inputs: List[SuiteInput]):
        giskard_tests = [
            test
            for test in tests_registry.get_all().values()
            if contains_tag(test, "giskard") and not self._contains_test(test)
        ]

        for test in giskard_tests:
            self._add_test_if_suitable(test, inputs)

        return self

    def _add_test_if_suitable(
        self, test_func: TestFunctionMeta, inputs: List[SuiteInput]
    ):
        required_args = [arg for arg in test_func.args.values() if arg.default is None]
        input_dict: Dict[str, SuiteInput] = {i.name: i for i in inputs}

        if any(
<<<<<<< HEAD
                [
                    arg
                    for arg in required_args
                    if arg.name not in input_dict or arg.type != input_dict[arg.name].type.__name__
                ]
=======
            [
                arg
                for arg in required_args
                if arg.name not in input_dict
                or arg.type != input_dict[arg.name].type.__name__
            ]
>>>>>>> cc357fb0
        ):
            # Test is not added if an input  without default value is not specified
            # or if an input does not match the required type
            return

        suite_args = {}

        for arg in [
            arg
            for arg in test_func.args.values()
            if arg.default is not None and arg.name not in input_dict
        ]:
            # Set default value if not provided
            suite_args[arg.name] = arg.default

        models = [
            modelInput
            for modelInput in input_dict.values()
            if isinstance(modelInput, ModelInput)
            and modelInput.model_type is not None
            and modelInput.model_type != ""
        ]
        if any(models) and not contains_tag(test_func, next(iter(models)).model_type):
            return

        if contains_tag(test_func, "ground_truth") and any(
<<<<<<< HEAD
                [
                    dataset
                    for dataset in input_dict.values()
                    if isinstance(dataset, DatasetInput) and dataset.target is None and dataset.target != ""
                ]
=======
            [
                dataset
                for dataset in input_dict.values()
                if isinstance(dataset, DatasetInput)
                and dataset.target is None
                and dataset.target != ""
            ]
>>>>>>> cc357fb0
        ):
            return

        self.add_test(
            GiskardTest.load(test_func.uuid, None, None).get_builder()(**suite_args)
        )

    def _contains_test(self, test: TestFunctionMeta):
        return any(t.giskard_test == test for t in self.tests)


def contains_tag(func: TestFunctionMeta, tag: str):
    return any([t for t in func.tags if t.upper() == tag.upper()])


def format_test_result(result: Union[bool, TestResult]) -> str:
    if isinstance(result, TestResult):
        return f"{{{'passed' if result.passed else 'failed'}, metric={result.metric}}}"
    else:
        return "passed" if result else "failed"<|MERGE_RESOLUTION|>--- conflicted
+++ resolved
@@ -459,20 +459,12 @@
         input_dict: Dict[str, SuiteInput] = {i.name: i for i in inputs}
 
         if any(
-<<<<<<< HEAD
-                [
-                    arg
-                    for arg in required_args
-                    if arg.name not in input_dict or arg.type != input_dict[arg.name].type.__name__
-                ]
-=======
             [
                 arg
                 for arg in required_args
                 if arg.name not in input_dict
                 or arg.type != input_dict[arg.name].type.__name__
             ]
->>>>>>> cc357fb0
         ):
             # Test is not added if an input  without default value is not specified
             # or if an input does not match the required type
@@ -499,13 +491,6 @@
             return
 
         if contains_tag(test_func, "ground_truth") and any(
-<<<<<<< HEAD
-                [
-                    dataset
-                    for dataset in input_dict.values()
-                    if isinstance(dataset, DatasetInput) and dataset.target is None and dataset.target != ""
-                ]
-=======
             [
                 dataset
                 for dataset in input_dict.values()
@@ -513,7 +498,6 @@
                 and dataset.target is None
                 and dataset.target != ""
             ]
->>>>>>> cc357fb0
         ):
             return
 
