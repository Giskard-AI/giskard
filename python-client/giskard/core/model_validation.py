import tempfile
from typing import List, Iterable, Union, Callable, Any, Optional

import numpy as np
import pandas as pd
import yaml

from giskard.client.python_utils import warning
from giskard.core.core import ModelMeta, ModelType
from giskard.core.core import SupportedModelTypes
from giskard.core.validation import validate_is_pandasdataframe, configured_validate_arguments
from giskard.datasets.base import Dataset
from giskard.ml_worker.testing.registry.slicing_function import SlicingFunction
from giskard.models.base import BaseModel, WrapperModel


@configured_validate_arguments
def validate_model(model: BaseModel, validate_ds: Optional[Dataset] = None):
    model_type = model.meta.model_type

    model = validate_model_loading_and_saving(model)

    if isinstance(model, WrapperModel) and model.data_preprocessing_function is not None:
        validate_data_preprocessing_function(model.data_preprocessing_function)

    if isinstance(model, WrapperModel) and model.model_postprocessing_function is not None:
        validate_model_postprocessing_function(model.model_postprocessing_function)

    validate_classification_labels(model.meta.classification_labels, model_type)

    if model.is_classification:
        validate_classification_threshold_label(model.meta.classification_labels, model.meta.classification_threshold)

    assert model.meta.feature_names is None or isinstance(
        model.meta.feature_names, list
    ), "Invalid feature_names parameter. Please provide the feature names as a list."

    if validate_ds is not None:
        validate_is_pandasdataframe(validate_ds.df)
        validate_features(feature_names=model.meta.feature_names, validate_df=validate_ds.df)

        if model.is_regression:
            validate_model_execution(model, validate_ds)
        elif model.is_classification and validate_ds.target is not None:
            target_values = validate_ds.df[validate_ds.target].unique()
            validate_label_with_target(model.meta.name, model.meta.classification_labels, target_values,
                                       validate_ds.target)
            validate_model_execution(model, validate_ds)
        else:  # Classification with target = None
            validate_model_execution(model, validate_ds)

    print("Your model is successfully validated.")


@configured_validate_arguments
def validate_model_execution(model: BaseModel, dataset: Dataset) -> None:
    validation_size = min(len(dataset), 10)
    validation_ds = dataset.slice(SlicingFunction(lambda x: x.head(validation_size), row_level=False))
    try:
        prediction = model.predict(validation_ds)
    except Exception as e:
        raise ValueError(
            "Invalid model.predict() input.\n"
            "Please make sure that model.predict(dataset) does not return an error "
            "message before uploading in Giskard"
        ) from e

    validate_deterministic_model(model, validation_ds, prediction)
    validate_prediction_output(validation_ds, model.meta.model_type, prediction.raw)
    if model.is_classification:
        validate_classification_prediction(model.meta.classification_labels, prediction.raw)


@configured_validate_arguments
def validate_deterministic_model(model: BaseModel, validate_ds: Dataset, prev_prediction):
    """
    Asserts if the model is deterministic by asserting previous and current prediction on same data
    """
    new_prediction = model.predict(validate_ds)

    if not np.allclose(prev_prediction.raw, new_prediction.raw):
        warning(
            "Model is stochastic and not deterministic. Prediction function returns different results"
            "after being invoked for the same data multiple times."
        )


@configured_validate_arguments
def validate_model_loading_and_saving(model: BaseModel):
    """
    Validates if the model can be serialised and deserialised
    """
    try:
        with tempfile.TemporaryDirectory(prefix="giskard-model-") as f:
            model.save(f)

            with open(f + "/giskard-model-meta.yaml") as yaml_f:
                saved_meta = yaml.load(yaml_f, Loader=yaml.Loader)

            meta = ModelMeta(
                name=saved_meta['name'],
                model_type=SupportedModelTypes[saved_meta['model_type']],
                feature_names=saved_meta['feature_names'],
                classification_labels=saved_meta['classification_labels'],
                classification_threshold=saved_meta['threshold'],
                loader_module=saved_meta['loader_module'],
                loader_class=saved_meta['loader_class'],
            )

            clazz = BaseModel.determine_model_class(meta, f)

            constructor_params = meta.__dict__
            del constructor_params['loader_module']
            del constructor_params['loader_class']

            loaded_model = clazz.load(f, **constructor_params)

            return loaded_model

    except Exception as e:
        raise ValueError("Failed to validate model saving and loading from local disk") from e


@configured_validate_arguments
def validate_data_preprocessing_function(f: Callable[[pd.DataFrame], Any]):
    if not callable(f):
        raise ValueError(
            f"Invalid data_preprocessing_function parameter: {f}. Please specify Python function."
        )


@configured_validate_arguments
def validate_model_postprocessing_function(f: Callable[[Any], Any]):
    if not callable(f):
        raise ValueError(
            f"Invalid model_postprocessing_function parameter: {f}. Please specify Python function."
        )


@configured_validate_arguments
def validate_model_type(model_type: ModelType):
    if model_type not in {task.value for task in SupportedModelTypes}:
        raise ValueError(
            f"Invalid model_type parameter: {model_type}. "
            + f"Please choose one of {[task.value for task in SupportedModelTypes]}."
        )


@configured_validate_arguments
def validate_classification_labels(classification_labels: Any,
                                   model_type: ModelType):
    if model_type == SupportedModelTypes.CLASSIFICATION:
        if classification_labels is not None and isinstance(classification_labels, Iterable):
            if len(classification_labels) <= 1:
                raise ValueError(
                    f"Invalid classification_labels parameter: {classification_labels}. "
                    f"Please specify more than 1 label."
                )
        else:
            raise ValueError(
                f"Invalid classification_labels parameter: {classification_labels}. "
                f"Please specify valid list of strings."
            )
    if model_type == SupportedModelTypes.REGRESSION and classification_labels is not None:
        warning("'classification_labels' parameter is ignored for regression model")


@configured_validate_arguments
def validate_features(feature_names: Optional[List[str]] = None, validate_df: Optional[pd.DataFrame] = None):
    if (
            feature_names is not None
            and validate_df is not None
            and not set(feature_names).issubset(set(validate_df.columns))
    ):
        missing_feature_names = set(feature_names) - set(validate_df.columns)
        raise ValueError(
            f"Value mentioned in  feature_names is  not available in validate_df: {missing_feature_names} "
        )


@configured_validate_arguments
def validate_classification_threshold_label(classification_labels: Any,
                                            classification_threshold: float = None):
    if classification_labels is None:
        raise ValueError("Missing classification_labels parameter for classification model.")
    if classification_threshold is not None and not isinstance(classification_threshold, (int, float)):
        raise ValueError(
            f"Invalid classification_threshold parameter: {classification_threshold}. Please specify valid number."
        )

    if classification_threshold is not None:
        if classification_threshold != 0.5 and len(classification_labels) != 2:
            raise ValueError(
                f"Invalid classification_threshold parameter: {classification_threshold} value is applicable "
                f"only for binary classification. "
            )


@configured_validate_arguments
def validate_label_with_target(model_name: str, classification_labels: Any,
                               target_values: Union[np.ndarray, List, None] = None, target_name: str = None):
    if target_values is not None:
<<<<<<< HEAD
        if not is_string_dtype(target_values) and not isinstance(classification_labels, dict):
            warning(
                'Hint: "Your target variable values are numeric. '
                "It is recommended to provide a 'classification_labels' as a dict between the numeric target values "
                'and what they represent in terms of string values."'
            )

=======
>>>>>>> 27bd5219
        to_append = " of the model: " + model_name if model_name else ""
        target_values = list(target_values)
        if not set(target_values).issubset(set(classification_labels)):
            invalid_target_values = set(target_values) - set(classification_labels)
            raise ValueError(
                f"Values {invalid_target_values} in \"{target_name}\" column are not declared in "
                f"classification_labels parameter {classification_labels}" + to_append
            )


@configured_validate_arguments
def validate_prediction_output(ds: Dataset, model_type: ModelType, prediction):
    assert len(ds.df) == len(prediction), (
        f"Number of rows ({len(ds.df)}) of dataset provided does not match with the "
        f"number of rows ({len(prediction)}) of model.predict output"
    )
    if isinstance(prediction, np.ndarray) or isinstance(prediction, list):
        if model_type == SupportedModelTypes.CLASSIFICATION:
            if not any(isinstance(y, (np.floating, float)) for x in prediction for y in x):
                raise ValueError("Model prediction should return float values ")
        if model_type == SupportedModelTypes.REGRESSION:
            if not any(isinstance(x, (np.floating, float)) for x in prediction):
                raise ValueError("Model prediction should return float values ")
    else:
        raise ValueError("Model should return numpy array or a list")


@configured_validate_arguments
def validate_classification_prediction(classification_labels: Any, prediction):
    if not np.all(np.logical_and(prediction >= 0, prediction <= 1)):
        warning("Output of model.predict returns values out of range [0,1]. "
                "The output of Multiclass and Binary classifications should be within the range [0,1]")
    if not np.all(np.isclose(np.sum(prediction, axis=1), 1, atol=0.0000001)):
        warning("Sum of output values of model.predict is not equal to 1."
                " For Multiclass and Binary classifications, the sum of probabilities should be 1")
    if prediction.shape[1] != len(classification_labels):
        raise ValueError(
            "Prediction output label shape and classification_labels shape do not match"
        )
    if prediction.shape[1] != len(classification_labels):
        raise ValueError("Prediction output label shape and classification_labels shape do not match")<|MERGE_RESOLUTION|>--- conflicted
+++ resolved
@@ -200,16 +200,6 @@
 def validate_label_with_target(model_name: str, classification_labels: Any,
                                target_values: Union[np.ndarray, List, None] = None, target_name: str = None):
     if target_values is not None:
-<<<<<<< HEAD
-        if not is_string_dtype(target_values) and not isinstance(classification_labels, dict):
-            warning(
-                'Hint: "Your target variable values are numeric. '
-                "It is recommended to provide a 'classification_labels' as a dict between the numeric target values "
-                'and what they represent in terms of string values."'
-            )
-
-=======
->>>>>>> 27bd5219
         to_append = " of the model: " + model_name if model_name else ""
         target_values = list(target_values)
         if not set(target_values).issubset(set(classification_labels)):
