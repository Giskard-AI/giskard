import tempfile
from typing import List, Iterable
import importlib
import numpy as np
import pandas as pd
from pandas.core.dtypes.common import is_string_dtype

from giskard.client.python_utils import warning
from giskard.core.core import SupportedModelTypes
from giskard.core.model import Model
from giskard.core.validation import validate_is_pandasdataframe, validate_target
from giskard.ml_worker.core.dataset import Dataset


def validate_model(
        model: Model,
        validate_ds: Dataset
):
    model_type = model.meta.model_type

    loaded_model, loaded_data_prep_fn, loaded_model_postp_fn = validate_model_save_load(model)
    loader_class = getattr(importlib.import_module(model.meta.loader_module), model.meta.loader_class)
    model = loader_class(
        clf=loaded_model,
        data_preprocessing_function=loaded_data_prep_fn,
        model_postprocessing_function=loaded_model_postp_fn,
        model_type=model.meta.model_type,
        feature_names=model.meta.feature_names,
        classification_labels=model.meta.classification_labels,
        classification_threshold=model.meta.classification_threshold
    )
    if model.data_preprocessing_function is not None:
        validate_data_preprocessing_function(model.data_preprocessing_function)

    if model.model_postprocessing_function is not None:
        validate_model_postprocessing_function(model.model_postprocessing_function)

    validate_classification_labels(model.meta.classification_labels, model_type)

    if model.is_classification:
        validate_classification_threshold_label(model.meta.classification_labels, model.meta.classification_threshold)

    assert model.meta.feature_names is None or isinstance(model.meta.feature_names, list), \
        "Invalid feature_names parameter. Please provide the feature names as a list."

    if validate_ds is not None:
        validate_is_pandasdataframe(validate_ds.df)
        validate_features(feature_names=model.meta.feature_names, validate_df=validate_ds.df)

        if model.is_regression:
            validate_model_execution(model, validate_ds)
        elif model.is_classification and validate_ds.target is not None:
            validate_target(validate_ds.target, validate_ds.df.keys())
            target_values = validate_ds.df[validate_ds.target].unique()
            validate_label_with_target(model.meta.classification_labels, target_values, validate_ds.target)
            validate_model_execution(model, validate_ds)
        else:  # Classification with target = None
            validate_model_execution(model, validate_ds)


def validate_model_execution(model: Model, dataset: Dataset) -> None:
    validation_size = min(len(dataset), 10)
    validation_ds = dataset.slice(lambda x: x.head(validation_size))
    try:
        prediction = model.predict(validation_ds)
    except Exception as e:
        raise ValueError("Invalid prediction_function input.\n" #TODO: Change prediction_function
                         "Please make sure that your_model.predict(dataset) does not return an error "
                         "message before uploading in Giskard") from e

    validate_deterministic_model(model, validation_ds, prediction)
    validate_prediction_output(validation_ds, model.meta.model_type, prediction.raw)
    if model.is_classification:
        validate_classification_prediction(model.meta.classification_labels, prediction.raw)


def validate_deterministic_model(model: Model, validate_ds: Dataset, prev_prediction):
    """
    Asserts if the model is deterministic by asserting previous and current prediction on same data
    """
    new_prediction = model.predict(validate_ds)

    if not np.allclose(prev_prediction.raw, new_prediction.raw):
        warning("Model is stochastic and not deterministic. Prediction function returns different results"
                "after being invoked for the same data multiple times.")


def validate_model_save_load(model: Model):
    """
    Validates if the model can be pickled and un-pickled using cloud pickle
    """
    try:
        with tempfile.TemporaryDirectory(prefix="giskard-model-") as f:
            model.save_to_local_dir(f)
            model.save_data_preprocessing_function(f)
<<<<<<< HEAD
            loaded_model = model.read_model_from_local_dir(f)
            loaded_data_prep_fn = model.read_data_preprocessing_function_from_artifact(f)
            return loaded_model, loaded_data_prep_fn
=======
            model.save_model_postprocessing_function(f)
            loaded_model = loader_class.read_model_from_local_dir(f)
            loaded_data_prep_fn = loader_class.read_data_preprocessing_function_from_artifact(f)
            loaded_model_postp_fn = loader_class.read_model_postprocessing_function_from_artifact(f)
            return loaded_model, loaded_data_prep_fn, loaded_model_postp_fn
>>>>>>> 6b99ffb7
    except Exception as e:
        raise ValueError("Failed to validate model saving and loading from local disk") from e


def validate_data_preprocessing_function(f):
    if not callable(f):
        raise ValueError(
            f"Invalid data_preprocessing_function parameter: {f}. Please specify Python function."
        )

def validate_model_postprocessing_function(f):
    if not callable(f):
        raise ValueError(
            f"Invalid model_postprocessing_function parameter: {f}. Please specify Python function."
        )


def validate_model_type(model_type):
    if model_type not in {task.value for task in SupportedModelTypes}:
        raise ValueError(
            f"Invalid model_type parameter: {model_type}. "
            + f"Please choose one of {[task.value for task in SupportedModelTypes]}."
        )


def validate_classification_labels(classification_labels: List[str], model_type: SupportedModelTypes):
    if model_type == SupportedModelTypes.CLASSIFICATION:
        if classification_labels is not None and isinstance(classification_labels, Iterable):
            if len(classification_labels) <= 1:
                raise ValueError(
                    f"Invalid classification_labels parameter: {classification_labels}. "
                    f"Please specify more than 1 label."
                )
        else:
            raise ValueError(
                f"Invalid classification_labels parameter: {classification_labels}. "
                f"Please specify valid list of strings."
            )
    if model_type == SupportedModelTypes.REGRESSION and classification_labels is not None:
        warning("'classification_labels' parameter is ignored for regression model")


def validate_features(feature_names=None, validate_df=None):
    if (
            feature_names is not None
            and validate_df is not None
            and not set(feature_names).issubset(set(validate_df.columns))
    ):
        missing_feature_names = set(feature_names) - set(validate_df.columns)
        raise ValueError(
            f"Value mentioned in  feature_names is  not available in validate_df: {missing_feature_names} "
        )


def validate_classification_threshold_label(
        classification_labels, classification_threshold=None
):
    if classification_labels is None:
        raise ValueError(f"Missing classification_labels parameter for classification model.")
    if classification_threshold is not None and not isinstance(
            classification_threshold, (int, float)
    ):
        raise ValueError(
            f"Invalid classification_threshold parameter: {classification_threshold}. Please specify valid number."
        )

    if classification_threshold is not None:
        if classification_threshold != 0.5 and len(classification_labels) != 2:
            raise ValueError(
                f"Invalid classification_threshold parameter: {classification_threshold} value is applicable "
                f"only for binary classification. "
            )


def validate_label_with_target(classification_labels, target_values=None, target_name=None):
    if target_values is not None:
        if not is_string_dtype(target_values):
            print(
                'Hint: "Your target variable values are numeric. '
                "It is recommended to have Human readable string as your target values "
                'to make results more understandable in Giskard."'
            )

        target_values = (
            target_values
            if is_string_dtype(target_values)
            else [str(label) for label in target_values]
        )
        if not set(target_values).issubset(set(classification_labels)):
            invalid_target_values = set(target_values) - set(classification_labels)
            raise ValueError(
                f"Values in {target_name} column are not declared in "
                f"classification_labels parameter: {invalid_target_values}"
            )


def validate_prediction_output(df: pd.DataFrame, model_type, prediction):
    assert len(df) == len(prediction), (
        f"Number of rows ({len(df)}) of dataset provided does not match with the "
        f"number of rows ({len(prediction)}) of prediction_function output"
    )
    if isinstance(prediction, np.ndarray) or isinstance(prediction, list):
        if model_type == SupportedModelTypes.CLASSIFICATION:
            if not any(isinstance(y, (np.floating, float)) for x in prediction for y in x):
                raise ValueError("Model prediction should return float values ")
        if model_type == SupportedModelTypes.REGRESSION:
            if not any(isinstance(x, (np.floating, float)) for x in prediction):
                raise ValueError("Model prediction should return float values ")
    else:
        raise ValueError("Model should return numpy array or a list")


def validate_classification_prediction(classification_labels, prediction):
    if not np.all(np.logical_and(prediction >= 0, prediction <= 1)):
        warning("Output of the prediction_function returns values out of range [0,1]. "
                "The output of Multiclass and Binary classifications should be within the range [0,1]")
    if not np.all(np.isclose(np.sum(prediction, axis=1), 1, atol=0.0000001)):
        warning("Sum of output values of prediction_function is not equal to 1."
                " For Multiclass and Binary classifications, the sum of probabilities should be 1")
    if prediction.shape[1] != len(classification_labels):
        raise ValueError(
            "Prediction output label shape and classification_labels shape do not match"
        )<|MERGE_RESOLUTION|>--- conflicted
+++ resolved
@@ -93,17 +93,11 @@
         with tempfile.TemporaryDirectory(prefix="giskard-model-") as f:
             model.save_to_local_dir(f)
             model.save_data_preprocessing_function(f)
-<<<<<<< HEAD
+            model.save_model_postprocessing_function(f)
             loaded_model = model.read_model_from_local_dir(f)
             loaded_data_prep_fn = model.read_data_preprocessing_function_from_artifact(f)
-            return loaded_model, loaded_data_prep_fn
-=======
-            model.save_model_postprocessing_function(f)
-            loaded_model = loader_class.read_model_from_local_dir(f)
-            loaded_data_prep_fn = loader_class.read_data_preprocessing_function_from_artifact(f)
             loaded_model_postp_fn = loader_class.read_model_postprocessing_function_from_artifact(f)
             return loaded_model, loaded_data_prep_fn, loaded_model_postp_fn
->>>>>>> 6b99ffb7
     except Exception as e:
         raise ValueError("Failed to validate model saving and loading from local disk") from e
 
