--- conflicted
+++ resolved
@@ -1,10 +1,6 @@
 from dataclasses import dataclass
 from enum import Enum
-<<<<<<< HEAD
-from typing import Optional, Dict, List, TypeVar
-=======
-from typing import Optional, Dict, List, Union, Literal
->>>>>>> 9fcdaf85
+from typing import Optional, Dict, List, Union, Literal, TypeVar
 
 
 class SupportedModelTypes(Enum):
@@ -21,7 +17,9 @@
     TEXT = "text"
 
 
-<<<<<<< HEAD
+ColumnType = Union[SupportedColumnTypes, Literal["numeric", "category", "text"]]
+
+
 class SavableMeta:
     uuid: Optional[str]
 
@@ -36,9 +34,6 @@
     @classmethod
     def from_json(cls, json):
         return cls(uuid=json["uuid"])
-=======
-ColumnType = Union[SupportedColumnTypes, Literal["numeric", "category", "text"]]
->>>>>>> 9fcdaf85
 
 
 @dataclass
