--- conflicted
+++ resolved
@@ -28,8 +28,7 @@
 class DatasetMeta:
     name: Optional[str]
     target: str
-<<<<<<< HEAD
-    column_meanings: Dict[str, str]
+    feature_types: Dict[str, str]
     column_types: Dict[str, str]
 
 
@@ -75,8 +74,4 @@
                     "optional": arg.optional
                 } for arg in meta.args.values()
             ]
-    }
-=======
-    feature_types: Dict[str, str]
-    column_types: Dict[str, str]
->>>>>>> dafbec6c
+    }