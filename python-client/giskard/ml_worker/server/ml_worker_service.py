--- conflicted
+++ resolved
@@ -24,11 +24,8 @@
     explain_text,
 )
 from giskard.ml_worker.core.suite import Suite
-<<<<<<< HEAD
+from giskard.ml_worker.core.test_result import TestResult, TestMessageLevel
 from giskard.ml_worker.core.test_runner import run_test
-=======
-from giskard.ml_worker.core.test_result import TestResult, TestMessageLevel
->>>>>>> e8fa0f4e
 from giskard.ml_worker.exceptions.IllegalArgumentError import IllegalArgumentError
 from giskard.ml_worker.exceptions.giskard_exception import GiskardException
 from giskard.ml_worker.generated import ml_worker_pb2
@@ -134,14 +131,7 @@
         arguments = self.parse_test_arguments(request.arguments)
 
         logger.info(f"Executing {test.name}")
-<<<<<<< HEAD
         test_result = run_test(test.fn, arguments)
-        return TestResultMessage(results=[NamedSingleTestResult(name=test.id, result=test_result)])
-
-    def runTestSuite(self, request: RunTestSuiteRequest,
-                     context: grpc.ServicerContext) -> TestSuiteResultMessage:
-=======
-        test_result = test.fn(**arguments)
 
         return ml_worker_pb2.TestResultMessage(
             results=[ml_worker_pb2.NamedSingleTestResult(
@@ -151,7 +141,6 @@
 
     def runTestSuite(self, request: ml_worker_pb2.RunTestSuiteRequest,
                      context: grpc.ServicerContext) -> ml_worker_pb2.TestSuiteResultMessage:
->>>>>>> e8fa0f4e
         tests = list(map(tests_registry.get_test, request.testId))
 
         global_arguments = self.parse_test_arguments(request.globalArguments)
@@ -166,13 +155,6 @@
 
         is_pass, results = suite.run(**global_arguments)
 
-<<<<<<< HEAD
-        named_single_test_result = []
-        for i in range(len(tests)):
-            named_single_test_result.append(NamedSingleTestResult(name=tests[i].id, result=results[i]))
-
-        return TestSuiteResultMessage(is_pass=is_pass, results=named_single_test_result)
-=======
         result_list = list(results.values())
 
         named_single_test_result = []
@@ -183,7 +165,6 @@
             )
 
         return ml_worker_pb2.TestSuiteResultMessage(is_pass=is_pass, results=named_single_test_result)
->>>>>>> e8fa0f4e
 
     def parse_test_arguments(self, request_arguments):
         arguments = {}
