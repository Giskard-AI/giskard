import logging
import os
import platform
import re
import sys
import time
from io import StringIO

import google
import grpc
import numpy as np
import pandas as pd
import pkg_resources
import psutil
import tqdm
from google.protobuf.wrappers_pb2 import Int32Value, DoubleValue

import giskard
from giskard.client.giskard_client import GiskardClient
from giskard.core.model import Model
from giskard.ml_worker.core.dataset import Dataset
from giskard.ml_worker.core.log_listener import LogListener
from giskard.ml_worker.core.model_explanation import (
    explain,
    explain_text,
)
from giskard.ml_worker.core.suite import Suite
from giskard.ml_worker.core.test_result import TestResult, TestMessageLevel
from giskard.ml_worker.core.test_runner import run_test
from giskard.ml_worker.exceptions.IllegalArgumentError import IllegalArgumentError
from giskard.ml_worker.exceptions.giskard_exception import GiskardException
from giskard.ml_worker.generated import ml_worker_pb2
from giskard.ml_worker.generated.ml_worker_pb2_grpc import MLWorkerServicer
from giskard.ml_worker.testing.registry.registry import tests_registry
from giskard.ml_worker.utils.logging import Timer
from giskard.path_utils import model_path, dataset_path

logger = logging.getLogger(__name__)


def file_already_exists(meta: ml_worker_pb2.FileUploadMetadata):
    if meta.file_type == ml_worker_pb2.FileType.MODEL:
        path = model_path(meta.project_key, meta.name)
    elif meta.file_type == ml_worker_pb2.FileType.DATASET:
        path = dataset_path(meta.project_key, meta.name)
    else:
        raise ValueError(f"Illegal file type: {meta.file_type}")
    return path.exists(), path


class MLWorkerServiceImpl(MLWorkerServicer):
    def __init__(self, client: GiskardClient, address=None, remote=None) -> None:
        super().__init__()
        self.address = address
        self.remote = remote
        self.client = client

    def echo_orig(self, request, context):
        logger.debug(f"echo: {request.msg}")
        return ml_worker_pb2.EchoMsg(msg=request.msg)

    def upload(self, request_iterator, context: grpc.ServicerContext):
        meta = None
        path = None
        progress = None
        for upload_msg in request_iterator:
            if upload_msg.HasField("metadata"):
                meta = upload_msg.metadata
                file_exists, path = file_already_exists(meta)
                if not file_exists:
                    progress = tqdm.tqdm(
                        desc=f"Receiving {upload_msg.metadata.name}",
                        unit="B",
                        unit_scale=True,
                        unit_divisor=1024,
                    )
                    yield ml_worker_pb2.UploadStatus(code=ml_worker_pb2.StatusCode.CacheMiss)
                else:
                    logger.info(f"File already exists: {path}")
                    break
            elif upload_msg.HasField("chunk"):
                try:
                    path.parent.mkdir(exist_ok=True, parents=True)
                    with open(path, "ab") as f:
                        f.write(upload_msg.chunk.content)
                    progress.update(len(upload_msg.chunk.content))
                except Exception as e:
                    if progress is not None:
                        progress.close()
                    logger.exception(f"Failed to upload file {meta.name}", e)
                    yield ml_worker_pb2.UploadStatus(code=ml_worker_pb2.StatusCode.Failed)

        if progress is not None:
            progress.close()
        yield ml_worker_pb2.UploadStatus(code=ml_worker_pb2.StatusCode.Ok)

    def getInfo(self, request: ml_worker_pb2.MLWorkerInfoRequest, context):
        logger.info("Collecting ML Worker info")
        installed_packages = (
            {p.project_name: p.version for p in pkg_resources.working_set} if request.list_packages else None
        )
        current_process = psutil.Process(os.getpid())
        return ml_worker_pb2.MLWorkerInfo(
            platform=ml_worker_pb2.PlatformInfo(
                machine=platform.uname().machine,
                node=platform.uname().node,
                processor=platform.uname().processor,
                release=platform.uname().release,
                system=platform.uname().system,
                version=platform.uname().version,
            ),
            giskard_client_version=giskard.__version__,
            pid=os.getpid(),
            process_start_time=int(current_process.create_time()),
            interpreter=sys.executable,
            interpreter_version=platform.python_version(),
            installed_packages=installed_packages,
            internal_grpc_address=self.address,
            is_remote=self.remote,
        )

    def echo(self, request: ml_worker_pb2.EchoMsg, context: grpc.ServicerContext) -> ml_worker_pb2.EchoMsg:
        return request

    def runAdHocTest(
            self, request: ml_worker_pb2.RunAdHocTestRequest, context: grpc.ServicerContext
    ) -> ml_worker_pb2.TestResultMessage:

        test = tests_registry.get_test(request.testId)

        arguments = self.parse_test_arguments(request.arguments)

        logger.info(f"Executing {test.name}")
        test_result = run_test(test.fn, arguments)

        return ml_worker_pb2.TestResultMessage(
            results=[
                ml_worker_pb2.NamedSingleTestResult(name=test.id, result=map_result_to_single_test_result(test_result))
            ]
        )

<<<<<<< HEAD
    def runTestSuite(self, request: ml_worker_pb2.RunTestSuiteRequest,
                     context: grpc.ServicerContext) -> ml_worker_pb2.TestSuiteResultMessage:
        log_listener = LogListener()
=======
    def runTestSuite(
            self, request: ml_worker_pb2.RunTestSuiteRequest, context: grpc.ServicerContext
    ) -> ml_worker_pb2.TestSuiteResultMessage:
        tests = list(map(tests_registry.get_test, request.testId))
>>>>>>> 210d0020

        try:
            tests = list(map(tests_registry.get_test, request.testId))

            logger.info(f"Executing test suite: {list(map(lambda t: t.name, tests))}")

<<<<<<< HEAD
            global_arguments = self.parse_test_arguments(request.globalArguments)
=======
        suite = Suite()
        for test in tests:
            fixed_arguments = self.parse_test_arguments(
                next(x for x in request.fixedArguments if x.testId == test.id).arguments
            )
            suite.add_test(test.fn, **fixed_arguments)
>>>>>>> 210d0020

            suite = Suite()
            for test in tests:
                fixed_arguments = self.parse_test_arguments(
                    next(x for x in request.fixedArguments if x.testId == test.id).arguments)
                suite.add_test(test.fn, **fixed_arguments)

            is_pass, results = suite.run(**global_arguments)

<<<<<<< HEAD
            result_list = list(results.values())

            named_single_test_result = []
            for i in range(len(tests)):
                named_single_test_result.append(
                    ml_worker_pb2.NamedSingleTestResult(name=tests[i].id,
                                                        result=map_result_to_single_test_result(result_list[i]))
                )
=======
        named_single_test_result = []
        for i in range(len(tests)):
            named_single_test_result.append(
                ml_worker_pb2.NamedSingleTestResult(
                    name=tests[i].id, result=map_result_to_single_test_result(result_list[i])
                )
            )
>>>>>>> 210d0020

            return ml_worker_pb2.TestSuiteResultMessage(
                is_error=False,
                is_pass=is_pass,
                results=named_single_test_result,
                logs=log_listener.close()
            )
        except Exception as exc:
            logger.error("An unexpected error arose during the test suite execution: %s", exc)
            return ml_worker_pb2.TestSuiteResultMessage(
                is_error=True,
                is_pass=False,
                results=[],
                logs=log_listener.close()
            )

    def parse_test_arguments(self, request_arguments):
        arguments = {}
        for arg in request_arguments:
            if arg.HasField("dataset"):
                value = Dataset.load(self.client, arg.dataset.project_key, arg.dataset.id)
            elif arg.HasField("model"):
                value = Model.download(self.client, arg.model.project_key, arg.model.id)
            elif arg.HasField("float"):
                value = float(arg.float)
            elif arg.HasField("int"):
                value = int(arg.int)
            elif arg.HasField("str"):
                value = str(arg.str)
            elif arg.HasField("bool"):
                value = bool(arg.bool)
            else:
                raise IllegalArgumentError("Unknown argument type")
            arguments[arg.name] = value
        return arguments

    def runTest(
            self, request: ml_worker_pb2.RunTestRequest, context: grpc.ServicerContext
    ) -> ml_worker_pb2.TestResultMessage:
        from giskard.ml_worker.testing.functions import GiskardTestFunctions

        model = Model.download(self.client, request.model.project_key, request.model.id)

        tests = GiskardTestFunctions()
        _globals = {"model": model, "tests": tests}
        if request.reference_ds.id:
            _globals["reference_ds"] = Dataset.load(
                self.client, request.reference_ds.project_key, request.reference_ds.id
            )
        if request.actual_ds.id:
            _globals["actual_ds"] = Dataset.load(self.client, request.actual_ds.project_key, request.actual_ds.id)
        try:
            timer = Timer()
            exec(request.code, _globals)
            timer.stop(f"Test {tests.tests_results[0].name}")
        except NameError as e:
            missing_name = re.findall(r"name '(\w+)' is not defined", str(e))[0]
            if missing_name == "reference_ds":
                raise IllegalArgumentError("Reference Dataset is not specified")
            if missing_name == "actual_ds":
                raise IllegalArgumentError("Actual Dataset is not specified")
            raise e

        return ml_worker_pb2.TestResultMessage(results=tests.tests_results)

    def explain(self, request: ml_worker_pb2.ExplainRequest, context) -> ml_worker_pb2.ExplainResponse:
        model = Model.download(self.client, request.model.project_key, request.model.id)
        dataset = Dataset.load(self.client, request.dataset.project_key, request.dataset.id)
        explanations = explain(model, dataset, request.columns)

        return ml_worker_pb2.ExplainResponse(
            explanations={
                k: ml_worker_pb2.ExplainResponse.Explanation(per_feature=v)
                for k, v in explanations["explanations"].items()
            }
        )

    def explainText(self, request: ml_worker_pb2.ExplainTextRequest, context) -> ml_worker_pb2.ExplainTextResponse:
        n_samples = 500 if request.n_samples <= 0 else request.n_samples
        model = Model.download(self.client, request.model.project_key, request.model.id)
        text_column = request.feature_name

        if request.feature_types[text_column] != "text":
            raise ValueError(f"Column {text_column} is not of type text")
        text_document = request.columns[text_column]
        input_df = pd.DataFrame({k: [v] for k, v in request.columns.items()})
        if model.feature_names:
            input_df = input_df[model.feature_names]
        (list_words, list_weights) = explain_text(model, input_df, text_column, text_document, n_samples)
        map_features_weight = dict(zip(model.meta.classification_labels, list_weights))
        return ml_worker_pb2.ExplainTextResponse(
            weights={
                k: ml_worker_pb2.ExplainTextResponse.WeightsPerFeature(
                    weights=[weight for weight in map_features_weight[k]]
                )
                for k in map_features_weight
            },
            words=list_words,
        )

    def runModelForDataFrame(self, request: ml_worker_pb2.RunModelForDataFrameRequest, context):
        model = Model.download(self.client, request.model.project_key, request.model.id)
        ds = Dataset(
            pd.DataFrame([r.columns for r in request.dataframe.rows]),
            target=request.target,
            feature_types=request.feature_types,
        )
        predictions = model.predict(ds)
        if model.is_classification:
            return ml_worker_pb2.RunModelForDataFrameResponse(
                all_predictions=self.pandas_df_to_proto_df(predictions.all_predictions),
                prediction=predictions.prediction.astype(str),
            )
        else:
            return ml_worker_pb2.RunModelForDataFrameResponse(
                prediction=predictions.prediction.astype(str), raw_prediction=predictions.prediction
            )

    def runModel(self, request: ml_worker_pb2.RunModelRequest, context) -> ml_worker_pb2.RunModelResponse:
        try:
            model = Model.download(self.client, request.model.project_key, request.model.id)
            dataset = Dataset.load(self.client, request.dataset.project_key, request.dataset.id)
        except ValueError as e:
            if "unsupported pickle protocol" in str(e):
                raise ValueError(
                    "Unable to unpickle object, "
                    "Make sure that Python version of client code is the same as the Python version in ML Worker."
                    "To change Python version, please refer to https://docs.giskard.ai/start/guides/configuration"
                    f"\nOriginal Error: {e}"
                ) from e
            raise e
        except ModuleNotFoundError as e:
            raise GiskardException(
                f"Failed to import '{e.name}'. "
                f"Make sure it's installed in the ML Worker environment."
                "To install it, refer to https://docs.giskard.ai/start/guides/configuration"
            ) from e
        prediction_results = model.predict(dataset)

        if model.is_classification:
            results = prediction_results.all_predictions
            labels = {k: v for k, v in enumerate(model.meta.classification_labels)}
            label_serie = dataset.df[dataset.target] if dataset.target else None
            if len(model.meta.classification_labels) > 2 or model.meta.classification_threshold is None:
                preds_serie = prediction_results.all_predictions.idxmax(axis="columns")
                sorted_predictions = np.sort(prediction_results.all_predictions.values)
                abs_diff = pd.Series(sorted_predictions[:, -1] - sorted_predictions[:, -2], name="absDiff")
            else:
                diff = prediction_results.all_predictions.iloc[:, 1] - model.meta.classification_threshold
                preds_serie = (diff >= 0).astype(int).map(labels).rename("predictions")
                abs_diff = pd.Series(diff.abs(), name="absDiff")
            calculated = pd.concat([preds_serie, label_serie, abs_diff], axis=1)
        else:
            results = pd.Series(prediction_results.prediction)
            preds_serie = results
            if dataset.target and dataset.target in dataset.df.columns:
                target_serie = dataset.df[dataset.target]
                diff = preds_serie - target_serie
                diff_percent = pd.Series(diff / target_serie, name="diffPercent")
                abs_diff = pd.Series(diff.abs(), name="absDiff")
                abs_diff_percent = pd.Series(abs_diff / target_serie, name="absDiffPercent")
                calculated = pd.concat([preds_serie, target_serie, abs_diff, abs_diff_percent, diff_percent], axis=1)
            else:
                calculated = pd.concat([preds_serie], axis=1)

        return ml_worker_pb2.RunModelResponse(
            results_csv=results.to_csv(index=False), calculated_csv=calculated.to_csv(index=False)
        )

    def filterDataset(self, request_iterator, context: grpc.ServicerContext):
        filterfunc = {}
        meta = None

        times = []  # This is an array of chunk execution times for performance stats
        column_types = []

        for filter_msg in request_iterator:
            if filter_msg.HasField("meta"):
                meta = filter_msg.meta
                try:
                    exec(meta.function, None, filterfunc)
                except Exception as e:
                    yield ml_worker_pb2.FilterDatasetResponse(
                        code=ml_worker_pb2.StatusCode.Failed, error_message=str(e)
                    )
                column_types = meta.column_types
                logger.info(f"Filtering dataset with {meta}")
                yield ml_worker_pb2.FilterDatasetResponse(code=ml_worker_pb2.StatusCode.Ready)
            elif filter_msg.HasField("data"):
                logger.info("Got chunk " + str(filter_msg.idx))
                time_start = time.perf_counter()
                data_as_string = filter_msg.data.content.decode("utf-8")
                data_as_string = meta.headers + "\n" + data_as_string
                # CSV => Dataframe
                data = StringIO(data_as_string)  # Wrap using StringIO to avoid creating file
                df = pd.read_csv(data, keep_default_na=False, na_values=["_GSK_NA_"])
                df = df.astype(column_types)
                # Iterate over rows, applying filter_row func
                try:
                    rows_to_keep = df.apply(filterfunc["filter_row"], axis=1)[lambda x: x is True].index.array
                except Exception as e:
                    yield ml_worker_pb2.FilterDatasetResponse(
                        code=ml_worker_pb2.StatusCode.Failed, error_message=str(e)
                    )
                time_end = time.perf_counter()
                times.append(time_end - time_start)
                # Send NEXT code
                yield ml_worker_pb2.FilterDatasetResponse(
                    code=ml_worker_pb2.StatusCode.Next, idx=filter_msg.idx, rows=rows_to_keep
                )

        logger.info(f"Filter dataset finished. Avg chunk time: {sum(times) / len(times)}")
        yield ml_worker_pb2.FilterDatasetResponse(code=ml_worker_pb2.StatusCode.Ok)

    def getTestRegistry(
            self, request: google.protobuf.empty_pb2.Empty, context: grpc.ServicerContext
    ) -> ml_worker_pb2.TestRegistryResponse:
        return ml_worker_pb2.TestRegistryResponse(
            tests={
                test.id: ml_worker_pb2.TestFunction(
                    id=test.id,
                    name=test.name,
                    module=test.module,
                    doc=test.doc,
                    code=test.code,
                    module_doc=test.module_doc,
                    tags=test.tags,
                    arguments={
                        a.name: ml_worker_pb2.TestFunctionArgument(
                            name=a.name, type=a.type, optional=a.optional, default=str(a.default)
                        )
                        for a in test.args.values()
                    },
                )
                for test in tests_registry.get_all().values()
            }
        )

    @staticmethod
    def pandas_df_to_proto_df(df):
        return ml_worker_pb2.DataFrame(
            rows=[ml_worker_pb2.DataRow(columns=r.astype(str).to_dict()) for _, r in df.iterrows()]
        )

    @staticmethod
    def pandas_series_to_proto_series(self, series):
        return


def map_result_to_single_test_result(result) -> ml_worker_pb2.SingleTestResult:
    if isinstance(result, ml_worker_pb2.SingleTestResult):
        return result
    elif isinstance(result, TestResult):
        return ml_worker_pb2.SingleTestResult(
            passed=result.passed,
            messages=[
                ml_worker_pb2.TestMessage(
                    type=ml_worker_pb2.TestMessageType.ERROR
                    if message.type == TestMessageLevel.ERROR
                    else ml_worker_pb2.TestMessageType.INFO,
                    text=message.text,
                )
                for message in result.messages
            ],
            props=result.props,
            metric=result.metric,
            missing_count=Int32Value(value=result.missing_count),
            missing_percent=DoubleValue(value=result.missing_percent),
            unexpected_count=Int32Value(value=result.unexpected_count),
            unexpected_percent=DoubleValue(value=result.unexpected_percent),
            unexpected_percent_total=DoubleValue(value=result.unexpected_percent_total),
            unexpected_percent_nonmissing=DoubleValue(value=result.unexpected_percent_nonmissing),
            partial_unexpected_index_list=[
                ml_worker_pb2.Partial_unexpected_counts(value=puc.value, count=puc.count)
                for puc in result.partial_unexpected_index_list
            ],
            unexpected_index_list=result.unexpected_index_list,
            output_df=result.output_df,
            number_of_perturbed_rows=result.number_of_perturbed_rows,
            actual_slices_size=result.actual_slices_size,
            reference_slices_size=result.reference_slices_size,
        )
    elif isinstance(result, bool):
        return ml_worker_pb2.SingleTestResult(passed=result)
    else:
        raise ValueError("Result of test can only be 'GiskardTestResult' or 'bool'")<|MERGE_RESOLUTION|>--- conflicted
+++ resolved
@@ -139,59 +139,36 @@
             ]
         )
 
-<<<<<<< HEAD
-    def runTestSuite(self, request: ml_worker_pb2.RunTestSuiteRequest,
-                     context: grpc.ServicerContext) -> ml_worker_pb2.TestSuiteResultMessage:
-        log_listener = LogListener()
-=======
     def runTestSuite(
             self, request: ml_worker_pb2.RunTestSuiteRequest, context: grpc.ServicerContext
     ) -> ml_worker_pb2.TestSuiteResultMessage:
-        tests = list(map(tests_registry.get_test, request.testId))
->>>>>>> 210d0020
+        log_listener = LogListener()
 
         try:
             tests = list(map(tests_registry.get_test, request.testId))
 
             logger.info(f"Executing test suite: {list(map(lambda t: t.name, tests))}")
 
-<<<<<<< HEAD
             global_arguments = self.parse_test_arguments(request.globalArguments)
-=======
-        suite = Suite()
-        for test in tests:
-            fixed_arguments = self.parse_test_arguments(
-                next(x for x in request.fixedArguments if x.testId == test.id).arguments
-            )
-            suite.add_test(test.fn, **fixed_arguments)
->>>>>>> 210d0020
 
             suite = Suite()
             for test in tests:
                 fixed_arguments = self.parse_test_arguments(
-                    next(x for x in request.fixedArguments if x.testId == test.id).arguments)
+                next(x for x in request.fixedArguments if x.testId == test.id).arguments
+            )
                 suite.add_test(test.fn, **fixed_arguments)
 
             is_pass, results = suite.run(**global_arguments)
 
-<<<<<<< HEAD
             result_list = list(results.values())
 
             named_single_test_result = []
             for i in range(len(tests)):
                 named_single_test_result.append(
-                    ml_worker_pb2.NamedSingleTestResult(name=tests[i].id,
-                                                        result=map_result_to_single_test_result(result_list[i]))
-                )
-=======
-        named_single_test_result = []
-        for i in range(len(tests)):
-            named_single_test_result.append(
                 ml_worker_pb2.NamedSingleTestResult(
                     name=tests[i].id, result=map_result_to_single_test_result(result_list[i])
                 )
-            )
->>>>>>> 210d0020
+                )
 
             return ml_worker_pb2.TestSuiteResultMessage(
                 is_error=False,
