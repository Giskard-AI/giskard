import logging
import os
import platform
import re
import sys
import time
from io import StringIO

import grpc
import numpy as np
import pandas as pd
import pkg_resources
import psutil
import tqdm

import giskard
from giskard.client.giskard_client import GiskardClient
from giskard.core.model import Model
from giskard.ml_worker.core.dataset import Dataset
from giskard.ml_worker.core.model_explanation import (
    explain,
    explain_text,
)
from giskard.ml_worker.core.test_function import TestFunction
from giskard.ml_worker.core.test_result import TestResult, TestMessageLevel
from giskard.ml_worker.exceptions.IllegalArgumentError import IllegalArgumentError
from giskard.ml_worker.exceptions.giskard_exception import GiskardException
from giskard.ml_worker.generated.ml_worker_pb2 import (
    DataFrame,
    DataRow,
    EchoMsg,
    ExplainRequest,
    ExplainResponse,
    ExplainTextRequest,
    ExplainTextResponse,
    MLWorkerInfo,
    MLWorkerInfoRequest,
    PlatformInfo,
    RunModelForDataFrameRequest,
    RunModelForDataFrameResponse,
    RunModelRequest,
    RunModelResponse,
    RunTestRequest,
    TestResultMessage,
    UploadStatus,
    FileUploadMetadata, FileType, StatusCode, FilterDatasetResponse, )
from giskard.ml_worker.generated.ml_worker_pb2_grpc import MLWorkerServicer
from giskard.ml_worker.testing.registry.registry import tests_registry
from giskard.ml_worker.utils.logging import Timer
from giskard.path_utils import model_path, dataset_path

logger = logging.getLogger(__name__)


def file_already_exists(meta: FileUploadMetadata):
    if meta.file_type == FileType.MODEL:
        path = model_path(meta.project_key, meta.name)
    elif meta.file_type == FileType.DATASET:
        path = dataset_path(meta.project_key, meta.name)
    else:
        raise ValueError(f"Illegal file type: {meta.file_type}")
    return path.exists(), path


class MLWorkerServiceImpl(MLWorkerServicer):
    def __init__(self, client: GiskardClient, port=None, remote=None) -> None:
        super().__init__()
        self.port = port
        self.remote = remote
        self.client = client

    def echo_orig(self, request, context):
        logger.debug(f"echo: {request.msg}")
        return EchoMsg(msg=request.msg)

    def upload(self, request_iterator, context: grpc.ServicerContext):
        meta = None
        path = None
        progress = None
        for upload_msg in request_iterator:
            if upload_msg.HasField("metadata"):
                meta = upload_msg.metadata
                file_exists, path = file_already_exists(meta)
                if not file_exists:
                    progress = tqdm.tqdm(
                        desc=f"Receiving {upload_msg.metadata.name}",
                        unit="B",
                        unit_scale=True,
                        unit_divisor=1024,
                    )
                    yield UploadStatus(code=StatusCode.CacheMiss)
                else:
                    logger.info(f"File already exists: {path}")
                    break
            elif upload_msg.HasField("chunk"):
                try:
                    path.parent.mkdir(exist_ok=True, parents=True)
                    with open(path, 'ab') as f:
                        f.write(upload_msg.chunk.content)
                    progress.update(len(upload_msg.chunk.content))
                except Exception as e:
                    if progress is not None:
                        progress.close()
                    logger.exception(f"Failed to upload file {meta.name}", e)
                    yield UploadStatus(code=StatusCode.Failed)

        if progress is not None:
            progress.close()
        yield UploadStatus(code=StatusCode.Ok)

    def getInfo(self, request: MLWorkerInfoRequest, context):
        logger.info("Collecting ML Worker info")
        installed_packages = (
            {p.project_name: p.version for p in pkg_resources.working_set}
            if request.list_packages
            else None
        )
        current_process = psutil.Process(os.getpid())
        return MLWorkerInfo(
            platform=PlatformInfo(
                machine=platform.uname().machine,
                node=platform.uname().node,
                processor=platform.uname().processor,
                release=platform.uname().release,
                system=platform.uname().system,
                version=platform.uname().version,
            ),
            giskard_client_version=giskard.__version__,
            pid=os.getpid(),
            process_start_time=int(current_process.create_time()),
            interpreter=sys.executable,
            interpreter_version=platform.python_version(),
            installed_packages=installed_packages,
            internal_grpc_port=self.port,
            is_remote=self.remote,
        )

    def runAdHocTest(self, request: RunAdHocTestRequest,
                     context: grpc.ServicerContext) -> TestResultMessage:

        test = TestFunction.load(self.client, request.testUuid)
        arguments = {}
        for arg in request.arguments:
            if arg.HasField('dataset'):
                value = Dataset.load(self.client, arg.dataset.project_key, arg.dataset.id)
            elif arg.HasField('model'):
                value = Model.load(self.client, arg.model.project_key, arg.model.id)
            elif arg.HasField('float'):
                value = float(arg.float)
            elif arg.HasField('string'):
                value = str(arg.string)
            else:
                raise IllegalArgumentError("Unknown argument type")
            arguments[arg.name] = value
        logger.info(f"Executing {test.meta.display_name or f'{test.meta.module}.{test.meta.name}' }")
        test_result = test.func(**arguments)
        return TestResultMessage(results=[
            NamedSingleTestResult(name=test.meta.uuid, result=map_result_to_single_test_result(test_result))
        ])

    def runTest(self, request: RunTestRequest, context: grpc.ServicerContext) -> TestResultMessage:
        from giskard.ml_worker.testing.functions import GiskardTestFunctions
        model = Model.load(self.client, request.model.project_key, request.model.id)

        tests = GiskardTestFunctions()
        _globals = {"model": model, "tests": tests}
        if request.reference_ds.id:
            _globals["reference_ds"] = \
                Dataset.load(self.client, request.reference_ds.project_key, request.reference_ds.id)
        if request.actual_ds.id:
            _globals["actual_ds"] = \
                Dataset.load(self.client, request.actual_ds.project_key, request.actual_ds.id)
        try:
            timer = Timer()
            exec(request.code, _globals)
            timer.stop(f"Test {tests.tests_results[0].name}")
        except NameError as e:
            missing_name = re.findall(r"name '(\w+)' is not defined", str(e))[0]
            if missing_name == "reference_ds":
                raise IllegalArgumentError("Reference Dataset is not specified")
            if missing_name == "actual_ds":
                raise IllegalArgumentError("Actual Dataset is not specified")
            raise e

        return TestResultMessage(results=tests.tests_results)

    def explain(self, request: ExplainRequest, context) -> ExplainResponse:
        model = Model.load(self.client, request.model.project_key, request.model.id)
        dataset = Dataset.load(self.client, request.dataset.project_key, request.dataset.id)
        explanations = explain(model, dataset, request.columns)

        return ExplainResponse(
            explanations={
                k: ExplainResponse.Explanation(per_feature=v)
                for k, v in explanations["explanations"].items()
            }
        )

    def explainText(self, request: ExplainTextRequest, context) -> ExplainTextResponse:
        n_samples = 500 if request.n_samples <= 0 else request.n_samples
        model = Model.load(self.client, request.model.project_key, request.model.id)
        text_column = request.feature_name

        if request.feature_types[text_column] != "text":
            raise ValueError(f"Column {text_column} is not of type text")
        text_document = request.columns[text_column]
        input_df = pd.DataFrame({k: [v] for k, v in request.columns.items()})
        if model.feature_names:
            input_df = input_df[model.feature_names]
        (list_words, list_weights) = explain_text(model, input_df, text_column, text_document, n_samples)
        map_features_weight = dict(zip(model.meta.classification_labels, list_weights))
        return ExplainTextResponse(
            weights={
                k: ExplainTextResponse.WeightsPerFeature(weights=[weight for weight in map_features_weight[k]])
                for k in map_features_weight},
            words=list_words
        )

    def runModelForDataFrame(self, request: RunModelForDataFrameRequest, context):
        model = Model.load(self.client, request.model.project_key, request.model.id)
        ds = Dataset(
            pd.DataFrame([r.columns for r in request.dataframe.rows]),
            target=request.target,
            feature_types=request.feature_types,
        )
        predictions = model.predict(ds)
        if model.is_classification:
            return RunModelForDataFrameResponse(
                all_predictions=self.pandas_df_to_proto_df(predictions.all_predictions),
                prediction=predictions.prediction.astype(str),
            )
        else:
            return RunModelForDataFrameResponse(
                prediction=predictions.prediction.astype(str), raw_prediction=predictions.prediction
            )

    def runModel(self, request: RunModelRequest, context) -> RunModelResponse:
        try:
            model = Model.load(self.client, request.model.project_key, request.model.id)
            dataset = Dataset.load(self.client, request.dataset.project_key, request.dataset.id)
        except ValueError as e:
            if "unsupported pickle protocol" in str(e):
                raise ValueError('Unable to unpickle object, '
                                 'Make sure that Python version of client code is the same as the Python version in ML Worker.'
                                 'To change Python version, please refer to https://docs.giskard.ai/start/guides/configuration'
                                 f'\nOriginal Error: {e}') from e
            raise e
        except ModuleNotFoundError as e:
            raise GiskardException(f"Failed to import '{e.name}'. "
                                   f"Make sure it's installed in the ML Worker environment."
                                   "To install it, refer to https://docs.giskard.ai/start/guides/configuration") from e
        prediction_results = model.predict(dataset)

        if model.is_classification:
            results = prediction_results.all_predictions
            labels = {k: v for k, v in enumerate(model.meta.classification_labels)}
            label_serie = dataset.df[dataset.target] if dataset.target else None
            if len(model.meta.classification_labels) > 2 or model.meta.classification_threshold is None:
                preds_serie = prediction_results.all_predictions.idxmax(axis="columns")
                sorted_predictions = np.sort(prediction_results.all_predictions.values)
                abs_diff = pd.Series(
                    sorted_predictions[:, -1] - sorted_predictions[:, -2], name="absDiff"
                )
            else:
                diff = (
                        prediction_results.all_predictions.iloc[:, 1] - model.meta.classification_threshold
                )
                preds_serie = (diff >= 0).astype(int).map(labels).rename("predictions")
                abs_diff = pd.Series(diff.abs(), name="absDiff")
            calculated = pd.concat([preds_serie, label_serie, abs_diff], axis=1)
        else:
            results = pd.Series(prediction_results.prediction)
            preds_serie = results
            if dataset.target and dataset.target in dataset.df.columns:
                target_serie = dataset.df[dataset.target]
                diff = preds_serie - target_serie
                diff_percent = pd.Series(diff / target_serie, name="diffPercent")
                abs_diff = pd.Series(diff.abs(), name="absDiff")
                abs_diff_percent = pd.Series(abs_diff / target_serie, name="absDiffPercent")
                calculated = pd.concat(
                    [preds_serie, target_serie, abs_diff, abs_diff_percent, diff_percent], axis=1
                )
            else:
                calculated = pd.concat([preds_serie], axis=1)

        return RunModelResponse(
            results_csv=results.to_csv(index=False), calculated_csv=calculated.to_csv(index=False)
        )

<<<<<<< HEAD
=======
    def filterDataset(self, request_iterator, context: grpc.ServicerContext):
        filterfunc = {}
        meta = None

        times = []  # This is an array of chunk execution times for performance stats
        column_types = []

        for filter_msg in request_iterator:
            if filter_msg.HasField("meta"):
                meta = filter_msg.meta
                try:
                    exec(meta.function, None, filterfunc)
                except Exception as e:
                    yield FilterDatasetResponse(code=StatusCode.Failed, error_message=str(e))
                column_types = meta.column_types
                logger.info(f"Filtering dataset with {meta}")
                yield FilterDatasetResponse(code=StatusCode.Ready)
            elif filter_msg.HasField("data"):
                logger.info("Got chunk " + str(filter_msg.idx))
                time_start = time.perf_counter()
                data_as_string = filter_msg.data.content.decode('utf-8')
                data_as_string = meta.headers + "\n" + data_as_string
                # CSV => Dataframe
                data = StringIO(data_as_string)  # Wrap using StringIO to avoid creating file
                df = pd.read_csv(data, keep_default_na=False, na_values=["_GSK_NA_"])
                df = df.astype(column_types)
                # Iterate over rows, applying filter_row func
                try:
                    rows_to_keep = df.apply(filterfunc["filter_row"], axis=1)[lambda x: x == True].index.array
                except Exception as e:
                    yield FilterDatasetResponse(code=StatusCode.Failed, error_message=str(e))
                time_end = time.perf_counter()
                times.append(time_end - time_start)
                # Send NEXT code
                yield FilterDatasetResponse(code=StatusCode.Next, idx=filter_msg.idx, rows=rows_to_keep)

        logger.info(f"Filter dataset finished. Avg chunk time: {sum(times) / len(times)}")
        yield FilterDatasetResponse(code=StatusCode.Ok)

    def getTestRegistry(self, request: google.protobuf.empty_pb2.Empty,
                        context: grpc.ServicerContext) -> TestRegistryResponse:
        globals()["echo_count"] += 1
        return TestRegistryResponse(tests={
            test.id: TestFunction(
                id=test.id,
                name=test.name,
                module=test.module,
                doc=test.doc,
                code=test.code,
                module_doc=test.module_doc,
                tags=test.tags,
                arguments={
                    a.name: TestFunctionArgument(
                        name=a.name,
                        type=a.type,
                        optional=a.optional,
                        default=str(a.default)
                    ) for a
                    in test.args.values()}

            )
            for test in tests_registry.get_all().values()
        })

>>>>>>> 50ab0993
    @staticmethod
    def pandas_df_to_proto_df(df):
        return DataFrame(rows=[DataRow(columns=r.astype(str).to_dict()) for _, r in df.iterrows()])

    @staticmethod
    def pandas_series_to_proto_series(self, series):
        return


def map_result_to_single_test_result(result) -> SingleTestResult:
    if isinstance(result, SingleTestResult):
        return result
    elif isinstance(result, TestResult):
        return SingleTestResult(
            passed=result.passed,
            messages=[
                TestMessage(
                    type=TestMessageType.ERROR if message.type == TestMessageLevel.ERROR else TestMessageType.INFO,
                    text=message.text
                )
                for message
                in result.messages
            ],
            props=result.props,
            metric=result.metric,
            missing_count=result.missing_count,
            missing_percent=result.missing_percent,
            unexpected_count=result.unexpected_count,
            unexpected_percent=result.unexpected_percent,
            unexpected_percent_total=result.unexpected_percent_total,
            unexpected_percent_nonmissing=result.unexpected_percent_nonmissing,
            partial_unexpected_index_list=[
                Partial_unexpected_counts(
                    value=puc.value,
                    count=puc.count
                )
                for puc
                in result.partial_unexpected_index_list
            ],
            unexpected_index_list=result.unexpected_index_list,
            output_df=result.output_df,
            number_of_perturbed_rows=result.number_of_perturbed_rows,
            actual_slices_size=result.actual_slices_size,
            reference_slices_size=result.reference_slices_size,
        )
    elif isinstance(result, bool):
        return SingleTestResult(passed=result)
    else:
        raise ValueError("Result of test can only be 'GiskardTestResult' or 'bool'")<|MERGE_RESOLUTION|>--- conflicted
+++ resolved
@@ -287,8 +287,6 @@
             results_csv=results.to_csv(index=False), calculated_csv=calculated.to_csv(index=False)
         )
 
-<<<<<<< HEAD
-=======
     def filterDataset(self, request_iterator, context: grpc.ServicerContext):
         filterfunc = {}
         meta = None
@@ -353,7 +351,6 @@
             for test in tests_registry.get_all().values()
         })
 
->>>>>>> 50ab0993
     @staticmethod
     def pandas_df_to_proto_df(df):
         return DataFrame(rows=[DataRow(columns=r.astype(str).to_dict()) for _, r in df.iterrows()])
