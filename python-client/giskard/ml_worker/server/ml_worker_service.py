--- conflicted
+++ resolved
@@ -23,10 +23,7 @@
     explain_text,
 )
 from giskard.ml_worker.core.suite import Suite
-<<<<<<< HEAD
 from giskard.ml_worker.core.test_result import TestResult, TestMessageLevel
-=======
->>>>>>> 40f44d54
 from giskard.ml_worker.exceptions.IllegalArgumentError import IllegalArgumentError
 from giskard.ml_worker.exceptions.giskard_exception import GiskardException
 from giskard.ml_worker.generated.ml_worker_pb2 import (
@@ -145,7 +142,6 @@
     def runAdHocTest(self, request: RunAdHocTestRequest,
                      context: grpc.ServicerContext) -> TestResultMessage:
 
-<<<<<<< HEAD
         test: GiskardTest = GiskardTest.load(request.testUuid, self.client, None)
 
         arguments = self.parse_test_arguments(request.arguments)
@@ -166,47 +162,21 @@
         global_arguments = self.parse_test_arguments(request.globalArguments)
 
         logger.info(f"Executing test suite: {list(map(lambda t: t.meta.display_name or f'{t.meta.module}.{t.meta.name}', tests))}")
-=======
-        test = tests_registry.get_test(request.testId)
-
-        arguments = self.parse_test_arguments(request.arguments)
-
-        logger.info(f"Executing {test.name}")
-        test_result = test.fn(**arguments)
-        return TestResultMessage(results=[NamedSingleTestResult(name=test.id, result=test_result)])
-
-    def runTestSuite(self, request: RunTestSuiteRequest,
-                     context: grpc.ServicerContext) -> TestSuiteResultMessage:
-        tests = list(map(tests_registry.get_test, request.testId))
-
-        global_arguments = self.parse_test_arguments(request.globalArguments)
-
-        logger.info(f"Executing test suite: {list(map(lambda t: t.name, tests))}")
->>>>>>> 40f44d54
 
         suite = Suite()
         for test in tests:
             fixed_arguments = self.parse_test_arguments(
-<<<<<<< HEAD
                 next(x for x in request.fixedArguments if x.testUuid == test.meta.uuid).arguments
             )
             suite.add_test(test.set_params(**fixed_arguments))
-=======
-                next(x for x in request.fixedArguments if x.testId == test.id).arguments)
-            suite.add_test(test.fn, **fixed_arguments)
->>>>>>> 40f44d54
 
         is_pass, results = suite.run(**global_arguments)
 
         named_single_test_result = []
         for i in range(len(tests)):
-<<<<<<< HEAD
             named_single_test_result.append(
                 NamedSingleTestResult(name=tests[i].meta.uuid, result=map_result_to_single_test_result(results[i]))
             )
-=======
-            named_single_test_result.append(NamedSingleTestResult(name=tests[i].id, result=results[i]))
->>>>>>> 40f44d54
 
         return TestSuiteResultMessage(is_pass=is_pass, results=named_single_test_result)
 
