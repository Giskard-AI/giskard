import logging
import os
import platform
import re
import sys
import time
from io import StringIO

import google.protobuf
import grpc
import numpy as np
import pandas as pd
import pkg_resources
import psutil
import tqdm

import giskard
from giskard.client.giskard_client import GiskardClient
from giskard.core.model import Model
from giskard.ml_worker.core.dataset import Dataset
from giskard.ml_worker.core.model_explanation import (
    explain,
    explain_text,
)
from giskard.ml_worker.exceptions.IllegalArgumentError import IllegalArgumentError
from giskard.ml_worker.exceptions.giskard_exception import GiskardException
from giskard.ml_worker.generated import ml_worker_pb2
from giskard.ml_worker.generated.ml_worker_pb2_grpc import MLWorkerServicer
from giskard.ml_worker.testing.registry.registry import tests_registry
from giskard.ml_worker.utils.logging import Timer
from giskard.path_utils import model_path, dataset_path

logger = logging.getLogger(__name__)


def file_already_exists(meta: ml_worker_pb2.FileUploadMetadata):
    if meta.file_type == ml_worker_pb2.FileType.MODEL:
        path = model_path(meta.project_key, meta.name)
    elif meta.file_type == ml_worker_pb2.FileType.DATASET:
        path = dataset_path(meta.project_key, meta.name)
    else:
        raise ValueError(f"Illegal file type: {meta.file_type}")
    return path.exists(), path


class MLWorkerServiceImpl(MLWorkerServicer):
    def __init__(self, client: GiskardClient, address=None, remote=None) -> None:
        super().__init__()
        self.address = address
        self.remote = remote
        self.client = client

    def echo_orig(self, request, context):
        logger.debug(f"echo: {request.msg}")
        return ml_worker_pb2.EchoMsg(msg=request.msg)

    def upload(self, request_iterator, context: grpc.ServicerContext):
        meta = None
        path = None
        progress = None
        for upload_msg in request_iterator:
            if upload_msg.HasField("metadata"):
                meta = upload_msg.metadata
                file_exists, path = file_already_exists(meta)
                if not file_exists:
                    progress = tqdm.tqdm(
                        desc=f"Receiving {upload_msg.metadata.name}",
                        unit="B",
                        unit_scale=True,
                        unit_divisor=1024,
                    )
                    yield ml_worker_pb2.UploadStatus(code=ml_worker_pb2.StatusCode.CacheMiss)
                else:
                    logger.info(f"File already exists: {path}")
                    break
            elif upload_msg.HasField("chunk"):
                try:
                    path.parent.mkdir(exist_ok=True, parents=True)
                    with open(path, 'ab') as f:
                        f.write(upload_msg.chunk.content)
                    progress.update(len(upload_msg.chunk.content))
                except Exception as e:
                    if progress is not None:
                        progress.close()
                    logger.exception(f"Failed to upload file {meta.name}", e)
                    yield ml_worker_pb2.UploadStatus(code=ml_worker_pb2.StatusCode.Failed)

        if progress is not None:
            progress.close()
        yield ml_worker_pb2.UploadStatus(code=ml_worker_pb2.StatusCode.Ok)

    def getInfo(self, request: ml_worker_pb2.MLWorkerInfoRequest, context):
        logger.info("Collecting ML Worker info")
        installed_packages = (
            {p.project_name: p.version for p in pkg_resources.working_set}
            if request.list_packages
            else None
        )
        current_process = psutil.Process(os.getpid())
        return ml_worker_pb2.MLWorkerInfo(
            platform=ml_worker_pb2.PlatformInfo(
                machine=platform.uname().machine,
                node=platform.uname().node,
                processor=platform.uname().processor,
                release=platform.uname().release,
                system=platform.uname().system,
                version=platform.uname().version,
            ),
            giskard_client_version=giskard.__version__,
            pid=os.getpid(),
            process_start_time=int(current_process.create_time()),
            interpreter=sys.executable,
            interpreter_version=platform.python_version(),
            installed_packages=installed_packages,
            internal_grpc_address=self.address,
            is_remote=self.remote,
        )

    def echo(self, request: ml_worker_pb2.EchoMsg, context: grpc.ServicerContext) -> ml_worker_pb2.EchoMsg:
        return request

    def runAdHocTest(self, request: ml_worker_pb2.RunAdHocTestRequest,
                     context: grpc.ServicerContext) -> ml_worker_pb2.TestResultMessage:

        test = tests_registry.get_test(request.testId)
        arguments = {}
        for arg in request.arguments:
            if arg.HasField('dataset'):
                value = Dataset.load(self.client, arg.dataset.project_key, arg.dataset.id)
            elif arg.HasField('model'):
                value = Model.load(self.client, arg.model.project_key, arg.model.id)
            elif arg.HasField('float'):
                value = float(arg.float)
            elif arg.HasField('string'):
                value = str(arg.string)
            else:
                raise IllegalArgumentError("Unknown argument type")
            arguments[arg.name] = value
        logger.info(f"Executing {test.name}")
        test_result = test.fn(**arguments)
        return ml_worker_pb2.TestResultMessage(
            results=[ml_worker_pb2.NamedSingleTestResult(name=test.id, result=test_result)])

    def runTest(self, request: ml_worker_pb2.RunTestRequest,
                context: grpc.ServicerContext) -> ml_worker_pb2.TestResultMessage:
        from giskard.ml_worker.testing.functions import GiskardTestFunctions
        model = Model.download(self.client, request.model.project_key, request.model.id)

        tests = GiskardTestFunctions()
        _globals = {"model": model, "tests": tests}
        if request.reference_ds.id:
            _globals["reference_ds"] = \
                Dataset.load(self.client, request.reference_ds.project_key, request.reference_ds.id)
        if request.actual_ds.id:
            _globals["actual_ds"] = \
                Dataset.load(self.client, request.actual_ds.project_key, request.actual_ds.id)
        try:
            timer = Timer()
            exec(request.code, _globals)
            timer.stop(f"Test {tests.tests_results[0].name}")
        except NameError as e:
            missing_name = re.findall(r"name '(\w+)' is not defined", str(e))[0]
            if missing_name == "reference_ds":
                raise IllegalArgumentError("Reference Dataset is not specified")
            if missing_name == "actual_ds":
                raise IllegalArgumentError("Actual Dataset is not specified")
            raise e

        return ml_worker_pb2.TestResultMessage(results=tests.tests_results)

<<<<<<< HEAD
    def explain(self, request: ml_worker_pb2.ExplainRequest, context) -> ml_worker_pb2.ExplainResponse:
        model = Model.load(self.client, request.model.project_key, request.model.id)
=======
    def explain(self, request: ExplainRequest, context) -> ExplainResponse:
        model = Model.download(self.client, request.model.project_key, request.model.id)
>>>>>>> fb4e1b91
        dataset = Dataset.load(self.client, request.dataset.project_key, request.dataset.id)
        explanations = explain(model, dataset, request.columns)

        return ml_worker_pb2.ExplainResponse(
            explanations={
                k: ml_worker_pb2.ExplainResponse.Explanation(per_feature=v)
                for k, v in explanations["explanations"].items()
            }
        )

    def explainText(self, request: ml_worker_pb2.ExplainTextRequest, context) -> ml_worker_pb2.ExplainTextResponse:
        n_samples = 500 if request.n_samples <= 0 else request.n_samples
        model = Model.download(self.client, request.model.project_key, request.model.id)
        text_column = request.feature_name

        if request.feature_types[text_column] != "text":
            raise ValueError(f"Column {text_column} is not of type text")
        text_document = request.columns[text_column]
        input_df = pd.DataFrame({k: [v] for k, v in request.columns.items()})
        if model.feature_names:
            input_df = input_df[model.feature_names]
        (list_words, list_weights) = explain_text(model, input_df, text_column, text_document, n_samples)
        map_features_weight = dict(zip(model.meta.classification_labels, list_weights))
        return ml_worker_pb2.ExplainTextResponse(
            weights={
                k: ml_worker_pb2.ExplainTextResponse.WeightsPerFeature(
                    weights=[weight for weight in map_features_weight[k]])
                for k in map_features_weight},
            words=list_words
        )

<<<<<<< HEAD
    def runModelForDataFrame(self, request: ml_worker_pb2.RunModelForDataFrameRequest, context):
        model = Model.load(self.client, request.model.project_key, request.model.id)
=======
    def runModelForDataFrame(self, request: RunModelForDataFrameRequest, context):
        model = Model.download(self.client, request.model.project_key, request.model.id)
>>>>>>> fb4e1b91
        ds = Dataset(
            pd.DataFrame([r.columns for r in request.dataframe.rows]),
            target=request.target,
            feature_types=request.feature_types,
        )
        predictions = model.predict(ds)
        if model.is_classification:
            return ml_worker_pb2.RunModelForDataFrameResponse(
                all_predictions=self.pandas_df_to_proto_df(predictions.all_predictions),
                prediction=predictions.prediction.astype(str),
            )
        else:
            return ml_worker_pb2.RunModelForDataFrameResponse(
                prediction=predictions.prediction.astype(str), raw_prediction=predictions.prediction
            )

    def runModel(self, request: ml_worker_pb2.RunModelRequest, context) -> ml_worker_pb2.RunModelResponse:
        try:
            model = Model.download(self.client, request.model.project_key, request.model.id)
            dataset = Dataset.load(self.client, request.dataset.project_key, request.dataset.id)
        except ValueError as e:
            if "unsupported pickle protocol" in str(e):
                raise ValueError('Unable to unpickle object, '
                                 'Make sure that Python version of client code is the same as the Python version in ML Worker.'
                                 'To change Python version, please refer to https://docs.giskard.ai/start/guides/configuration'
                                 f'\nOriginal Error: {e}') from e
            raise e
        except ModuleNotFoundError as e:
            raise GiskardException(f"Failed to import '{e.name}'. "
                                   f"Make sure it's installed in the ML Worker environment."
                                   "To install it, refer to https://docs.giskard.ai/start/guides/configuration") from e
        prediction_results = model.predict(dataset)

        if model.is_classification:
            results = prediction_results.all_predictions
            labels = {k: v for k, v in enumerate(model.meta.classification_labels)}
            label_serie = dataset.df[dataset.target] if dataset.target else None
            if len(model.meta.classification_labels) > 2 or model.meta.classification_threshold is None:
                preds_serie = prediction_results.all_predictions.idxmax(axis="columns")
                sorted_predictions = np.sort(prediction_results.all_predictions.values)
                abs_diff = pd.Series(
                    sorted_predictions[:, -1] - sorted_predictions[:, -2], name="absDiff"
                )
            else:
                diff = (
                        prediction_results.all_predictions.iloc[:, 1] - model.meta.classification_threshold
                )
                preds_serie = (diff >= 0).astype(int).map(labels).rename("predictions")
                abs_diff = pd.Series(diff.abs(), name="absDiff")
            calculated = pd.concat([preds_serie, label_serie, abs_diff], axis=1)
        else:
            results = pd.Series(prediction_results.prediction)
            preds_serie = results
            if dataset.target and dataset.target in dataset.df.columns:
                target_serie = dataset.df[dataset.target]
                diff = preds_serie - target_serie
                diff_percent = pd.Series(diff / target_serie, name="diffPercent")
                abs_diff = pd.Series(diff.abs(), name="absDiff")
                abs_diff_percent = pd.Series(abs_diff / target_serie, name="absDiffPercent")
                calculated = pd.concat(
                    [preds_serie, target_serie, abs_diff, abs_diff_percent, diff_percent], axis=1
                )
            else:
                calculated = pd.concat([preds_serie], axis=1)

        return ml_worker_pb2.RunModelResponse(
            results_csv=results.to_csv(index=False), calculated_csv=calculated.to_csv(index=False)
        )

    def filterDataset(self, request_iterator, context: grpc.ServicerContext):
        filterfunc = {}
        meta = None

        times = []  # This is an array of chunk execution times for performance stats
        column_types = []

        for filter_msg in request_iterator:
            if filter_msg.HasField("meta"):
                meta = filter_msg.meta
                try:
                    exec(meta.function, None, filterfunc)
                except Exception as e:
                    yield ml_worker_pb2.FilterDatasetResponse(code=ml_worker_pb2.StatusCode.Failed,
                                                              error_message=str(e))
                column_types = meta.column_types
                logger.info(f"Filtering dataset with {meta}")
                yield ml_worker_pb2.FilterDatasetResponse(code=ml_worker_pb2.StatusCode.Ready)
            elif filter_msg.HasField("data"):
                logger.info("Got chunk " + str(filter_msg.idx))
                time_start = time.perf_counter()
                data_as_string = filter_msg.data.content.decode('utf-8')
                data_as_string = meta.headers + "\n" + data_as_string
                # CSV => Dataframe
                data = StringIO(data_as_string)  # Wrap using StringIO to avoid creating file
                df = pd.read_csv(data, keep_default_na=False, na_values=["_GSK_NA_"])
                df = df.astype(column_types)
                # Iterate over rows, applying filter_row func
                try:
                    rows_to_keep = df.apply(filterfunc["filter_row"], axis=1)[lambda x: x == True].index.array
                except Exception as e:
                    yield ml_worker_pb2.FilterDatasetResponse(code=ml_worker_pb2.StatusCode.Failed,
                                                              error_message=str(e))
                time_end = time.perf_counter()
                times.append(time_end - time_start)
                # Send NEXT code
                yield ml_worker_pb2.FilterDatasetResponse(code=ml_worker_pb2.StatusCode.Next, idx=filter_msg.idx,
                                                          rows=rows_to_keep)

        logger.info(f"Filter dataset finished. Avg chunk time: {sum(times) / len(times)}")
        yield ml_worker_pb2.FilterDatasetResponse(code=ml_worker_pb2.StatusCode.Ok)

    def getTestRegistry(self, request: google.protobuf.empty_pb2.Empty,
                        context: grpc.ServicerContext) -> ml_worker_pb2.TestRegistryResponse:
        globals()["echo_count"] += 1
        return ml_worker_pb2.TestRegistryResponse(tests={
            test.id: ml_worker_pb2.TestFunction(
                id=test.id,
                name=test.name,
                module=test.module,
                doc=test.doc,
                code=test.code,
                module_doc=test.module_doc,
                tags=test.tags,
                arguments={
                    a.name: ml_worker_pb2.TestFunctionArgument(
                        name=a.name,
                        type=a.type,
                        optional=a.optional,
                        default=str(a.default)
                    ) for a
                    in test.args.values()}

            )
            for test in tests_registry.get_all().values()
        })

    @staticmethod
    def pandas_df_to_proto_df(df):
        return ml_worker_pb2.DataFrame(
            rows=[ml_worker_pb2.DataRow(columns=r.astype(str).to_dict()) for _, r in df.iterrows()])

    @staticmethod
    def pandas_series_to_proto_series(self, series):
        return<|MERGE_RESOLUTION|>--- conflicted
+++ resolved
@@ -168,13 +168,8 @@
 
         return ml_worker_pb2.TestResultMessage(results=tests.tests_results)
 
-<<<<<<< HEAD
     def explain(self, request: ml_worker_pb2.ExplainRequest, context) -> ml_worker_pb2.ExplainResponse:
-        model = Model.load(self.client, request.model.project_key, request.model.id)
-=======
-    def explain(self, request: ExplainRequest, context) -> ExplainResponse:
         model = Model.download(self.client, request.model.project_key, request.model.id)
->>>>>>> fb4e1b91
         dataset = Dataset.load(self.client, request.dataset.project_key, request.dataset.id)
         explanations = explain(model, dataset, request.columns)
 
@@ -206,13 +201,8 @@
             words=list_words
         )
 
-<<<<<<< HEAD
     def runModelForDataFrame(self, request: ml_worker_pb2.RunModelForDataFrameRequest, context):
-        model = Model.load(self.client, request.model.project_key, request.model.id)
-=======
-    def runModelForDataFrame(self, request: RunModelForDataFrameRequest, context):
         model = Model.download(self.client, request.model.project_key, request.model.id)
->>>>>>> fb4e1b91
         ds = Dataset(
             pd.DataFrame([r.columns for r in request.dataframe.rows]),
             target=request.target,
