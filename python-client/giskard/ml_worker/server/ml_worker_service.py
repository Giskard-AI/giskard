--- conflicted
+++ resolved
@@ -220,11 +220,7 @@
         result = dataset.process()
 
         filtered_rows_idx = dataset.df.index.difference(result.df.index)
-<<<<<<< HEAD
-        modified_rows = dataset.df[dataset.df.iloc[result.df.index].ne(result.df)].dropna(how='all')
-=======
         modified_rows = result.df[dataset.df.iloc[result.df.index].ne(result.df)].dropna(how='all')
->>>>>>> e978dbe5
 
         return ml_worker_pb2.DatasetProcessingResultMessage(
             datasetId=request.dataset.id,
