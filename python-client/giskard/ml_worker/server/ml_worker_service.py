--- conflicted
+++ resolved
@@ -559,16 +559,10 @@
 
             # Upload related object depending on CTA type
             # if cta kind is CreateSlice or CreateSliceOpenDebugger
-<<<<<<< HEAD
-            if request.cta_kind == CallToActionKind.CreateSlice \
-                    or request.cta_kind == CallToActionKind.CreateSliceOpenDebugger:
-=======
             if (
                 request.cta_kind == CallToActionKind.CreateSlice
                 or request.cta_kind == CallToActionKind.CreateSliceOpenDebugger
             ):
-                logger.info("Uploading slicing function")
->>>>>>> 67ecefc5
                 push.slicing_function.meta.tags.append("generated")
                 uuid = push.slicing_function.upload(self.client)
             if request.cta_kind == CallToActionKind.SavePerturbation:
