--- conflicted
+++ resolved
@@ -135,53 +135,27 @@
             ml_worker_pb2.NamedSingleTestResult(testUuid=test.meta.uuid, result=map_result_to_single_test_result(test_result))
         ])
 
-<<<<<<< HEAD
     def runTestSuite(self, request: ml_worker_pb2.RunTestSuiteRequest,
                      context: grpc.ServicerContext) -> ml_worker_pb2.TestSuiteResultMessage:
-        tests = [{
-            'test': GiskardTest.load(t.testUuid, self.client, None),
-            'arguments': self.parse_test_arguments(t.arguments),
-            'id': t.id
-        } for t in request.tests]
-
-        global_arguments = self.parse_test_arguments(request.globalArguments)
-
-        test_names = list(
-            map(lambda t: t['test'].meta.display_name or f"{t['test'].meta.module + '.' + t['test'].meta.name}", tests)
-        )
-        logger.info(f"Executing test suite: {test_names}")
-
-        suite = Suite()
-        for t in tests:
-            suite.add_test(t['test'].set_params(**t['arguments']), t['id'])
-=======
-    def runTestSuite(
-            self, request: ml_worker_pb2.RunTestSuiteRequest, context: grpc.ServicerContext
-    ) -> ml_worker_pb2.TestSuiteResultMessage:
         log_listener = LogListener()
         try:
             tests = [{
-                'test': tests_registry.get_test(t.testId),
+                'test': GiskardTest.load(t.testUuid, self.client, None),
                 'arguments': self.parse_test_arguments(t.arguments),
                 'id': t.id
             } for t in request.tests]
 
             global_arguments = self.parse_test_arguments(request.globalArguments)
 
-            logger.info(f"Executing test suite: {list(map(lambda t: t['test'].name, tests))}")
->>>>>>> ec46ba36
+            test_names = list(
+                map(lambda t: t['test'].meta.display_name or f"{t['test'].meta.module + '.' + t['test'].meta.name}", tests)
+            )
+            logger.info(f"Executing test suite: {test_names}")
 
             suite = Suite()
             for t in tests:
-                suite.add_test(t['test'].fn, t['id'], **t['arguments'])
-
-<<<<<<< HEAD
-        identifier_single_test_results = []
-        for identifier, result in results.items():
-            identifier_single_test_results.append(
-                ml_worker_pb2.IdentifierSingleTestResult(
-                    id=identifier, result=map_result_to_single_test_result(result)
-=======
+                suite.add_test(t['test'].set_params(**t['arguments']), t['id'])
+
             is_pass, results = suite.run(**global_arguments)
 
             identifier_single_test_results = []
@@ -190,18 +164,15 @@
                     ml_worker_pb2.IdentifierSingleTestResult(
                         id=identifier, result=map_result_to_single_test_result(result)
                     )
->>>>>>> ec46ba36
                 )
 
-<<<<<<< HEAD
-        return ml_worker_pb2.TestSuiteResultMessage(is_pass=is_pass, results=identifier_single_test_results)
-=======
             return ml_worker_pb2.TestSuiteResultMessage(
                 is_error=False,
                 is_pass=is_pass,
                 results=identifier_single_test_results,
                 logs=log_listener.close()
             )
+
         except Exception as exc:
             logger.error("An unexpected error arose during the test suite execution: %s", exc)
             return ml_worker_pb2.TestSuiteResultMessage(
@@ -210,7 +181,6 @@
                 results=[],
                 logs=log_listener.close()
             )
->>>>>>> ec46ba36
 
     def parse_test_arguments(self, request_arguments):
         arguments = {}
@@ -439,41 +409,6 @@
             tests=[
                 ml_worker_pb2.GeneratedTest(
                     test_uuid=test.testUuid,
-                    inputs=[
-                        ml_worker_pb2.GeneratedTestInput(
-                            name=i.name,
-                            value=i.value,
-                            is_alias=i.is_alias
-                        )
-                        for i in test.testInputs.values()
-                    ]
-                )
-                for test in suite.tests
-            ]
-        )
-
-    @staticmethod
-    def map_suite_input(i: ml_worker_pb2.SuiteInput):
-        if i.type == 'Model' and i.model_meta is not None:
-            return ModelInput(i.name, i.model_meta.model_type)
-        elif i.type == 'Dataset' and i.dataset_meta is not None:
-            return DatasetInput(i.name, i.dataset_meta.target)
-        else:
-            return SuiteInput(i.name, i.type)
-
-    def generateTestSuite(
-            self,
-            request: ml_worker_pb2.GenerateTestSuiteRequest,
-            context: grpc.ServicerContext,
-    ) -> ml_worker_pb2.GenerateTestSuiteResponse:
-        inputs = [self.map_suite_input(i) for i in request.inputs]
-
-        suite = Suite().generate_tests(inputs).to_dto(self.client, request.project_key)
-
-        return ml_worker_pb2.GenerateTestSuiteResponse(
-            tests=[
-                ml_worker_pb2.GeneratedTest(
-                    test_id=test.testId,
                     inputs=[
                         ml_worker_pb2.GeneratedTestInput(
                             name=i.name,
