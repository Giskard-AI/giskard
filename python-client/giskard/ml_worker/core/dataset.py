import logging
import posixpath
import tempfile
import uuid
from pathlib import Path
from typing import Callable, Dict, Optional, List

import pandas as pd
from pandas.api.types import is_numeric_dtype
from enum import Enum
import yaml
from zstandard import ZstdDecompressor

from giskard.client.giskard_client import GiskardClient
from giskard.client.python_utils import warning
from giskard.client.io_utils import save_df, compress
from giskard.core.core import DatasetMeta, SupportedFeatureTypes
from giskard.settings import settings

logger = logging.getLogger(__name__)


class Nuniques(Enum):
    CATEGORY = 2
    NUMERIC = 100
    TEXT = 1000


class Dataset:
    name: str
    target: str
    feature_types: Dict[str, str]
    df: pd.DataFrame
    id: uuid.UUID

    def __init__(
<<<<<<< HEAD
            self,
            df: pd.DataFrame,
            name: Optional[str] = None,
            target: Optional[str] = None,
            cat_columns: Optional[List[str]] = None,
            feature_types: Optional[Dict[str, str]] = None,
            id: Optional[uuid.UUID] = None
=======
        self,
        df: pd.DataFrame,
        name: Optional[str] = None,
        target: Optional[str] = None,
        cat_columns: Optional[List[str]] = None,
        infer_cat_columns: Optional[bool] = False,
        feature_types: Optional[Dict[str, str]] = None,
>>>>>>> 9cef0a8e
    ) -> None:
        self.name = name
        self.df = pd.DataFrame(df)
        self.target = target
        self.column_types = self.extract_column_types(self.df)
<<<<<<< HEAD
        self.feature_types = feature_types if feature_types else self.extract_feature_types(
            list(self.column_types.keys()), cat_columns)
        if id is None:
            self.id = uuid.uuid4()
        else:
            self.id = id
=======
        if feature_types:
            self.feature_types = feature_types
        elif cat_columns:
            self.feature_types = self.extract_feature_types(self.column_types, cat_columns)
        elif infer_cat_columns:
            self.feature_types = self.infer_feature_types(self.df, self.column_types)
        else:
            self.feature_types = self.infer_feature_types(self.df, self.column_types, no_cat=True)
            warning("You did not provide any of [feature_types, cat_columns, infer_cat_columns = True] for your Dataset."
                    "In this case, we assume that there's no categorical columns in your Dataset.")

    @staticmethod
    def infer_feature_types(df, column_types, no_cat=False):
        # TODO: improve this method
        nuniques = df.nunique()
        feature_types = {}
        for col, col_type in column_types.items():
            if nuniques[col] <= Nuniques.CATEGORY.value and not no_cat:
                feature_types[col] = SupportedFeatureTypes.CATEGORY.value
            elif is_numeric_dtype(df[col]):
                feature_types[col] = SupportedFeatureTypes.NUMERIC.value
            else:
                feature_types[col] = SupportedFeatureTypes.TEXT.value
        return feature_types
>>>>>>> 9cef0a8e

    @staticmethod
    def extract_feature_types(column_types, cat_columns):
        feature_types = {}
        for cat_col in cat_columns:
            feature_types[cat_col] = SupportedFeatureTypes.CATEGORY.value
        for col, col_type in column_types.items():
            if col not in cat_columns:
                feature_types[col] = SupportedFeatureTypes.NUMERIC.value if is_numeric_dtype(col_type) else SupportedFeatureTypes.TEXT.value

        return feature_types

    @staticmethod
    def extract_column_types(df):
        return df.dtypes.apply(lambda x: x.name).to_dict()

    def upload(self, client: GiskardClient, project_key: str):
        from giskard.core.dataset_validation import validate_dataset

        validate_dataset(self)

        dataset_id = str(self.id)

        with tempfile.TemporaryDirectory(prefix="giskard-dataset-") as local_path:
            original_size_bytes, compressed_size_bytes = self.save(Path(local_path), dataset_id)
            client.log_artifacts(local_path, posixpath.join(project_key, "datasets", dataset_id))
            client.save_dataset_meta(
                project_key,
                dataset_id,
                self.meta,
                original_size_bytes=original_size_bytes,
                compressed_size_bytes=compressed_size_bytes,
            )
        return dataset_id

    @property
    def meta(self):
        return DatasetMeta(
            name=self.name, target=self.target, feature_types=self.feature_types, column_types=self.column_types
        )

    @staticmethod
    def cast_column_to_types(df, column_types):
        current_types = df.dtypes.apply(lambda x: x.name).to_dict()
        logger.info(f"Casting dataframe columns from {current_types} to {column_types}")
        if column_types:
            try:
                df = df.astype(column_types)
            except Exception as e:
                raise ValueError("Failed to apply column types to dataset") from e
        return df

    @classmethod
    def load(cls, local_path: str):
        with open(local_path, "rb") as ds_stream:
            return pd.read_csv(
                ZstdDecompressor().stream_reader(ds_stream),
                keep_default_na=False,
                na_values=["_GSK_NA_"],
            )

    @classmethod
    def download(cls, client: GiskardClient, project_key, dataset_id):
        local_dir = settings.home_dir / settings.cache_dir / project_key / "datasets" / dataset_id

        if client is None:
            # internal worker case, no token based http client
            assert local_dir.exists(), f"Cannot find existing dataset {project_key}.{dataset_id}"
            with open(Path(local_dir) / "giskard-dataset-meta.yaml") as f:
                saved_meta = yaml.load(f, Loader=yaml.Loader)
                meta = DatasetMeta(
                    name=saved_meta["name"],
                    target=saved_meta["target"],
                    feature_types=saved_meta["feature_types"],
                    column_types=saved_meta["column_types"],
                )
        else:
            client.load_artifact(local_dir, posixpath.join(project_key, "datasets", dataset_id))
            meta: DatasetMeta = client.load_dataset_meta(project_key, dataset_id)

        df = cls.load(local_dir / "data.csv.zst")
        df = cls.cast_column_to_types(df, meta.column_types)
        return cls(
            df=df,
            name=meta.name,
            target=meta.target,
            feature_types=meta.feature_types,
            id=uuid.UUID(dataset_id)
        )

    @staticmethod
    def _cat_columns(meta):
        return [fname for (fname, ftype) in meta.feature_types.items() if
                ftype == SupportedFeatureTypes.CATEGORY] if meta.feature_types else None

    @property
    def cat_columns(self):
        return self._cat_columns(self.meta)

    def save(self, local_path: Path, dataset_id):
        with open(local_path / "data.csv.zst", "wb") as f:
            uncompressed_bytes = save_df(self.df)
            compressed_bytes = compress(uncompressed_bytes)
            f.write(compressed_bytes)
            original_size_bytes, compressed_size_bytes = len(uncompressed_bytes), len(compressed_bytes)

            with open(Path(local_path) / "giskard-dataset-meta.yaml", "w") as meta_f:
                yaml.dump(
                    {
                        "id": dataset_id,
                        "name": self.meta.name,
                        "target": self.meta.target,
                        "feature_types": self.meta.feature_types,
                        "column_types": self.meta.column_types,
                        "original_size_bytes": original_size_bytes,
                        "compressed_size_bytes": compressed_size_bytes,
                    },
                    meta_f,
                    default_flow_style=False,
                )
            return original_size_bytes, compressed_size_bytes

    @property
    def columns(self):
        return self.df.columns

    def slice(self, slice_fn: Callable):
        if slice_fn is None:
            return self
        return Dataset(df=slice_fn(self.df), name=self.name, target=self.target, feature_types=self.feature_types)

    def __len__(self):
        return len(self.df)<|MERGE_RESOLUTION|>--- conflicted
+++ resolved
@@ -34,36 +34,23 @@
     id: uuid.UUID
 
     def __init__(
-<<<<<<< HEAD
             self,
             df: pd.DataFrame,
             name: Optional[str] = None,
             target: Optional[str] = None,
             cat_columns: Optional[List[str]] = None,
+            infer_cat_columns: Optional[bool] = False,
             feature_types: Optional[Dict[str, str]] = None,
             id: Optional[uuid.UUID] = None
-=======
-        self,
-        df: pd.DataFrame,
-        name: Optional[str] = None,
-        target: Optional[str] = None,
-        cat_columns: Optional[List[str]] = None,
-        infer_cat_columns: Optional[bool] = False,
-        feature_types: Optional[Dict[str, str]] = None,
->>>>>>> 9cef0a8e
     ) -> None:
+        if id is None:
+            self.id = uuid.uuid4()
+        else:
+            self.id = id
         self.name = name
         self.df = pd.DataFrame(df)
         self.target = target
         self.column_types = self.extract_column_types(self.df)
-<<<<<<< HEAD
-        self.feature_types = feature_types if feature_types else self.extract_feature_types(
-            list(self.column_types.keys()), cat_columns)
-        if id is None:
-            self.id = uuid.uuid4()
-        else:
-            self.id = id
-=======
         if feature_types:
             self.feature_types = feature_types
         elif cat_columns:
@@ -88,7 +75,6 @@
             else:
                 feature_types[col] = SupportedFeatureTypes.TEXT.value
         return feature_types
->>>>>>> 9cef0a8e
 
     @staticmethod
     def extract_feature_types(column_types, cat_columns):
@@ -97,7 +83,8 @@
             feature_types[cat_col] = SupportedFeatureTypes.CATEGORY.value
         for col, col_type in column_types.items():
             if col not in cat_columns:
-                feature_types[col] = SupportedFeatureTypes.NUMERIC.value if is_numeric_dtype(col_type) else SupportedFeatureTypes.TEXT.value
+                feature_types[col] = SupportedFeatureTypes.NUMERIC.value if is_numeric_dtype(
+                    col_type) else SupportedFeatureTypes.TEXT.value
 
         return feature_types
 
