import logging
import posixpath
import tempfile
import uuid
from pathlib import Path
from typing import Callable, Dict, Optional, List

import pandas as pd
import yaml
from zstandard import ZstdDecompressor

from giskard.client.giskard_client import GiskardClient
from giskard.client.io_utils import save_df, compress
from giskard.core.core import DatasetMeta, SupportedColumnMeanings
from giskard.settings import settings

logger = logging.getLogger(__name__)


class Dataset:
    name: str
    target: str
    column_meanings: Dict[str, str]
    df: pd.DataFrame

    def __init__(
            self,
            df: pd.DataFrame,
            name: Optional[str] = None,
            target: Optional[str] = None,
            cat_columns: Optional[List[str]] = None
    ) -> None:
        self.name = name
        self.df = pd.DataFrame(df)
        self.target = target
<<<<<<< HEAD
        self.column_meanings = dict(column_meanings) if column_meanings else None
        self.column_types = self.df.dtypes.apply(lambda x: x.name).to_dict()
=======
        self.column_types = self.extract_column_types(self.df)
        self.column_meanings = {f: SupportedColumnMeanings.CATEGORY for f in cat_columns}

    @staticmethod
    def extract_column_types(df):
        return df.dtypes.apply(lambda x: x.name).to_dict()
>>>>>>> e9ec2937

    def save(self, client: GiskardClient, project_key: str):
        from giskard.core.dataset_validation import validate_dataset
        validate_dataset(self)

        dataset_id = str(uuid.uuid4())
        with tempfile.TemporaryDirectory(prefix="giskard-dataset-") as local_path:
            original_size_bytes, compressed_size_bytes = self._save_to_local_dir(Path(local_path), dataset_id)
            client.log_artifacts(local_path, posixpath.join(project_key, "datasets", dataset_id))
            client.save_dataset_meta(project_key,
                                     dataset_id,
                                     self.meta,
                                     original_size_bytes=original_size_bytes,
                                     compressed_size_bytes=compressed_size_bytes)
        return dataset_id

    @property
    def meta(self):
        return DatasetMeta(name=self.name,
                           target=self.target,
                           column_meanings=self.column_meanings,
                           column_types=self.column_types)

    @staticmethod
    def cast_column_to_types(df, column_types):
        current_types = df.dtypes.apply(lambda x: x.name).to_dict()
        # TODO: Make sure that this message doesn't appear in the notebook upon dataset.save()
        logger.info(f"Casting dataframe columns from {current_types} to {column_types}")
        if column_types:
            try:
                df = df.astype(column_types)
            except Exception as e:
                raise ValueError("Failed to apply column types to dataset") from e
        return df

    @classmethod
    def _read_dataset_from_local_dir(cls, local_path: str):
        with open(local_path, 'rb') as ds_stream:
            return pd.read_csv(
                ZstdDecompressor().stream_reader(ds_stream),
                keep_default_na=False,
                na_values=["_GSK_NA_"],
            )

    @classmethod
    def load(cls, client: GiskardClient, project_key, dataset_id):
        local_dir = settings.home_dir / settings.cache_dir / project_key / "datasets" / dataset_id

        if client is None:
            # internal worker case, no token based http client
            assert local_dir.exists(), f"Cannot find existing dataset {project_key}.{dataset_id}"
            with open(Path(local_dir) / 'giskard-dataset-meta.yaml') as f:
                saved_meta = yaml.load(f, Loader=yaml.Loader)
                meta = DatasetMeta(
                    name=saved_meta["name"],
                    target=saved_meta["target"],
                    column_meanings=saved_meta["column_meanings"],
                    column_types=saved_meta["column_types"],
                )
        else:
            client.load_artifact(local_dir, posixpath.join(project_key, "datasets", dataset_id))
            meta: DatasetMeta = client.load_dataset_meta(project_key, dataset_id)

        df = cls._read_dataset_from_local_dir(local_dir / "data.csv.zst")
        df = cls.cast_column_to_types(df, meta.column_types)
        return cls(
            df=df,
            name=meta.name,
            target=meta.target,
            cat_columns=cls._cat_columns(meta))

    @staticmethod
    def _cat_columns(meta):
        return [fname for (fname, ftype) in meta.column_meanings.items() if
                ftype == SupportedColumnMeanings.CATEGORY]

    @property
    def cat_columns(self):
        return self._cat_columns(self.meta)

    def _save_to_local_dir(self, local_path: Path, dataset_id):
        with open(local_path / "data.csv.zst", 'wb') as f:
            uncompressed_bytes = save_df(self.df)
            compressed_bytes = compress(uncompressed_bytes)
            f.write(compressed_bytes)
            original_size_bytes, compressed_size_bytes = len(uncompressed_bytes), len(compressed_bytes)

            with open(Path(local_path) / 'giskard-dataset-meta.yaml', 'w') as meta_f:
                yaml.dump({
                    "id": dataset_id,
                    "name": self.meta.name,
                    "target": self.meta.target,
                    "column_meanings": self.meta.column_meanings,
                    "column_types": self.meta.column_types,
                    "original_size_bytes": original_size_bytes,
                    "compressed_size_bytes": compressed_size_bytes,
                }, meta_f, default_flow_style=False)
            return original_size_bytes, compressed_size_bytes

    @property
    def columns(self):
        return self.df.columns

    def slice(self, slice_fn: Callable):
        if slice_fn is None:
            return self
        return Dataset(
            df=slice_fn(self.df),
            name=self.name,
            target=self.target,
            cat_columns=self.cat_columns)

    def __len__(self):
        return len(self.df)<|MERGE_RESOLUTION|>--- conflicted
+++ resolved
@@ -33,17 +33,12 @@
         self.name = name
         self.df = pd.DataFrame(df)
         self.target = target
-<<<<<<< HEAD
-        self.column_meanings = dict(column_meanings) if column_meanings else None
-        self.column_types = self.df.dtypes.apply(lambda x: x.name).to_dict()
-=======
         self.column_types = self.extract_column_types(self.df)
         self.column_meanings = {f: SupportedColumnMeanings.CATEGORY for f in cat_columns}
 
     @staticmethod
     def extract_column_types(df):
         return df.dtypes.apply(lambda x: x.name).to_dict()
->>>>>>> e9ec2937
 
     def save(self, client: GiskardClient, project_key: str):
         from giskard.core.dataset_validation import validate_dataset
