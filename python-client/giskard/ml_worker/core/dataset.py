--- conflicted
+++ resolved
@@ -39,24 +39,6 @@
         self.column_types = self.extract_column_types(self.df)
         self.feature_types = feature_types if feature_types else self.extract_feature_types(
             list(self.column_types.keys()), cat_columns)
-<<<<<<< HEAD
-
-    @staticmethod
-    def extract_feature_types(all_columns, cat_columns):
-        feature_types = {}
-        if cat_columns:
-            for cat_col in cat_columns:
-                feature_types[cat_col] = SupportedFeatureTypes.CATEGORY.value
-            for col in all_columns:
-                if col not in cat_columns:
-                    feature_types[col] = SupportedFeatureTypes.NUMERIC.value if type(col) != str else SupportedFeatureTypes.TEXT.value
-        else:  # TODO: Implement smarter inference
-            for col in all_columns:
-                feature_types[col] = SupportedFeatureTypes.NUMERIC.value if type(col) != str else SupportedFeatureTypes.TEXT.value
-
-        return feature_types
-=======
->>>>>>> 8fe1e4ef
         if id is None:
             self.id = uuid.uuid4()
         else:
@@ -90,12 +72,7 @@
 
         with tempfile.TemporaryDirectory(prefix="giskard-dataset-") as local_path:
             original_size_bytes, compressed_size_bytes = self.save(Path(local_path), dataset_id)
-<<<<<<< HEAD
-            if client is not None:
-                client.log_artifacts(local_path, posixpath.join(project_key, "datasets", dataset_id))
-=======
             client.log_artifacts(local_path, posixpath.join(project_key, "datasets", dataset_id))
->>>>>>> 8fe1e4ef
             client.save_dataset_meta(
                 project_key,
                 dataset_id,
