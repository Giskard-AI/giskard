--- conflicted
+++ resolved
@@ -18,15 +18,6 @@
 @timer()
 def explain(model: Model, dataset: Dataset, input_data: Dict):
     def prepare_df(df):
-<<<<<<< HEAD
-        return model.prepare_dataframe(
-            Dataset(
-                df=df,
-                target=dataset.target,
-                column_meanings=dataset.column_meanings,
-            )
-        )
-=======
         prepared_df = model.prepare_dataframe(GiskardDataset(df=df,
                                                              target=dataset.target,
                                                              column_meanings=dataset.column_meanings,
@@ -35,7 +26,6 @@
             [c for c in dataset.df.columns if c in prepared_df.columns]
         # Make sure column order is the same as in df
         return prepared_df[columns_in_original_order]
->>>>>>> 2d1c1785
 
     df = model.prepare_dataframe(dataset)
     feature_names = list(df.columns)
