--- conflicted
+++ resolved
@@ -1,14 +1,13 @@
 import logging
+from itertools import groupby
 from typing import Callable, Dict, List, Any
 
 import eli5
 import numpy as np
 import pandas as pd
 import shap
-from itertools import groupby
 from eli5.lime import TextExplainer
 
-from giskard.core.core import SupportedModelTypes
 from giskard.core.model import Model
 from giskard.ml_worker.core.dataset import Dataset
 from giskard.ml_worker.utils.logging import timer
@@ -65,10 +64,6 @@
     )
     text_explain_attempts = 10
     try:
-<<<<<<< HEAD
-        text_explainer.fit(text_document, prediction_function)
-        return text_explainer.show_prediction(target_names=model.meta.classification_labels)
-=======
         for i in range(text_explain_attempts):
             try:
                 text_explainer.fit(text_document, prediction_function)
@@ -76,12 +71,10 @@
             except ZeroDivisionError:
                 logger.warning(f"Failed to fit text explainer {i}")
 
-        text_explainer.show_prediction(target_names=model.classification_labels)
+        text_explainer.show_prediction(target_names=model.meta.classification_labels)
         exp = text_explainer.explain_prediction(target_names=model.classification_labels)
         exp = eli5.formatters.html.prepare_weighted_spans(exp.targets)
-        return get_list_words_weigths(exp) 
-
->>>>>>> 1f754c1b
+        return get_list_words_weigths(exp)
     except Exception as e:
         logger.exception(f"Failed to explain text: {text_document}", e)
         raise Exception("Failed to create text explanation") from e
