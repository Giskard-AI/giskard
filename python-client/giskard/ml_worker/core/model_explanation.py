import logging
from itertools import groupby
from typing import Callable, Dict, List, Any

import eli5
import numpy as np
import pandas as pd
import shap
from eli5.lime import TextExplainer

from giskard.core.model import Model
from giskard.ml_worker.core.dataset import Dataset
from giskard.ml_worker.utils.logging import timer

logger = logging.getLogger(__name__)


@timer()
def explain(model: Model, dataset: Dataset, input_data: Dict):
    def prepare_df(df):
<<<<<<< HEAD
        prepared_df = model.prepare_dataframe(
            Dataset(df=df, target=dataset.target, column_meanings=dataset.column_meanings))
        columns_in_original_order = [c for c in dataset.df.columns if c in prepared_df.columns]
=======
        prepared_df = model.prepare_dataframe(GiskardDataset(df=df,
                                                             target=dataset.target,
                                                             column_meanings=dataset.column_meanings,
                                                             column_types=dataset.column_types))
        columns_in_original_order = model.feature_names if model.feature_names else \
            [c for c in dataset.df.columns if c in prepared_df.columns]
>>>>>>> 6b99ffb7
        # Make sure column order is the same as in df
        return prepared_df[columns_in_original_order]

    df = model.prepare_dataframe(dataset)
    feature_names = list(df.columns)

    input_df = prepare_df(pd.DataFrame([input_data]))

    def predict_array(array):
        return model.prepare_data_and_predict(prepare_df(pd.DataFrame(array, columns=list(df.columns))))

    example = background_example(df, dataset.column_meanings)
    kernel = shap.KernelExplainer(predict_array, example)
    shap_values = kernel.shap_values(input_df)

    if model.is_regression:
        explanation_chart_data = summary_shap_regression(
            shap_values=shap_values, feature_names=feature_names
        )
    elif model.is_classification:
        explanation_chart_data = summary_shap_classification(
            shap_values=shap_values,
            feature_names=feature_names,
            class_names=model.meta.classification_labels,
        )
    else:
        raise ValueError(f"Prediction task is not supported: {model.meta.model_type}")
    return explanation_chart_data


@timer()
def explain_text(model: Model, input_df: pd.DataFrame,
                 text_column: str, text_document: str, n_samples: int):
    text_explainer = TextExplainer(random_state=42, n_samples=n_samples)
    prediction_function = text_explanation_prediction_wrapper(
        model.prepare_data_and_predict, input_df, text_column
    )
    text_explain_attempts = 10
    try:
        for i in range(text_explain_attempts):
            try:
                text_explainer.fit(text_document, prediction_function)
                break
            except ZeroDivisionError:
                logger.warning(f"Failed to fit text explainer {i}")

        text_explainer.show_prediction(target_names=model.meta.classification_labels)
        exp = text_explainer.explain_prediction(target_names=model.meta.classification_labels)
        exp = eli5.formatters.html.prepare_weighted_spans(exp.targets)
        return get_list_words_weigths(exp)
    except Exception as e:
        logger.exception(f"Failed to explain text: {text_document}", e)
        raise Exception("Failed to create text explanation") from e


def get_list_words_weigths(exp):
    list_words = []
    document = exp[0][0].doc_weighted_spans.document
    for k, g in groupby(document, str.isalnum):
        list_words.append(''.join(g))
    list_weights = []
    for target in exp:
        current_weights = []
        t = target[0]
        i = 0
        for word in list_words:
            weight = t.char_weights[i]
            current_weights.append(weight)
            i += len(word)
        list_weights.append(current_weights)
    return (list_words, list_weights)


def background_example(df: pd.DataFrame, input_types: Dict[str, str]) -> pd.DataFrame:
    example = df.mode(dropna=False).head(1)  # si plusieurs modes, on prend le premier
    example.fillna("", inplace=True)
    median = df.median()
    num_columns = [key for key in list(df.columns) if input_types.get(key) == "numeric"]
    for column in num_columns:
        example[column] = median[column]
    return example.astype(df.dtypes)


def summary_shap_classification(
        shap_values: List[np.ndarray],
        feature_names: List[str],
        class_names: List[str],
        max_display: int = 5,
) -> Dict[str, Dict[str, Dict[str, float]]]:
    feature_order = np.argsort(np.sum(np.mean(np.abs(shap_values), axis=1), axis=0))
    feature_order = feature_order[-min(max_display, len(feature_order)):]
    feature_inds = feature_order[:max_display]
    chart_data: Dict[str, Dict[Any, Any]] = {"explanations": {}}
    for i in range(len(shap_values)):
        global_shap_values = np.abs(shap_values[i]).mean(0)
        chart_data["explanations"][class_names[i]] = {
            feature_names[feature_ind]: global_shap_values[feature_ind]
            for feature_ind in feature_inds
        }
    return chart_data


def summary_shap_regression(
        shap_values: np.ndarray, feature_names: List[str], max_display: int = 5
) -> Dict[str, Dict[str, Dict[str, float]]]:
    max_display = min(max_display, shap_values.shape[1])
    feature_order = np.argsort(np.mean(np.abs(shap_values), axis=0))
    feature_order = feature_order[-max_display:]
    feature_inds = feature_order[:max_display]
    global_shap_values = np.abs(shap_values).mean(0)

    chart_data = {"explanations": {
        "default": {
            feature_names[feature_ind]: global_shap_values[feature_ind]
            for feature_ind in feature_inds
        }
    }}
    return chart_data


def text_explanation_prediction_wrapper(
        prediction_function: Callable, input_example: pd.DataFrame, text_column: str
) -> Callable:
    def text_predict(text_documents: List[str]):
        num_documents = len(text_documents)

        df_with_text_documents = input_example.append(
            [input_example] * (num_documents - 1), ignore_index=True
        )
        df_with_text_documents[text_column] = pd.DataFrame(text_documents)
        return prediction_function(df_with_text_documents)

    return text_predict<|MERGE_RESOLUTION|>--- conflicted
+++ resolved
@@ -18,18 +18,12 @@
 @timer()
 def explain(model: Model, dataset: Dataset, input_data: Dict):
     def prepare_df(df):
-<<<<<<< HEAD
-        prepared_df = model.prepare_dataframe(
-            Dataset(df=df, target=dataset.target, column_meanings=dataset.column_meanings))
-        columns_in_original_order = [c for c in dataset.df.columns if c in prepared_df.columns]
-=======
         prepared_df = model.prepare_dataframe(GiskardDataset(df=df,
                                                              target=dataset.target,
                                                              column_meanings=dataset.column_meanings,
                                                              column_types=dataset.column_types))
         columns_in_original_order = model.feature_names if model.feature_names else \
             [c for c in dataset.df.columns if c in prepared_df.columns]
->>>>>>> 6b99ffb7
         # Make sure column order is the same as in df
         return prepared_df[columns_in_original_order]
 
