import inspect
import logging
import uuid
from dataclasses import dataclass
from typing import List, Any, Union, Dict, Mapping, Optional

from giskard.client.dtos import TestSuiteDTO, TestInputDTO, SuiteTestDTO
from giskard.client.giskard_client import GiskardClient
from giskard.core.core import TestFunctionMeta
from giskard.core.model import Model
from giskard.ml_worker.core.dataset import Dataset
from giskard.ml_worker.core.test_result import TestResult
from giskard.ml_worker.testing.registry.giskard_test import GiskardTest, Test, GiskardTestMethod
from giskard.ml_worker.testing.registry.registry import tests_registry

logger = logging.getLogger(__name__)

suite_input_types: List[type] = [Dataset, Model, str, bool, int, float]


class SuiteInput:
    type: Any
    name: str

    def __init__(self, name: str, ptype: Any) -> None:
        if type not in suite_input_types:
            assert f'Type should be one of those: {suite_input_types}'
        self.name = name
        self.type = ptype


class DatasetInput(SuiteInput):
    target: Optional[str] = None

    def __init__(self, name: str, target: Optional[str] = None) -> None:
        super().__init__(name, Dataset)
        self.target = target


class ModelInput(SuiteInput):
    model_type: Optional[str] = None

    def __init__(self, name: str, model_type: Optional[str] = None) -> None:
        super().__init__(name, Model)
        self.model_type = model_type


@dataclass
class TestPartial:
    giskard_test: GiskardTest
    provided_inputs: Mapping[str, Any]
    test_identifier: Union[int, str]


def single_binary_result(test_results: List):
    passed = True
    for r in test_results:
        if type(r) == bool:
            passed = passed and r
        elif hasattr(r, "passed"):
            passed = passed and r.passed
        else:
            logger.error(f"Invalid test result: {r.__class__.__name__}")
            passed = False
    return passed


class Suite:
    id: int
    tests: List[TestPartial]
    suite_params: Mapping[str, SuiteInput]
    name: str

    def __init__(self, name=None) -> None:
        self.suite_params = {}
        self.tests = []
        self.name = name

    def run(self, **suite_run_args):
        res: Dict[str, Union[bool, TestResult]] = dict()
        required_params = self.find_required_params()
        undefined_params = {k: v for k, v in required_params.items() if k not in suite_run_args}
        if len(undefined_params):
            raise ValueError(f"Missing {len(undefined_params)} required parameters: {undefined_params}")

        for test_partial in self.tests:
            test_params = self.create_test_params(test_partial, suite_run_args)
            res[test_partial.test_identifier] = test_partial.giskard_test.set_params(**test_params).execute()

        result = single_binary_result(list(res.values()))

        logger.info(f"Executed test suite '{self.name or 'unnamed'}'")
        logger.info(f"result: {'success' if result else 'failed'}")
        for (test_name, r) in res.items():
            logger.info(f"{test_name}: {format_test_result(r)}")
        return result, res

    @staticmethod
    def create_test_params(test_partial, kwargs):
        if isinstance(test_partial.giskard_test, GiskardTestMethod):
            available_params = inspect.signature(test_partial.giskard_test.data).parameters.items()
        else:
            available_params = inspect.signature(test_partial.giskard_test.set_params).parameters.items()

        test_params = {}
        for pname, p in available_params:
            if pname in test_partial.provided_inputs:
                if isinstance(test_partial.provided_inputs[pname], SuiteInput):
                    test_params[pname] = kwargs[test_partial.provided_inputs[pname].name]
                else:
                    test_params[pname] = test_partial.provided_inputs[pname]
            elif pname in kwargs:
                test_params[pname] = kwargs[pname]
        return test_params

    def save(self, client: GiskardClient, project_key: str):
        self.id = client.save_test_suite(self.to_dto(client, project_key))
        return self

    def to_dto(self, client: GiskardClient, project_key: str):
        suite_tests: List[SuiteTestDTO] = list()

        # Avoid to upload the same artifacts several times
        uploaded_uuids: List[str] = []

        for t in self.tests:
            inputs = {}
            for pname, p in t.provided_inputs.items():
<<<<<<< HEAD
                if issubclass(type(p), Dataset):
                    if str(p.id) not in uploaded_uuids:
                        p.save(client, project_key)
                        uploaded_uuids.append(str(p.id))

                    inputs[pname] = TestInputDTO(name=pname, value=str(p.id))
                if issubclass(type(p), Model):
                    if str(p.id) not in uploaded_uuids:
                        p.upload(client, project_key)
                        uploaded_uuids.append(str(p.id))

                    inputs[pname] = TestInputDTO(name=pname, value=str(p.id))
=======
                if issubclass(type(p), Dataset) or issubclass(type(p), Model):
                    saved_id = p.upload(client, project_key)
                    inputs[pname] = TestInputDTO(name=pname, value=saved_id)
>>>>>>> f8cdc7fd
                elif isinstance(p, SuiteInput):
                    inputs[pname] = TestInputDTO(name=pname, value=p.name, is_alias=True)
                else:
                    inputs[pname] = TestInputDTO(name=pname, value=str(p))

            suite_tests.append(SuiteTestDTO(
                testUuid=t.giskard_test.upload(client),
                testInputs=inputs
            ))

        return TestSuiteDTO(name=self.name, project_key=project_key, tests=suite_tests)

    def add_test(self, test_fn: Test,
                 test_identifier: Optional[Union[int, str]] = None, **params):
        """
        Add a test to the Suite
        :param test_fn: A test method that will be executed or an instance of a GiskardTest class
        :param test_identifier: A unique test identifier used to track the test result
        :param params: default params to be passed to the test method,
          will be ignored if test_fn is an instance of GiskardTest
        :return: The current instance of the test Suite to allow chained call
        """
        if isinstance(test_fn, GiskardTestMethod):
            params = {k: v for k, v in test_fn.params.items() if v is not None}
        elif isinstance(test_fn, GiskardTest):
            params = {
                k: test_fn.__dict__[k] for k, v
                in inspect.signature(test_fn.set_params).parameters.items()
                if test_fn.__dict__[k] is not None
            }
        else:
            test_fn = GiskardTestMethod(test_fn)

        if test_identifier is None:
            test_identifier = f"{test_fn.meta.module}.{test_fn.meta.name}"
            if any([test for test in self.tests if test.test_identifier == test_identifier]):
                test_identifier = f"{test_identifier}-{str(uuid.uuid4())}"
        elif any([test for test in self.tests if test.test_identifier == test_identifier]):
            assert f"The test identifier {test_identifier} as already been assigned to a test"

        self.tests.append(TestPartial(test_fn, params, test_identifier))

        return self

    def find_required_params(self):
        res = {}

        for test_partial in self.tests:
            if isinstance(test_partial.giskard_test, GiskardTestMethod):
                available_params = inspect.signature(test_partial.giskard_test.data).parameters.values()
            else:
                available_params = inspect.signature(test_partial.giskard_test.set_params).parameters.values()

            for p in available_params:
                if p.default == inspect.Signature.empty:
                    if p.name not in test_partial.provided_inputs:
                        res[p.name] = p.annotation
                    elif isinstance(test_partial.provided_inputs[p.name], SuiteInput):
                        if test_partial.provided_inputs[p.name].type != p.annotation:
                            raise ValueError(
                                f'Test {test_partial.giskard_test.func.__name__} requires {p.name} input to '
                                f'be {p.annotation.__name__} '
                                f'but {test_partial.provided_inputs[p.name].type.__name__} was provided')
                        res[test_partial.provided_inputs[p.name].name] = p.annotation
        return res

    def generate_tests(self, inputs: List[SuiteInput]):
        giskard_tests = [test for test in tests_registry.get_all().values()
                         if contains_tag(test, 'giskard') and not self._contains_test(test)]

        for test in giskard_tests:
            self._add_test_if_suitable(test, inputs)

        return self

    def _add_test_if_suitable(self, test_func: TestFunctionMeta, inputs: List[SuiteInput]):
        required_args = [arg for arg in test_func.args.values() if arg.default is None]
        input_dict: Dict[str, SuiteInput] = {
            i.name: i
            for i in inputs
        }

        if any([arg for arg in required_args if
                arg.name not in input_dict or not arg.type == input_dict[arg.name].type.__name__]):
            # Test is not added if an input  without default value is not specified
            # or if an input does not match the required type
            return

        suite_args = {}

        for arg in [arg for arg in test_func.args.values() if arg.default is not None and arg.name not in input_dict]:
            # Set default value if not provided
            suite_args[arg.name] = arg.default

        models = [modelInput for modelInput in input_dict.values() if
                  isinstance(modelInput, ModelInput)
                  and modelInput.model_type is not None and modelInput.model_type != ""]
        if any(models) and not contains_tag(test_func, next(iter(models)).model_type):
            return

        if contains_tag(test_func, 'ground_truth') \
                and any([dataset for dataset in input_dict.values()
                         if isinstance(dataset, DatasetInput) and dataset.target is None and dataset.target != ""]):
            return

        self.add_test(GiskardTest.load(test_func.uuid, None, None).set_params(**suite_args))

    def _contains_test(self, test: TestFunctionMeta):
        return any(t.giskard_test == test for t in self.tests)


def contains_tag(func: TestFunctionMeta, tag: str):
    return any([t for t in func.tags if t.upper() == tag.upper()])


def format_test_result(result: Union[bool, TestResult]) -> str:
    if isinstance(result, TestResult):
        return f"{{{'passed' if result.passed else 'failed'}, metric={result.metric}}}"
    else:
        return 'passed' if result else 'failed'<|MERGE_RESOLUTION|>--- conflicted
+++ resolved
@@ -126,10 +126,9 @@
         for t in self.tests:
             inputs = {}
             for pname, p in t.provided_inputs.items():
-<<<<<<< HEAD
                 if issubclass(type(p), Dataset):
                     if str(p.id) not in uploaded_uuids:
-                        p.save(client, project_key)
+                        p.upload(client, project_key)
                         uploaded_uuids.append(str(p.id))
 
                     inputs[pname] = TestInputDTO(name=pname, value=str(p.id))
@@ -139,11 +138,6 @@
                         uploaded_uuids.append(str(p.id))
 
                     inputs[pname] = TestInputDTO(name=pname, value=str(p.id))
-=======
-                if issubclass(type(p), Dataset) or issubclass(type(p), Model):
-                    saved_id = p.upload(client, project_key)
-                    inputs[pname] = TestInputDTO(name=pname, value=saved_id)
->>>>>>> f8cdc7fd
                 elif isinstance(p, SuiteInput):
                     inputs[pname] = TestInputDTO(name=pname, value=p.name, is_alias=True)
                 else:
