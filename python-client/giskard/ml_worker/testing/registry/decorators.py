import inspect
import sys
from typing import Callable, Optional, List, Union, Type, TypeVar

import pandas

from giskard.ml_worker.testing.registry.giskard_filter import Filter
from giskard.ml_worker.testing.registry.giskard_test import GiskardTestMethod, GiskardTest


def test(_fn=None, name=None, tags: Optional[List[str]] = None):
    if sys.version_info >= (3, 10):
        import typing as t
    else:
        import typing_extensions as t
    P = t.ParamSpec("P")
    R = TypeVar("R")

    def inner(func: Union[Callable[P, R], Type[GiskardTest]]) \
            -> Union[Callable[P, GiskardTest], GiskardTest, GiskardTestMethod]:
        """
        Declare output as both Callable and GiskardTest so that there's autocompletion
        for GiskardTest's methods as well as the original wrapped function arguments (for __call__)
        """
        from giskard.ml_worker.testing.registry.registry import giskard_registry
        giskard_registry.register(func, name=name, tags=tags)
        if inspect.isclass(func) and issubclass(func, GiskardTest):
            return func
        return GiskardTestMethod(func)

<<<<<<< HEAD
    return inner


def filter_func(_fn=None):
    def inner(func: Callable[[pandas.Series], pandas.Series]) -> Callable[[], Filter]:
        # TODO: Add registry
        return Filter(func)

    return inner
=======
    if callable(_fn):
        return inner(_fn)
    else:
        return inner
>>>>>>> 154a87f7
<|MERGE_RESOLUTION|>--- conflicted
+++ resolved
@@ -28,8 +28,10 @@
             return func
         return GiskardTestMethod(func)
 
-<<<<<<< HEAD
-    return inner
+    if callable(_fn):
+        return inner(_fn)
+    else:
+        return inner
 
 
 def filter_func(_fn=None):
@@ -37,10 +39,4 @@
         # TODO: Add registry
         return Filter(func)
 
-    return inner
-=======
-    if callable(_fn):
-        return inner(_fn)
-    else:
-        return inner
->>>>>>> 154a87f7
+    return inner