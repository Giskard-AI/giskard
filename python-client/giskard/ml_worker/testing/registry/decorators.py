--- conflicted
+++ resolved
@@ -3,11 +3,8 @@
 import sys
 from typing import Callable, Optional, List, Union, Type, TypeVar
 
-<<<<<<< HEAD
 from giskard.core.validation import configured_validate_arguments
-=======
 from giskard.core.core import TestFunctionMeta
->>>>>>> 913c5d4b
 from giskard.ml_worker.testing.registry.giskard_test import GiskardTestMethod, GiskardTest
 
 
@@ -35,6 +32,7 @@
 
     if callable(_fn):
         # in case @test decorator was used without parenthesis
+        _fn.__annotations__['return'] = GiskardTestMethod
         return functools.wraps(_fn)(inner(_fn))
     else:
         return inner
