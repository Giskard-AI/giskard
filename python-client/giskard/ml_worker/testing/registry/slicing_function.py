import functools
import inspect
<<<<<<< HEAD
import pickle
import sys
=======
>>>>>>> f0611a3f
from pathlib import Path
from typing import Optional, List, Union, Type, Callable, Dict

import pandas as pd

from giskard.core.core import DatasetProcessFunctionMeta, DatasetProcessFunctionType
from giskard.core.validation import configured_validate_arguments
<<<<<<< HEAD
from giskard.ml_worker.core.savable import Artifact
=======
from giskard.ml_worker.core.savable import RegistryArtifact
>>>>>>> f0611a3f
from giskard.ml_worker.testing.registry.decorators_utils import validate_arg_type, drop_arg, \
    make_all_optional_or_suite_input, set_return_type
from giskard.ml_worker.testing.registry.registry import get_object_uuid, tests_registry

SlicingFunctionType = Callable[..., bool]

default_tags = ['filter']


<<<<<<< HEAD
class SlicingFunction(Artifact[DatasetProcessFunctionMeta]):
=======
class SlicingFunction(RegistryArtifact[DatasetProcessFunctionMeta]):
>>>>>>> f0611a3f
    """
    A slicing function used to subset data.

    :param func: The function used to slice the data.
    :type func: SlicingFunctionType
    :param row_level: Whether the slicing function should operate on rows or columns. Defaults to True.
    :type row_level: bool
    """
    func: SlicingFunctionType
    row_level: bool
    cell_level: bool
    params: Dict
    is_initialized: bool

    @classmethod
    def _get_name(cls) -> str:
        """
        Returns the name of the class.

        :return: The name of the class.
        :rtype: str
        """
        return 'slices'

    def __init__(self, func: Optional[SlicingFunctionType], row_level=True, cell_level=False):
        """
        Initializes a new instance of the SlicingFunction class.

        :param func: The function used to slice the data.
        :type func: SlicingFunctionType
        :param row_level: Whether the slicing function should operate on rows or the whole dataframe. Defaults to True.
        :type row_level: bool
        """
        self.is_initialized = False
        self.params = {}
        self.func = func
        self.row_level = row_level
        self.cell_level = cell_level

        test_uuid = get_object_uuid(func)
        meta = tests_registry.get_test(test_uuid)
        if meta is None and func is not None:
            meta = DatasetProcessFunctionMeta(func, tags=default_tags, type='SLICE', cell_level=self.cell_level)
            tests_registry.register(meta)
        super().__init__(meta)

    def __call__(self, *args, **kwargs) -> 'SlicingFunction':
        self.is_initialized = True
        self.params = kwargs

        for idx, arg in enumerate(args):
            self.params[next(iter([arg.name for arg in self.meta.args.values() if arg.argOrder == idx]))] = arg

        return self

    def execute(self, data: Union[pd.Series, pd.DataFrame]):
        """
        Slices the data using the slicing function.

        :param data: The data to slice.
        :type data: Union[pd.Series, pd.DataFrame]
        :return: The sliced data.
        :rtype: Union[pd.Series, pd.DataFrame]
        """
        if self.cell_level:
            actual_params = {k: v for k, v in self.params.items() if k != 'column_name'}
            return data.loc[data.apply(lambda row: self.func(row[self.params['column_name']], **actual_params), axis=1)]
        if self.row_level:
            return data.loc[data.apply(lambda row: self.func(row, **self.params), axis=1)]
        else:
            return self.func(data, **self.params)

<<<<<<< HEAD
    def save(self, local_dir: Path):
        with open(Path(local_dir) / 'data.pkl', 'wb') as f:
            cloudpickle.dump(self, f, protocol=pickle.DEFAULT_PROTOCOL)

    @classmethod
    def _load_meta_locally(cls, local_dir, uuid: str) -> Optional[DatasetProcessFunctionMeta]:
        meta = tests_registry.get_test(uuid)

        if meta is not None:
            return meta

        return super()._load_meta_locally(local_dir, uuid)

    @classmethod
    def load(cls, local_dir: Path, uuid: str, meta: DatasetProcessFunctionMeta):
        if meta.process_type == DatasetProcessFunctionType.CODE:
            _slicing_function: Optional[SlicingFunction]
            if local_dir.exists():
                with open(local_dir / 'data.pkl', 'rb') as f:
                    _slicing_function = cloudpickle.load(f)
            else:
                try:
                    func = getattr(sys.modules[meta.module], meta.name)

                    if inspect.isclass(func) or hasattr(func, 'meta'):
                        _slicing_function = func()
                    else:
                        _slicing_function = cls(func)
                        _slicing_function.meta = meta
                except Exception:
                    return None

            tests_registry.register(_slicing_function.meta)

            return _slicing_function
=======
    @classmethod
    def load(cls, local_dir: Path, uuid: str, meta: DatasetProcessFunctionMeta):
        if meta.process_type == DatasetProcessFunctionType.CODE:
            super().load(local_dir, uuid, meta)
>>>>>>> f0611a3f
        else:
            return cls._load_no_code(meta)

    @classmethod
    def _get_meta_class(cls):
        return DatasetProcessFunctionMeta

    @classmethod
    def _load_no_code(cls, meta: DatasetProcessFunctionMeta):
        from ....slicing.slice import Query, QueryBasedSliceFunction

        return QueryBasedSliceFunction(Query.from_clauses(meta.clauses))


def slicing_function(_fn=None, row_level=True, name=None, tags: Optional[List[str]] = None, cell_level=False):
    """
    Decorator that registers a slicing function with the testing registry and returns a SlicingFunction instance.

    :param _fn: Optional function to decorate.
    :param row_level: Whether to apply the slicing function row-wise (default) or on the full dataframe.
    :param name: Optional name to use for the function when registering it with the testing registry.
    :param tags: Optional list of tags to use when registering the function.
    :return: The wrapped function or a new instance of SlicingFunction.
    """

    def inner(func: Union[SlicingFunctionType, Type[SlicingFunction]]) -> SlicingFunction:

        from giskard.ml_worker.testing.registry.registry import tests_registry

        tests_registry.register(
            DatasetProcessFunctionMeta(func, name=name, tags=default_tags if not tags else (default_tags + tags),
                                       type='SLICE', cell_level=cell_level))
        if inspect.isclass(func) and issubclass(func, SlicingFunction):
            return func

        return _wrap_slicing_function(func, row_level, cell_level)()

    if callable(_fn):
        return functools.wraps(_fn)(inner(_fn))
    else:
        return inner


def _wrap_slicing_function(original: Callable, row_level: bool, cell_level: bool):
    slicing_fn = functools.wraps(original)(SlicingFunction(original, row_level, cell_level))

    if not cell_level:
        validate_arg_type(slicing_fn, 0, pd.Series if row_level else pd.DataFrame)

    drop_arg(slicing_fn, 0)

    make_all_optional_or_suite_input(slicing_fn)
    set_return_type(slicing_fn, SlicingFunction)

    return configured_validate_arguments(slicing_fn)<|MERGE_RESOLUTION|>--- conflicted
+++ resolved
@@ -1,10 +1,5 @@
 import functools
 import inspect
-<<<<<<< HEAD
-import pickle
-import sys
-=======
->>>>>>> f0611a3f
 from pathlib import Path
 from typing import Optional, List, Union, Type, Callable, Dict
 
@@ -12,11 +7,7 @@
 
 from giskard.core.core import DatasetProcessFunctionMeta, DatasetProcessFunctionType
 from giskard.core.validation import configured_validate_arguments
-<<<<<<< HEAD
-from giskard.ml_worker.core.savable import Artifact
-=======
 from giskard.ml_worker.core.savable import RegistryArtifact
->>>>>>> f0611a3f
 from giskard.ml_worker.testing.registry.decorators_utils import validate_arg_type, drop_arg, \
     make_all_optional_or_suite_input, set_return_type
 from giskard.ml_worker.testing.registry.registry import get_object_uuid, tests_registry
@@ -26,11 +17,7 @@
 default_tags = ['filter']
 
 
-<<<<<<< HEAD
-class SlicingFunction(Artifact[DatasetProcessFunctionMeta]):
-=======
 class SlicingFunction(RegistryArtifact[DatasetProcessFunctionMeta]):
->>>>>>> f0611a3f
     """
     A slicing function used to subset data.
 
@@ -103,48 +90,10 @@
         else:
             return self.func(data, **self.params)
 
-<<<<<<< HEAD
-    def save(self, local_dir: Path):
-        with open(Path(local_dir) / 'data.pkl', 'wb') as f:
-            cloudpickle.dump(self, f, protocol=pickle.DEFAULT_PROTOCOL)
-
-    @classmethod
-    def _load_meta_locally(cls, local_dir, uuid: str) -> Optional[DatasetProcessFunctionMeta]:
-        meta = tests_registry.get_test(uuid)
-
-        if meta is not None:
-            return meta
-
-        return super()._load_meta_locally(local_dir, uuid)
-
-    @classmethod
-    def load(cls, local_dir: Path, uuid: str, meta: DatasetProcessFunctionMeta):
-        if meta.process_type == DatasetProcessFunctionType.CODE:
-            _slicing_function: Optional[SlicingFunction]
-            if local_dir.exists():
-                with open(local_dir / 'data.pkl', 'rb') as f:
-                    _slicing_function = cloudpickle.load(f)
-            else:
-                try:
-                    func = getattr(sys.modules[meta.module], meta.name)
-
-                    if inspect.isclass(func) or hasattr(func, 'meta'):
-                        _slicing_function = func()
-                    else:
-                        _slicing_function = cls(func)
-                        _slicing_function.meta = meta
-                except Exception:
-                    return None
-
-            tests_registry.register(_slicing_function.meta)
-
-            return _slicing_function
-=======
     @classmethod
     def load(cls, local_dir: Path, uuid: str, meta: DatasetProcessFunctionMeta):
         if meta.process_type == DatasetProcessFunctionType.CODE:
             super().load(local_dir, uuid, meta)
->>>>>>> f0611a3f
         else:
             return cls._load_no_code(meta)
 
