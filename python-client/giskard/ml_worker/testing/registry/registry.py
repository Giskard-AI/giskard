--- conflicted
+++ resolved
@@ -175,10 +175,10 @@
                         name=name,
                         type=parameters[name].annotation.__qualname__,
                         optional=parameters[name].default != inspect.Parameter.empty
-<<<<<<< HEAD
-                                 and parameters[name].default is not None,
-                        default=None if parameters[name].default == inspect.Parameter.empty else parameters[
-                            name].default
+                        and parameters[name].default is not None,
+                        default=None
+                        if parameters[name].default == inspect.Parameter.empty
+                        else parameters[name].default,
                     )
                     for name in parameters
                     if name != 'self'
@@ -189,17 +189,6 @@
 
     def add_func(self, meta: TestFunctionMeta):
         self._tests[meta.uuid] = meta
-=======
-                        and parameters[name].default is not None,
-                        default=None
-                        if parameters[name].default == inspect.Parameter.empty
-                        else parameters[name].default,
-                    )
-                    for name in parameters
-                },
-            )
-            logger.info(f"Registered test function: {full_name}")
->>>>>>> 25486b41
 
     @staticmethod
     def _extract_doc(func):
