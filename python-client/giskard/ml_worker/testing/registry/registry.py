import hashlib
import importlib.util
import inspect
import logging
import os
import sys
import uuid
from pathlib import Path
from typing import Optional, Dict

import cloudpickle

from giskard.core.core import SavableMeta
from giskard.ml_worker.testing.registry.udf_repository import udf_repo_available, udf_root
from giskard.settings import expand_env_var, settings


def find_plugin_location():
    if udf_repo_available:
        return udf_root
    else:
        return Path(expand_env_var(settings.home)) / "plugins"


logger = logging.getLogger(__name__)
plugins_root = find_plugin_location()


def get_object_uuid(obj) -> str:
    if hasattr(obj, "meta") and hasattr(obj.meta, "uuid"):
        return obj.meta.uuid
    obj_hash = hashlib.sha512(cloudpickle.dumps(obj)).hexdigest()
    return str(uuid.uuid5(uuid.NAMESPACE_OID, obj_hash))


def load_plugins():
    giskard_tests_module = "giskard.testing.tests"
    if giskard_tests_module not in sys.modules:
        importlib.import_module(giskard_tests_module)
    else:
        importlib.reload(sys.modules[giskard_tests_module])

    giskard_functions_module = "giskard.ml_worker.testing.functions"
    if giskard_functions_module not in sys.modules:
        importlib.import_module(giskard_functions_module)
    else:
        importlib.reload(sys.modules[giskard_functions_module])

    if not os.path.exists(plugins_root):
        return
    import_plugin(plugins_root)
    for submodule in os.listdir(str(plugins_root)):
        import_plugin(plugins_root / submodule, plugins_root)


#
def create_module_name(import_path: Path, root: Optional[Path]):
    if root is None:
        return "giskard_plugins"
    else:
        return "giskard_plugins." + ".".join(import_path.with_suffix("").relative_to(root).parts)


def import_plugin(import_path, root=None):
    if not import_path.is_dir() or not os.path.exists((import_path / "__init__.py")) or import_path in sys.path:
        return
    try:
        logger.info(f"Importing plugin: {import_path.name}")
        sys.path.append(str(import_path.absolute()))

        if root is None:
            module_name = create_module_name(import_path, root)
            spec = importlib.util.spec_from_file_location(module_name, import_path / "__init__.py")
            module = importlib.util.module_from_spec(spec)

            sys.modules[module_name] = module
            spec.loader.exec_module(module)
        else:
            importlib.import_module(".".join(import_path.relative_to(root).parts))

    except Exception as e:
        print(e)


class GiskardTestRegistry:
    _tests: Dict[str, SavableMeta] = {}

    def register(self, meta: SavableMeta):
        if meta.uuid not in self._tests:
            self.add_func(meta)
            full_name = f"{meta.full_name} ({meta.uuid})" if hasattr(meta, "full_name") else f"{meta.uuid}"
<<<<<<< HEAD
            logger.info(f"Registered test function: {full_name}")
        return meta
=======
            logger.debug(f"Registered test function: {full_name}")
>>>>>>> 5aff5a37

    def add_func(self, meta: SavableMeta):
        self._tests[meta.uuid] = meta

    def get_all(self):
        return self._tests

    def get_test(self, test_id):
        return self._tests.get(test_id)


def new_getfile(object, _old_getfile=inspect.getfile):
    if not inspect.isclass(object):
        return _old_getfile(object)

    # Lookup by parent module (as in current inspect)
    if hasattr(object, "__module__"):
        object_ = sys.modules.get(object.__module__)
        if hasattr(object_, "__file__"):
            return object_.__file__

    # If parent module is __main__, lookup by methods (NEW)
    for name, member in inspect.getmembers(object):
        if inspect.isfunction(member) and object.__qualname__ + "." + member.__name__ == member.__qualname__:
            return inspect.getfile(member)

    raise TypeError("Source for {!r} not found".format(object))


# Override getfile to have it working over Jupyter Notebook files
inspect.getfile = new_getfile

tests_registry = GiskardTestRegistry()<|MERGE_RESOLUTION|>--- conflicted
+++ resolved
@@ -89,12 +89,8 @@
         if meta.uuid not in self._tests:
             self.add_func(meta)
             full_name = f"{meta.full_name} ({meta.uuid})" if hasattr(meta, "full_name") else f"{meta.uuid}"
-<<<<<<< HEAD
-            logger.info(f"Registered test function: {full_name}")
+            logger.debug(f"Registered test function: {full_name}")
         return meta
-=======
-            logger.debug(f"Registered test function: {full_name}")
->>>>>>> 5aff5a37
 
     def add_func(self, meta: SavableMeta):
         self._tests[meta.uuid] = meta
