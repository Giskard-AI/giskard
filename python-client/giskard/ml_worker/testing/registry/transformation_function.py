import functools
import inspect
<<<<<<< HEAD
import pickle
import sys
from pathlib import Path
=======
>>>>>>> f0611a3f
from typing import Optional, List, Union, Type, Callable

import pandas as pd

from giskard.core.core import DatasetProcessFunctionMeta
from giskard.core.validation import configured_validate_arguments
<<<<<<< HEAD
from giskard.ml_worker.core.savable import Artifact
=======
from giskard.ml_worker.core.savable import RegistryArtifact
>>>>>>> f0611a3f
from giskard.ml_worker.testing.registry.decorators_utils import (
    validate_arg_type,
    drop_arg,
    make_all_optional_or_suite_input,
    set_return_type,
)
from giskard.ml_worker.testing.registry.registry import get_object_uuid, tests_registry

TransformationFunctionType = Callable[..., Union[pd.Series, pd.DataFrame]]

default_tags = ['transformation']


<<<<<<< HEAD
class TransformationFunction(Artifact[DatasetProcessFunctionMeta]):
=======
class TransformationFunction(RegistryArtifact[DatasetProcessFunctionMeta]):
>>>>>>> f0611a3f
    func: TransformationFunctionType = None
    row_level: bool = True
    cell_level: bool = False
    params = {}
    is_initialized = False

    @classmethod
    def _get_name(cls) -> str:
        return 'transformations'

    def __init__(self, func: Optional[TransformationFunctionType], row_level=True, cell_level=False):
        self.func = func
        self.row_level = row_level
        self.cell_level = cell_level

        test_uuid = get_object_uuid(func)
        meta = tests_registry.get_test(test_uuid)
        if meta is None and func is not None:
            meta = tests_registry.register(DatasetProcessFunctionMeta(func, tags=default_tags, type='TRANSFORMATION',
                                                                      cell_level=self.cell_level))
        super().__init__(meta)

    def __call__(self, *args, **kwargs) -> 'TransformationFunction':
        self.is_initialized = True
        self.params = kwargs

        for idx, arg in enumerate(args):
            self.params[next(iter([arg.name for arg in self.meta.args.values() if arg.argOrder == idx]))] = arg

        return self

    def execute(self, data: pd.DataFrame) -> pd.DataFrame:

        if self.cell_level:
            actual_params = {k: v for k, v in self.params.items() if k != 'column_name'}

            def apply(row: pd.Series) -> pd.Series:
                row[self.params['column_name']] = self.func(row[self.params['column_name']], **actual_params)
                return row

            return data.apply(apply, axis=1)
        elif self.row_level:
            return data.apply(lambda row: self.func(row, **self.params), axis=1)
        else:
            return self.func(data, **self.params)

<<<<<<< HEAD
    def _should_upload(self) -> bool:
        return self.meta.version is None

    def save(self, local_dir: Path):
        with open(Path(local_dir) / 'data.pkl', 'wb') as f:
            cloudpickle.dump(self, f, protocol=pickle.DEFAULT_PROTOCOL)

    @classmethod
    def _load_meta_locally(cls, local_dir, uuid: str) -> Optional[DatasetProcessFunctionMeta]:
        meta = tests_registry.get_test(uuid)

        if meta is not None:
            return meta

        return super()._load_meta_locally(local_dir, uuid)

    @classmethod
    def load(cls, local_dir: Path, uuid: str, meta: DatasetProcessFunctionMeta):
        _transformation_function: Optional[TransformationFunction]
        if local_dir.exists():
            with open(local_dir / 'data.pkl', 'rb') as f:
                _transformation_function = cloudpickle.load(f)
        else:
            try:
                func = getattr(sys.modules[meta.module], meta.name)

                if inspect.isclass(func) or hasattr(func, 'meta'):
                    _transformation_function = func()
                else:
                    _transformation_function = cls(func)
                    _transformation_function.meta = meta
            except Exception:
                return None

        tests_registry.register(_transformation_function.meta)

        return _transformation_function

=======
>>>>>>> f0611a3f
    @classmethod
    def _get_meta_class(cls):
        return DatasetProcessFunctionMeta


def transformation_function(_fn: Union[TransformationFunctionType, Type[TransformationFunction]] = None,
                            row_level=True,
                            cell_level=False,
                            name=None,
                            tags: Optional[List[str]] = None):

    def inner(func: Union[TransformationFunctionType, Type[TransformationFunction]]) -> TransformationFunction:
        from giskard.ml_worker.testing.registry.registry import tests_registry

        tests_registry.register(
            DatasetProcessFunctionMeta(func, name=name, tags=default_tags if not tags else (default_tags + tags),
                                       type='TRANSFORMATION', cell_level=cell_level))

        if inspect.isclass(func) and issubclass(func, TransformationFunction):
            return func
        return _wrap_transformation_function(func, row_level, cell_level)()

    if callable(_fn):
        return functools.wraps(_fn)(inner(_fn))
    else:
        return inner


def _wrap_transformation_function(original: Callable, row_level: bool, cell_level: bool):
    transformation_fn = functools.wraps(original)(TransformationFunction(original, row_level, cell_level))

    if not cell_level:
        validate_arg_type(transformation_fn, 0, pd.Series if row_level else pd.DataFrame)

    drop_arg(transformation_fn, 0)

    make_all_optional_or_suite_input(transformation_fn)
    set_return_type(transformation_fn, TransformationFunction)

    return configured_validate_arguments(transformation_fn)<|MERGE_RESOLUTION|>--- conflicted
+++ resolved
@@ -1,22 +1,12 @@
 import functools
 import inspect
-<<<<<<< HEAD
-import pickle
-import sys
-from pathlib import Path
-=======
->>>>>>> f0611a3f
 from typing import Optional, List, Union, Type, Callable
 
 import pandas as pd
 
 from giskard.core.core import DatasetProcessFunctionMeta
 from giskard.core.validation import configured_validate_arguments
-<<<<<<< HEAD
-from giskard.ml_worker.core.savable import Artifact
-=======
 from giskard.ml_worker.core.savable import RegistryArtifact
->>>>>>> f0611a3f
 from giskard.ml_worker.testing.registry.decorators_utils import (
     validate_arg_type,
     drop_arg,
@@ -30,11 +20,7 @@
 default_tags = ['transformation']
 
 
-<<<<<<< HEAD
-class TransformationFunction(Artifact[DatasetProcessFunctionMeta]):
-=======
 class TransformationFunction(RegistryArtifact[DatasetProcessFunctionMeta]):
->>>>>>> f0611a3f
     func: TransformationFunctionType = None
     row_level: bool = True
     cell_level: bool = False
@@ -81,47 +67,6 @@
         else:
             return self.func(data, **self.params)
 
-<<<<<<< HEAD
-    def _should_upload(self) -> bool:
-        return self.meta.version is None
-
-    def save(self, local_dir: Path):
-        with open(Path(local_dir) / 'data.pkl', 'wb') as f:
-            cloudpickle.dump(self, f, protocol=pickle.DEFAULT_PROTOCOL)
-
-    @classmethod
-    def _load_meta_locally(cls, local_dir, uuid: str) -> Optional[DatasetProcessFunctionMeta]:
-        meta = tests_registry.get_test(uuid)
-
-        if meta is not None:
-            return meta
-
-        return super()._load_meta_locally(local_dir, uuid)
-
-    @classmethod
-    def load(cls, local_dir: Path, uuid: str, meta: DatasetProcessFunctionMeta):
-        _transformation_function: Optional[TransformationFunction]
-        if local_dir.exists():
-            with open(local_dir / 'data.pkl', 'rb') as f:
-                _transformation_function = cloudpickle.load(f)
-        else:
-            try:
-                func = getattr(sys.modules[meta.module], meta.name)
-
-                if inspect.isclass(func) or hasattr(func, 'meta'):
-                    _transformation_function = func()
-                else:
-                    _transformation_function = cls(func)
-                    _transformation_function.meta = meta
-            except Exception:
-                return None
-
-        tests_registry.register(_transformation_function.meta)
-
-        return _transformation_function
-
-=======
->>>>>>> f0611a3f
     @classmethod
     def _get_meta_class(cls):
         return DatasetProcessFunctionMeta
