import pandas as pd
<<<<<<< HEAD
import numpy as np
from typing import Any, List
=======
from typing import List
>>>>>>> d588a1bf

from giskard.ml_worker.testing.registry.slicing_function import slicing_function


@slicing_function(name='Short comment', tags=["text"], cell_level=True)
def short_comment_slicing_fn(text: str, max_words: int = 5) -> bool:
    """
    Filter the rows where the specified 'column_name' contains a short comment, defined as one with at most 'max_words'.
    """
    return len(text.split()) <= max_words


@slicing_function(name="Keyword lookup", tags=["text"], cell_level=True)
def keyword_lookup_slicing_fn(text: str, keywords: List[str]) -> bool:
    """
    Filter the rows where the specified 'column_name' contains at least one of the specified 'keywords'.
    """
    return any(word in text.lower() for word in keywords)


@slicing_function(name="Positive sentiment", row_level=False, tags=["sentiment", "text"])
def positive_sentiment_analysis(x: pd.DataFrame, column_name: str, threshold: float = 0.9) -> pd.DataFrame:
    """
    Filter the rows where the specified 'column_name' has a positive sentiment, as determined by a pre-trained sentiment analysis model.
    """
    return _sentiment_analysis(x, column_name, threshold, None, "POSITIVE")


@slicing_function(name="Offensive sentiment", row_level=False, tags=["sentiment", "text"])
def offensive_sentiment_analysis(x: pd.DataFrame, column_name: str, threshold: float = 0.9) -> pd.DataFrame:
    """
    Filter the rows where the specified 'column_name' has a offensive sentiment, as determined by a pre-trained sentiment analysis model.
    """
    return _sentiment_analysis(x, column_name, threshold, "cardiffnlp/twitter-roberta-base-offensive", "offensive")


@slicing_function(name="Irony sentiment", row_level=False, tags=["sentiment", "text"])
def irony_sentiment_analysis(x: pd.DataFrame, column_name: str, threshold: float = 0.9) -> pd.DataFrame:
    """
    Filter the rows where the specified 'column_name' has a ironic sentiment, as determined by a pre-trained sentiment analysis model.
    """
    return _sentiment_analysis(x, column_name, threshold, "cardiffnlp/twitter-roberta-base-irony", "irony")


@slicing_function(name="Hate sentiment", row_level=False, tags=["sentiment", "text"])
def hate_sentiment_analysis(x: pd.DataFrame, column_name: str, threshold: float = 0.9) -> pd.DataFrame:
    """
    Filter the rows where the specified 'column_name' has a hateful sentiment, as determined by a pre-trained sentiment analysis model.
    """
    return _sentiment_analysis(x, column_name, threshold, "cardiffnlp/twitter-roberta-base-hate", "hate")


@slicing_function(name="Emotion sentiment", row_level=False, tags=["sentiment", "text"])
def emotion_sentiment_analysis(x: pd.DataFrame, column_name: str, emotion: str, threshold: float = 0.9) -> pd.DataFrame:
    """
    Filter the rows where the specified 'column_name' has an emotion matching 'emotion', as determined by a pre-trained sentiment analysis model.
    Possible emotion are: 'optimism', 'anger', 'sadness', 'joy'
    """
    return _sentiment_analysis(x, column_name, threshold, "cardiffnlp/twitter-roberta-base-emotion", emotion)


def _sentiment_analysis(x, column_name, threshold, model, emotion):
    from transformers import pipeline
    sentiment_pipeline = pipeline("sentiment-analysis", model=model)
    # Limit text to 512 characters
    sentences = list(map(lambda txt: txt[:512], list(x[column_name])))
    return x.iloc[list(
        map(lambda s: s['label'] == emotion and s['score'] >= threshold, sentiment_pipeline(sentences)))]


@slicing_function(name='Outlier Filter', tags=['number'], cell_level=True)
def outlier_filter(value: float, lower_bound: float, upper_bound: float) -> bool:
    """
    Filter rows where the specified column values fall outside the specified range.
    """
    return value < lower_bound or value > upper_bound<|MERGE_RESOLUTION|>--- conflicted
+++ resolved
@@ -1,10 +1,6 @@
 import pandas as pd
-<<<<<<< HEAD
 import numpy as np
 from typing import Any, List
-=======
-from typing import List
->>>>>>> d588a1bf
 
 from giskard.ml_worker.testing.registry.slicing_function import slicing_function
 
