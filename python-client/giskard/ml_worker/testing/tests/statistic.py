--- conflicted
+++ resolved
@@ -45,14 +45,10 @@
       passed:
           TRUE if passed_ratio > threshold
     """
-<<<<<<< HEAD
-    dataset = dataset.slice(slicing_function)
-=======
     if slicing_function:
         dataset = dataset.slice(slicing_function)
         check_slice_not_empty(sliced_dataset=dataset, dataset_name="dataset", test_name="test_right_label")
 
->>>>>>> 39f0c833
     prediction_results = model.predict(dataset).prediction
 
     passed_idx = dataset.df.loc[prediction_results == classification_label].index.values
