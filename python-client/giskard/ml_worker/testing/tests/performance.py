--- conflicted
+++ resolved
@@ -15,12 +15,8 @@
 from giskard import test
 from giskard.core.model import Model
 from giskard.ml_worker.core.dataset import Dataset
-<<<<<<< HEAD
-from giskard.ml_worker.generated.ml_worker_pb2 import SingleTestResult
+from giskard.ml_worker.core.test_result import TestResult
 from giskard.ml_worker.testing.registry.giskard_test import GiskardTest
-=======
-from giskard.ml_worker.core.test_result import TestResult
->>>>>>> e8fa0f4e
 
 
 def _verify_target_availability(dataset):
@@ -128,7 +124,7 @@
         self.model = model
         self.threshold = threshold
 
-    def execute(self) -> SingleTestResult:
+    def execute(self) -> TestResult:
         """
 
         :return:
