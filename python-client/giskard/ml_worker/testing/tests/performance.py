"""Performance tests"""
import numpy as np
import pandas as pd
from sklearn.metrics import (
    accuracy_score,
    f1_score,
    mean_absolute_error,
    mean_squared_error,
    precision_score,
    r2_score,
    recall_score,
    roc_auc_score,
)

from giskard import test
from giskard.core.model import Model
from giskard.ml_worker.core.test_result import TestResult
<<<<<<< HEAD
from giskard.ml_worker.core.dataset import Dataset
=======
>>>>>>> f35981b2
from giskard.ml_worker.testing.registry.giskard_test import GiskardTest


def _verify_target_availability(dataset):
    if not dataset.target:
        raise ValueError("Target column is not available")


def _get_rmse(y_actual, y_predicted):
    return np.sqrt(mean_squared_error(y_actual, y_predicted))


def _test_classification_score(score_fn, gsk_dataset: Dataset, model: Model, threshold: float = 1.0):
    _verify_target_availability(gsk_dataset)
    is_binary_classification = len(model.meta.classification_labels) == 2
    gsk_dataset.df.reset_index(drop=True, inplace=True)
    actual_target = gsk_dataset.df[gsk_dataset.target].astype(str)
    prediction = model.predict(gsk_dataset).prediction
    if is_binary_classification:
        metric = score_fn(actual_target, prediction, pos_label=model.meta.classification_labels[1])
    else:
        metric = score_fn(actual_target, prediction, average="macro")

    return TestResult(actual_slices_size=[len(gsk_dataset)], metric=metric, passed=metric >= threshold)


def _test_accuracy_score(gsk_dataset: Dataset, model: Model, threshold: float = 1.0):
    _verify_target_availability(gsk_dataset)
    gsk_dataset.df.reset_index(drop=True, inplace=True)
    prediction = model.predict(gsk_dataset).prediction
    actual_target = gsk_dataset.df[gsk_dataset.target].astype(str)

    metric = accuracy_score(actual_target, prediction)

    return TestResult(actual_slices_size=[len(gsk_dataset)], metric=metric, passed=metric >= threshold)


def _test_regression_score(score_fn, giskard_ds, model: Model, threshold: float = 1.0, r2=False):
    results_df = pd.DataFrame()
    giskard_ds.df.reset_index(drop=True, inplace=True)
    _verify_target_availability(giskard_ds)

    results_df["actual_target"] = giskard_ds.df[giskard_ds.target]
    results_df["prediction"] = model.predict(giskard_ds).raw_prediction

    metric = score_fn(results_df["actual_target"], results_df["prediction"])

    return TestResult(
        actual_slices_size=[len(giskard_ds)],
        metric=metric,
        passed=metric >= threshold if r2 else metric <= threshold,
    )


def _test_diff_prediction(test_fn, model, actual_slice, reference_slice, threshold: float = 0.5, test_name=None):
    metric_1 = test_fn(reference_slice, model).metric
    metric_2 = test_fn(actual_slice, model).metric
    try:
        change_pct = abs(metric_1 - metric_2) / metric_1
    except ZeroDivisionError:
        raise ZeroDivisionError(
            f"Unable to calculate performance difference: the {test_name} inside the"
            f" reference_slice is equal to zero"
        )

    return TestResult(
        actual_slices_size=[len(actual_slice)],
        reference_slices_size=[len(reference_slice)],
        metric=change_pct,
        passed=change_pct < threshold,
    )


@test(name="AUC test class", tags=["performance"])
class AucTest(GiskardTest):
    """
    Test if the model AUC performance is higher than a threshold for a given slice

    Example : The test is passed when the AUC for females is higher than 0.7
    """
<<<<<<< HEAD
=======

>>>>>>> f35981b2
    actual_slice: Dataset
    model: Model
    threshold: float

<<<<<<< HEAD
    def __init__(self, ):
        super().__init__()

    def set_params(self, actual_slice: Dataset = None, model: Model = None, threshold: float = None):
        """
        Set params of the AUC test, can be passed in Suite.add_test method
=======
    def __init__(self, actual_slice: Dataset = None, model: Model = None, threshold: float = None):
        """
        Init an AucTest instance, can be passed in Suite.add_test method
>>>>>>> f35981b2
        :param actual_slice: Slice of the actual dataset
        :param model: Model used to compute the test
        :param threshold: Threshold value of AUC metrics
        """
        self.actual_slice = actual_slice
        self.model = model
        self.threshold = threshold
<<<<<<< HEAD
        return self
=======
>>>>>>> f35981b2

    def execute(self) -> TestResult:
        """

<<<<<<< HEAD
            :return:
              actual_slices_size:
                Length of actual_slice tested
              metric:
                The AUC performance metric
              passed:
                TRUE if AUC metrics >= threshold
            """
        return test_auc(self.actual_slice, self.model, self.threshold)


@test(name='AUC', tags=['performance'])
=======
        :return:
          actual_slices_size:
            Length of actual_slice tested
          metric:
            The AUC performance metric
          passed:
            TRUE if AUC metrics >= threshold
        """
        return test_auc(self.actual_slice, self.model, self.threshold)


@test(name="AUC", tags=["performance"])
>>>>>>> f35981b2
def test_auc(actual_slice: Dataset, model: Model, threshold: float = 1.0):
    """
    Test if the model AUC performance is higher than a threshold for a given slice

    Example : The test is passed when the AUC for females is higher than 0.7


    Args:
        actual_slice(Dataset):
          Slice of the actual dataset
        model(Model):
          Model used to compute the test
        threshold(float):
          Threshold value of AUC metrics

    Returns:
      actual_slices_size:
          Length of actual_slice tested
      metric:
          The AUC performance metric
      passed:
          TRUE if AUC metrics >= threshold
    """
    _verify_target_availability(actual_slice)
    if len(model.meta.classification_labels) == 2:
        metric = roc_auc_score(actual_slice.df[actual_slice.target], model.predict(actual_slice).raw_prediction)
    else:
        predictions = model.predict(actual_slice).all_predictions
        non_declared_categories = set(predictions.columns) - set(actual_slice.df[actual_slice.target].unique())
        assert not len(
            non_declared_categories
        ), f'Predicted classes don\'t exist in the dataset "{actual_slice.target}" column: {non_declared_categories}'

        metric = roc_auc_score(actual_slice.df[actual_slice.target], predictions, multi_class="ovo")

    return TestResult(actual_slices_size=[len(actual_slice)], metric=metric, passed=metric >= threshold)


@test(name="F1", tags=["performance"])
def test_f1(actual_slice: Dataset, model: Model, threshold: float = 1.0):
    """
    Test if the model F1 score is higher than a defined threshold for a given slice

    Example: The test is passed when F1 score for females is higher than 0.7


    Args:
        actual_slice(Dataset):
          Slice of the actual dataset
        model(Model):
          Model used to compute the test
        threshold(float):
          Threshold value for F1 Score

    Returns:
        actual_slices_size:
          Length of actual_slice tested
        metric:
          The F1 score metric
        passed:
          TRUE if F1 Score metrics >= threshold
    """
    return _test_classification_score(f1_score, actual_slice, model, threshold)


@test(name="Accuracy", tags=["performance"])
def test_accuracy(actual_slice: Dataset, model: Model, threshold: float = 1.0):
    """
    Test if the model Accuracy is higher than a threshold for a given slice

    Example: The test is passed when the Accuracy for females is higher than 0.7


    Args:
        actual_slice(Dataset):
          Slice of the actual dataset
        model(Model):
          Model used to compute the test
        threshold(float):
          Threshold value for Accuracy

    Returns:
      actual_slices_size:
          Length of actual_slice tested
      metric:
          The Accuracy metric
      passed:
          TRUE if Accuracy metrics >= threshold
    """
    return _test_accuracy_score(actual_slice, model, threshold)


@test(name="Precision", tags=["performance"])
def test_precision(actual_slice: Dataset, model: Model, threshold: float = 1.0):
    """
    Test if the model Precision is higher than a threshold for a given slice

    Example: The test is passed when the Precision for females is higher than 0.7


    Args:
        actual_slice(Dataset):
          Slice of the actual dataset
        model(Model):
          Model used to compute the test
        threshold(float):
          Threshold value for Precision
    Returns:
        actual_slices_size:
          Length of actual_slice tested
        metric:
          The Precision metric
        passed:
          TRUE if Precision metrics >= threshold
    """
    return _test_classification_score(precision_score, actual_slice, model, threshold)


@test(name="Recall", tags=["performance"])
def test_recall(actual_slice: Dataset, model: Model, threshold: float = 1.0):
    """
    Test if the model Recall is higher than a threshold for a given slice

    Example: The test is passed when the Recall for females is higher than 0.7


    Args:
        actual_slice(Dataset):
          Slice of the actual dataset
        model(Model):
          Model used to compute the test
        threshold(float):
          Threshold value for Recall
    Returns:
        actual_slices_size:
          Length of actual_slice tested
        metric:
          The Recall metric
        passed:
          TRUE if Recall metric >= threshold
    """
    return _test_classification_score(recall_score, actual_slice, model, threshold)


@test(name="RMSE", tags=["performance"])
def test_rmse(actual_slice: Dataset, model: Model, threshold: float = 1.0):
    """
    Test if the model RMSE is lower than a threshold

    Example: The test is passed when the RMSE is lower than 10


    Args:
        actual_slice(Dataset):
          Slice of actual dataset
        model(Model):
          Model used to compute the test
        threshold(float):
          Threshold value for RMSE
    Returns:
        actual_slices_size:
          Length of actual_slice tested
        metric:
          The RMSE metric
        passed:
          TRUE if RMSE metric <= threshold
    """
    return _test_regression_score(_get_rmse, actual_slice, model, threshold)


@test(name="MAE", tags=["performance"])
def test_mae(actual_slice: Dataset, model: Model, threshold: float = 1.0):
    """
    Test if the model Mean Absolute Error is lower than a threshold

    Example: The test is passed when the MAE is lower than 10


    Args:
        actual_slice(Dataset):
          Slice of actual dataset
        model(Model):
          Model used to compute the test
        threshold(float):
          Threshold value for MAE

    Returns:
        actual_slices_size:
          Length of actual_slice tested
        reference_slices_size:
          Length of reference_slice tested
        metric:
          The MAE metric
        passed:
          TRUE if MAE metric <= threshold
    """
    return _test_regression_score(mean_absolute_error, actual_slice, model, threshold)


@test(name="R2", tags=["performance"])
def test_r2(actual_slice: Dataset, model: Model, threshold: float = 1.0):
    """
    Test if the model R-Squared is higher than a threshold

    Example: The test is passed when the R-Squared is higher than 0.7


    Args:
        actual_slice(Dataset):
          Slice of actual dataset
        model(Model):
          Model used to compute the test
        threshold(float):
          Threshold value for R-Squared

    Returns:
        actual_slices_size:
          Length of actual_slice tested
        metric:
          The R-Squared metric
        passed:
          TRUE if R-Squared metric >= threshold
    """
    return _test_regression_score(r2_score, actual_slice, model, threshold, r2=True)


@test(name="Accuracy difference", tags=["performance"])
def test_diff_accuracy(actual_slice: Dataset, reference_slice: Dataset, model: Model, threshold: float = 0.1):
    """

    Test if the absolute percentage change of model Accuracy between two samples is lower than a threshold

    Example : The test is passed when the Accuracy for females has a difference lower than 10% from the
    Accuracy for males. For example, if the Accuracy for males is 0.8 (actual_slice) and the Accuracy  for
    females is 0.6 (reference_slice) then the absolute percentage Accuracy change is 0.2 / 0.8 = 0.25
    and the test will fail


    Args:
        actual_slice(Dataset):
          Slice of the actual dataset
        reference_slice(Dataset):
          Slice of the actual dataset
        model(Model):
          Model used to compute the test
        threshold(float):
          Threshold value for Accuracy Score difference
    Returns:
        actual_slices_size:
          Length of actual_slice tested
        reference_slices_size:
          Length of reference_slice tested
        metric:
          The Accuracy difference  metric
        passed:
          TRUE if Accuracy difference < threshold
    """
    return _test_diff_prediction(
        test_accuracy,
        model,
        actual_slice,
        reference_slice,
        threshold,
        test_name="Accuracy",
    )


@test(name="F1 difference", tags=["performance"])
def test_diff_f1(actual_slice: Dataset, reference_slice: Dataset, model: Model, threshold: float = 0.1):
    """
    Test if the absolute percentage change in model F1 Score between two samples is lower than a threshold

    Example : The test is passed when the F1 Score for females has a difference lower than 10% from the
    F1 Score for males. For example, if the F1 Score for males is 0.8 (actual_slice) and the F1 Score  for
    females is 0.6 (reference_slice) then the absolute percentage F1 Score  change is 0.2 / 0.8 = 0.25
    and the test will fail


    Args:
        actual_slice(Dataset):
          Slice of the actual dataset
        reference_slice(Dataset):
          Slice of the actual dataset
        model(Model):
          Model used to compute the test
        threshold(float):
          Threshold value for F1 Score difference

    Returns:
        actual_slices_size:
          Length of actual_slice tested
        reference_slices_size:
          Length of reference_slice tested
        metric:
          The F1 Score difference  metric
        passed:
          TRUE if F1 Score difference < threshold
    """
    return _test_diff_prediction(test_f1, model, actual_slice, reference_slice, threshold, test_name="F1 Score")


@test(name="Precision difference", tags=["performance"])
def test_diff_precision(actual_slice: Dataset, reference_slice: Dataset, model: Model, threshold: float = 0.1):
    """
    Test if the absolute percentage change of model Precision between two samples is lower than a threshold

    Example : The test is passed when the Precision for females has a difference lower than 10% from the
    Accuracy for males. For example, if the Precision for males is 0.8 (actual_slice) and the Precision  for
    females is 0.6 (reference_slice) then the absolute percentage Precision change is 0.2 / 0.8 = 0.25
    and the test will fail


    Args:
        actual_slice(Dataset):
          Slice of the actual dataset
        reference_slice(Dataset):
          Slice of the actual dataset
        model(Model):
          Model used to compute the test
        threshold(float):
          Threshold value for Precision difference
    Returns:
        actual_slices_size:
          Length of actual_slice tested
        reference_slices_size:
          Length of reference_slice tested
        metric:
          The Precision difference  metric
        passed:
          TRUE if Precision difference < threshold
    """
    return _test_diff_prediction(
        test_precision,
        model,
        actual_slice,
        reference_slice,
        threshold,
        test_name="Precision",
    )


@test(name="Recall difference", tags=["performance"])
def test_diff_recall(actual_slice: Dataset, reference_slice: Dataset, model: Model, threshold: float = 0.1):
    """
    Test if the absolute percentage change of model Recall between two samples is lower than a threshold

    Example : The test is passed when the Recall for females has a difference lower than 10% from the
    Accuracy for males. For example, if the Recall for males is 0.8 (actual_slice) and the Recall  for
    females is 0.6 (reference_slice) then the absolute percentage Recall change is 0.2 / 0.8 = 0.25
    and the test will fail


    Args:
        actual_slice(Dataset):
          Slice of the actual dataset
        reference_slice(Dataset):
          Slice of the actual dataset
        model(Model):
          Model used to compute the test
        threshold(float):
          Threshold value for Recall difference
    Returns:
        actual_slices_size:
          Length of actual_slice tested
        reference_slices_size:
          Length of reference_slice tested
        metric:
          The Recall difference  metric
        passed:
          TRUE if Recall difference < threshold
    """
    return _test_diff_prediction(test_recall, model, actual_slice, reference_slice, threshold, test_name="Recall")


@test(name="F1 Reference Actual difference", tags=["performance"])
def test_diff_reference_actual_f1(
    reference_slice: Dataset, actual_slice: Dataset, model: Model, threshold: float = 0.1
):
    """
    Test if the absolute percentage change in model F1 Score between reference and actual data
    is lower than a threshold

    Example : The test is passed when the F1 Score for reference dataset has a difference lower than 10% from the
    F1 Score for actual dataset. For example, if the F1 Score for reference dataset is 0.8 (reference_slice) and the
     F1 Score  for actual dataset is 0.6 (actual_slice) then the absolute percentage F1 Score  change is
    0.2 / 0.8 = 0.25 and the test will fail.


    Args:
        actual_slice(Dataset):
          Slice of actual dataset
        reference_slice(Dataset):
          Slice of reference dataset
        model(Model):
          Model used to compute the test
        threshold(float):
          Threshold value for F1 Score difference
    Returns:
      actual_slices_size:
          Length of actual_slice tested
      reference_slices_size:
          Length of reference_slice tested
      metric:
          The F1 Score difference  metric
      passed:
          TRUE if F1 Score difference < threshold
    """
    return _test_diff_prediction(test_f1, model, reference_slice, actual_slice, threshold, test_name="F1 Score")


@test(name="Accuracy Reference Actual difference", tags=["performance"])
def test_diff_reference_actual_accuracy(
    reference_slice: Dataset, actual_slice: Dataset, model: Model, threshold: float = 0.1
):
    """
    Test if the absolute percentage change in model Accuracy between reference and actual data
    is lower than a threshold

    Example : The test is passed when the Accuracy for reference dataset has a difference lower than 10% from the
    Accuracy for actual dataset. For example, if the Accuracy for reference dataset is 0.8 (reference_slice) and the
     Accuracy  for actual dataset is 0.6 (actual_slice) then the absolute percentage Accuracy
    change is 0.2 / 0.8 = 0.25 and the test will fail.


    Args:
        actual_slice(Dataset):
          Slice of actual dataset
        reference_slice(Dataset):
          Slice of reference dataset
        model(Model):
          Model used to compute the test
        threshold(float):
          Threshold value for Accuracy difference
    Returns:
        actual_slices_size:
          Length of actual_slice tested
        reference_slices_size:
          Length of reference_slice tested
        metric:
          The Accuracy difference  metric
        passed:
          TRUE if Accuracy difference < threshold
    """
    return _test_diff_prediction(
        test_accuracy,
        model,
        reference_slice,
        actual_slice,
        threshold,
        test_name="Accuracy",
    )


@test(name="Accuracy Reference Actual difference", tags=["performance"])
def test_diff_rmse(actual_slice: Dataset, reference_slice: Dataset, model: Model, threshold: float = 0.1):
    """
    Test if the absolute percentage change of model RMSE between two samples is lower than a threshold

    Example : The test is passed when the RMSE for females has a difference lower than 10% from the
    RMSE for males. For example, if the RMSE for males is 0.8 (actual_slice) and the RMSE  for
    females is 0.6 (reference_slice) then the absolute percentage RMSE change is 0.2 / 0.8 = 0.25
    and the test will fail


    Args:
        actual_slice(Dataset):
          Slice of the actual dataset
        reference_slice(Dataset):
          Slice of the actual dataset
        model(Model):
          Model used to compute the test
        threshold(float):
          Threshold value for RMSE difference

    Returns:
        actual_slices_size:
          Length of actual_slice tested
        reference_slices_size:
          Length of reference_slice tested
        metric:
          The RMSE difference  metric
        passed:
          TRUE if RMSE difference < threshold
    """
    return _test_diff_prediction(test_rmse, model, actual_slice, reference_slice, threshold, test_name="RMSE")


@test(name="RMSE Reference Actual difference", tags=["performance"])
def test_diff_reference_actual_rmse(
    reference_slice: Dataset, actual_slice: Dataset, model: Model, threshold: float = 0.1
):
    """
    Test if the absolute percentage change in model RMSE between reference and actual data
    is lower than a threshold

    Example : The test is passed when the RMSE for reference dataset has a difference lower than 10% from the
    RMSE for actual dataset. For example, if the RMSE for reference dataset is 0.8 (reference_slice) and the RMSE
    for actual dataset is 0.6 (actual_slice) then the absolute percentage RMSE  change is 0.2 / 0.8 = 0.25
    and the test will fail.


    Args:
        actual_slice(Dataset):
          Slice of actual dataset
        reference_slice(Dataset):
          Slice of reference dataset
        model(Model):
          Model used to compute the test
        threshold(float):
          Threshold value for RMSE difference
    Returns:
      actual_slices_size:
          Length of actual_slice tested
      reference_slices_size:
          Length of reference_slice tested
      metric:
          The RMSE difference  metric
      passed:
          TRUE if RMSE difference < threshold
    """
    return _test_diff_prediction(test_rmse, model, reference_slice, actual_slice, threshold, test_name="RMSE")<|MERGE_RESOLUTION|>--- conflicted
+++ resolved
@@ -15,11 +15,9 @@
 from giskard import test
 from giskard.core.model import Model
 from giskard.ml_worker.core.test_result import TestResult
-<<<<<<< HEAD
 from giskard.ml_worker.core.dataset import Dataset
-=======
->>>>>>> f35981b2
 from giskard.ml_worker.testing.registry.giskard_test import GiskardTest
+from giskard.ml_worker.core.test_result import TestResult
 
 
 def _verify_target_availability(dataset):
@@ -99,26 +97,17 @@
 
     Example : The test is passed when the AUC for females is higher than 0.7
     """
-<<<<<<< HEAD
-=======
-
->>>>>>> f35981b2
+
     actual_slice: Dataset
     model: Model
     threshold: float
 
-<<<<<<< HEAD
     def __init__(self, ):
         super().__init__()
 
     def set_params(self, actual_slice: Dataset = None, model: Model = None, threshold: float = None):
         """
         Set params of the AUC test, can be passed in Suite.add_test method
-=======
-    def __init__(self, actual_slice: Dataset = None, model: Model = None, threshold: float = None):
-        """
-        Init an AucTest instance, can be passed in Suite.add_test method
->>>>>>> f35981b2
         :param actual_slice: Slice of the actual dataset
         :param model: Model used to compute the test
         :param threshold: Threshold value of AUC metrics
@@ -126,15 +115,11 @@
         self.actual_slice = actual_slice
         self.model = model
         self.threshold = threshold
-<<<<<<< HEAD
         return self
-=======
->>>>>>> f35981b2
 
     def execute(self) -> TestResult:
         """
 
-<<<<<<< HEAD
             :return:
               actual_slices_size:
                 Length of actual_slice tested
@@ -146,21 +131,7 @@
         return test_auc(self.actual_slice, self.model, self.threshold)
 
 
-@test(name='AUC', tags=['performance'])
-=======
-        :return:
-          actual_slices_size:
-            Length of actual_slice tested
-          metric:
-            The AUC performance metric
-          passed:
-            TRUE if AUC metrics >= threshold
-        """
-        return test_auc(self.actual_slice, self.model, self.threshold)
-
-
 @test(name="AUC", tags=["performance"])
->>>>>>> f35981b2
 def test_auc(actual_slice: Dataset, model: Model, threshold: float = 1.0):
     """
     Test if the model AUC performance is higher than a threshold for a given slice
