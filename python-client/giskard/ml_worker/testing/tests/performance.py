"""Performance tests"""
import numpy as np
import pandas as pd
from sklearn.metrics import (
    accuracy_score,
    f1_score,
    mean_absolute_error,
    mean_squared_error,
    precision_score,
    r2_score,
    recall_score,
    roc_auc_score,
)

from giskard import test
from giskard.core.model import Model
from giskard.ml_worker.core.dataset import Dataset
from giskard.ml_worker.core.test_result import TestResult
from giskard.ml_worker.testing.registry.giskard_test import GiskardTest


def _verify_target_availability(dataset):
    if not dataset.target:
        raise ValueError("Target column is not available")


def _get_rmse(y_actual, y_predicted):
    return np.sqrt(mean_squared_error(y_actual, y_predicted))


def _test_classification_score(
        score_fn, gsk_dataset: Dataset, model: Model, threshold: float = 1.0
):
    _verify_target_availability(gsk_dataset)
    is_binary_classification = len(model.meta.classification_labels) == 2
    gsk_dataset.df.reset_index(drop=True, inplace=True)
    actual_target = gsk_dataset.df[gsk_dataset.target].astype(str)
    prediction = model.predict(gsk_dataset).prediction
    if is_binary_classification:
        metric = score_fn(actual_target, prediction, pos_label=model.meta.classification_labels[1])
    else:
        metric = score_fn(actual_target, prediction, average="macro")

    return TestResult(
        actual_slices_size=[len(gsk_dataset)], metric=metric, passed=bool(metric >= threshold)
    )


def _test_accuracy_score(gsk_dataset: Dataset, model: Model, threshold: float = 1.0):
    _verify_target_availability(gsk_dataset)
    gsk_dataset.df.reset_index(drop=True, inplace=True)
    prediction = model.predict(gsk_dataset).prediction
    actual_target = gsk_dataset.df[gsk_dataset.target].astype(str)

    metric = accuracy_score(actual_target, prediction)

    return TestResult(
        actual_slices_size=[len(gsk_dataset)], metric=metric, passed=bool(metric >= threshold)
    )


def _test_regression_score(
        score_fn, giskard_ds, model: Model, threshold: float = 1.0, r2=False
):
    results_df = pd.DataFrame()
    giskard_ds.df.reset_index(drop=True, inplace=True)
    _verify_target_availability(giskard_ds)

    results_df["actual_target"] = giskard_ds.df[giskard_ds.target]
    results_df["prediction"] = model.predict(giskard_ds).raw_prediction

    metric = score_fn(results_df["actual_target"], results_df["prediction"])

    return TestResult(
        actual_slices_size=[len(giskard_ds)],
        metric=metric,
        passed=bool(metric >= threshold if r2 else metric <= threshold),
    )


def _test_diff_prediction(
        test_fn, model, actual_slice, reference_slice, threshold: float = 0.5, test_name=None
):
    metric_1 = test_fn(reference_slice, model).metric
    metric_2 = test_fn(actual_slice, model).metric
    try:
        change_pct = abs(metric_1 - metric_2) / metric_1
    except ZeroDivisionError:
        raise ZeroDivisionError(
            f"Unable to calculate performance difference: the {test_name} inside the"
            f" reference_slice is equal to zero"
        )

    return TestResult(
        actual_slices_size=[len(actual_slice)],
        reference_slices_size=[len(reference_slice)],
        metric=change_pct,
        passed=bool(change_pct < threshold),
    )


@test(name="AUC test class", tags=['performance', 'classification', 'ground_truth'])
class AucTest(GiskardTest):
    """
    Test if the model AUC performance is higher than a threshold for a given slice

    Example : The test is passed when the AUC for females is higher than 0.7
    """
    actual_slice: Dataset
    model: Model
    threshold: float

<<<<<<< HEAD
    def __init__(self,
                 actual_slice: Dataset = None,
                 model: Model = None,
                 threshold: float = 0.5):
=======
    def __init__(self, ):
        super().__init__()

    def set_params(self, actual_slice: Dataset = None, model: Model = None, threshold: float = None):
>>>>>>> 4d4e6946
        """
        Set params of the AUC test, can be passed in Suite.add_test method
        :param actual_slice: Slice of the actual dataset
        :param model: Model used to compute the test
        :param threshold: Threshold value of AUC metrics
        """
        self.actual_slice = actual_slice
        self.model = model
        self.threshold = threshold
        return self

    def execute(self) -> TestResult:
        """

            :return:
              actual_slices_size:
                Length of actual_slice tested
              metric:
                The AUC performance metric
              passed:
                TRUE if AUC metrics >= threshold
            """
        return test_auc(self.actual_slice, self.model, self.threshold)


@test(name='AUC', tags=['performance', 'classification', 'ground_truth'])
def test_auc(actual_slice: Dataset, model: Model, threshold: float = 1.0):
    """
    Test if the model AUC performance is higher than a threshold for a given slice

    Example : The test is passed when the AUC for females is higher than 0.7


    Args:
        actual_slice(Dataset):
          Slice of the actual dataset
        model(Model):
          Model used to compute the test
        threshold(float):
          Threshold value of AUC metrics

    Returns:
      actual_slices_size:
          Length of actual_slice tested
      metric:
          The AUC performance metric
      passed:
          TRUE if AUC metrics >= threshold
    """
    _verify_target_availability(actual_slice)
    if len(model.meta.classification_labels) == 2:
        metric = roc_auc_score(
            actual_slice.df[actual_slice.target], model.predict(actual_slice).raw_prediction
        )
    else:
        predictions = model.predict(actual_slice).all_predictions
        non_declared_categories = set(predictions.columns) - set(
            actual_slice.df[actual_slice.target].unique()
        )
        assert not len(
            non_declared_categories
        ), f'Predicted classes don\'t exist in the dataset "{actual_slice.target}" column: {non_declared_categories}'

        metric = roc_auc_score(
            actual_slice.df[actual_slice.target], predictions, multi_class="ovo"
        )

    return TestResult(
        actual_slices_size=[len(actual_slice)], metric=metric, passed=bool(metric >= threshold)
    )


@test(name='F1', tags=['performance', 'classification', 'ground_truth'])
def test_f1(actual_slice: Dataset, model: Model, threshold: float = 1.0):
    """
    Test if the model F1 score is higher than a defined threshold for a given slice

    Example: The test is passed when F1 score for females is higher than 0.7


    Args:
        actual_slice(Dataset):
          Slice of the actual dataset
        model(Model):
          Model used to compute the test
        threshold(float):
          Threshold value for F1 Score

    Returns:
        actual_slices_size:
          Length of actual_slice tested
        metric:
          The F1 score metric
        passed:
          TRUE if F1 Score metrics >= threshold
    """
    return _test_classification_score(f1_score, actual_slice, model, threshold)


@test(name='Accuracy', tags=['performance', 'classification', 'ground_truth'])
def test_accuracy(actual_slice: Dataset, model: Model, threshold: float = 1.0):
    """
    Test if the model Accuracy is higher than a threshold for a given slice

    Example: The test is passed when the Accuracy for females is higher than 0.7


    Args:
        actual_slice(Dataset):
          Slice of the actual dataset
        model(Model):
          Model used to compute the test
        threshold(float):
          Threshold value for Accuracy

    Returns:
      actual_slices_size:
          Length of actual_slice tested
      metric:
          The Accuracy metric
      passed:
          TRUE if Accuracy metrics >= threshold
    """
    return _test_accuracy_score(actual_slice, model, threshold)


@test(name='Precision', tags=['performance', 'classification', 'ground_truth'])
def test_precision(actual_slice: Dataset, model: Model, threshold: float = 1.0):
    """
    Test if the model Precision is higher than a threshold for a given slice

    Example: The test is passed when the Precision for females is higher than 0.7


    Args:
        actual_slice(Dataset):
          Slice of the actual dataset
        model(Model):
          Model used to compute the test
        threshold(float):
          Threshold value for Precision
    Returns:
        actual_slices_size:
          Length of actual_slice tested
        metric:
          The Precision metric
        passed:
          TRUE if Precision metrics >= threshold
    """
    return _test_classification_score(precision_score, actual_slice, model, threshold)


@test(name='Recall', tags=['performance', 'classification', 'ground_truth'])
def test_recall(actual_slice: Dataset, model: Model, threshold: float = 1.0):
    """
    Test if the model Recall is higher than a threshold for a given slice

    Example: The test is passed when the Recall for females is higher than 0.7


    Args:
        actual_slice(Dataset):
          Slice of the actual dataset
        model(Model):
          Model used to compute the test
        threshold(float):
          Threshold value for Recall
    Returns:
        actual_slices_size:
          Length of actual_slice tested
        metric:
          The Recall metric
        passed:
          TRUE if Recall metric >= threshold
    """
    return _test_classification_score(recall_score, actual_slice, model, threshold)


@test(name='RMSE', tags=['performance', 'regression', 'ground_truth'])
def test_rmse(actual_slice: Dataset, model: Model, threshold: float = 1.0):
    """
    Test if the model RMSE is lower than a threshold

    Example: The test is passed when the RMSE is lower than 10


    Args:
        actual_slice(Dataset):
          Slice of actual dataset
        model(Model):
          Model used to compute the test
        threshold(float):
          Threshold value for RMSE
    Returns:
        actual_slices_size:
          Length of actual_slice tested
        metric:
          The RMSE metric
        passed:
          TRUE if RMSE metric <= threshold
    """
    return _test_regression_score(_get_rmse, actual_slice, model, threshold)


@test(name='MAE', tags=['performance', 'regression', 'ground_truth'])
def test_mae(actual_slice: Dataset, model: Model, threshold: float = 1.0):
    """
    Test if the model Mean Absolute Error is lower than a threshold

    Example: The test is passed when the MAE is lower than 10


    Args:
        actual_slice(Dataset):
          Slice of actual dataset
        model(Model):
          Model used to compute the test
        threshold(float):
          Threshold value for MAE

    Returns:
        actual_slices_size:
          Length of actual_slice tested
        reference_slices_size:
          Length of reference_slice tested
        metric:
          The MAE metric
        passed:
          TRUE if MAE metric <= threshold
    """
    return _test_regression_score(mean_absolute_error, actual_slice, model, threshold)


@test(name='R2', tags=['performance', 'regression', 'ground_truth'])
def test_r2(actual_slice: Dataset, model: Model, threshold: float = 1.0):
    """
    Test if the model R-Squared is higher than a threshold

    Example: The test is passed when the R-Squared is higher than 0.7


    Args:
        actual_slice(Dataset):
          Slice of actual dataset
        model(Model):
          Model used to compute the test
        threshold(float):
          Threshold value for R-Squared

    Returns:
        actual_slices_size:
          Length of actual_slice tested
        metric:
          The R-Squared metric
        passed:
          TRUE if R-Squared metric >= threshold
    """
    return _test_regression_score(r2_score, actual_slice, model, threshold, r2=True)


@test(name='Accuracy difference', tags=['performance', 'classification', 'ground_truth'])
def test_diff_accuracy(actual_slice: Dataset, reference_slice: Dataset, model: Model,
                       threshold: float = 0.1):
    """

    Test if the absolute percentage change of model Accuracy between two samples is lower than a threshold

    Example : The test is passed when the Accuracy for females has a difference lower than 10% from the
    Accuracy for males. For example, if the Accuracy for males is 0.8 (actual_slice) and the Accuracy  for
    females is 0.6 (reference_slice) then the absolute percentage Accuracy change is 0.2 / 0.8 = 0.25
    and the test will fail


    Args:
        actual_slice(Dataset):
          Slice of the actual dataset
        reference_slice(Dataset):
          Slice of the actual dataset
        model(Model):
          Model used to compute the test
        threshold(float):
          Threshold value for Accuracy Score difference
    Returns:
        actual_slices_size:
          Length of actual_slice tested
        reference_slices_size:
          Length of reference_slice tested
        metric:
          The Accuracy difference  metric
        passed:
          TRUE if Accuracy difference < threshold
    """
    return _test_diff_prediction(
        test_accuracy,
        model,
        actual_slice,
        reference_slice,
        threshold,
        test_name="Accuracy",
    )


@test(name='F1 difference', tags=['performance', 'classification', 'ground_truth'])
def test_diff_f1(actual_slice: Dataset, reference_slice: Dataset, model: Model,
                 threshold: float = 0.1):
    """
    Test if the absolute percentage change in model F1 Score between two samples is lower than a threshold

    Example : The test is passed when the F1 Score for females has a difference lower than 10% from the
    F1 Score for males. For example, if the F1 Score for males is 0.8 (actual_slice) and the F1 Score  for
    females is 0.6 (reference_slice) then the absolute percentage F1 Score  change is 0.2 / 0.8 = 0.25
    and the test will fail


    Args:
        actual_slice(Dataset):
          Slice of the actual dataset
        reference_slice(Dataset):
          Slice of the actual dataset
        model(Model):
          Model used to compute the test
        threshold(float):
          Threshold value for F1 Score difference

    Returns:
        actual_slices_size:
          Length of actual_slice tested
        reference_slices_size:
          Length of reference_slice tested
        metric:
          The F1 Score difference  metric
        passed:
          TRUE if F1 Score difference < threshold
    """
    return _test_diff_prediction(
        test_f1, model, actual_slice, reference_slice, threshold, test_name="F1 Score"
    )


@test(name='Precision difference', tags=['performance', 'classification', 'ground_truth'])
def test_diff_precision(actual_slice: Dataset, reference_slice: Dataset, model: Model,
                        threshold: float = 0.1):
    """
    Test if the absolute percentage change of model Precision between two samples is lower than a threshold

    Example : The test is passed when the Precision for females has a difference lower than 10% from the
    Accuracy for males. For example, if the Precision for males is 0.8 (actual_slice) and the Precision  for
    females is 0.6 (reference_slice) then the absolute percentage Precision change is 0.2 / 0.8 = 0.25
    and the test will fail


    Args:
        actual_slice(Dataset):
          Slice of the actual dataset
        reference_slice(Dataset):
          Slice of the actual dataset
        model(Model):
          Model used to compute the test
        threshold(float):
          Threshold value for Precision difference
    Returns:
        actual_slices_size:
          Length of actual_slice tested
        reference_slices_size:
          Length of reference_slice tested
        metric:
          The Precision difference  metric
        passed:
          TRUE if Precision difference < threshold
    """
    return _test_diff_prediction(
        test_precision,
        model,
        actual_slice,
        reference_slice,
        threshold,
        test_name="Precision",
    )


@test(name='Recall difference', tags=['performance', 'classification', 'ground_truth'])
def test_diff_recall(actual_slice: Dataset, reference_slice: Dataset, model: Model,
                     threshold: float = 0.1):
    """
    Test if the absolute percentage change of model Recall between two samples is lower than a threshold

    Example : The test is passed when the Recall for females has a difference lower than 10% from the
    Accuracy for males. For example, if the Recall for males is 0.8 (actual_slice) and the Recall  for
    females is 0.6 (reference_slice) then the absolute percentage Recall change is 0.2 / 0.8 = 0.25
    and the test will fail


    Args:
        actual_slice(Dataset):
          Slice of the actual dataset
        reference_slice(Dataset):
          Slice of the actual dataset
        model(Model):
          Model used to compute the test
        threshold(float):
          Threshold value for Recall difference
    Returns:
        actual_slices_size:
          Length of actual_slice tested
        reference_slices_size:
          Length of reference_slice tested
        metric:
          The Recall difference  metric
        passed:
          TRUE if Recall difference < threshold
    """
    return _test_diff_prediction(
        test_recall, model, actual_slice, reference_slice, threshold, test_name="Recall"
    )


@test(name='F1 Reference Actual difference', tags=['performance', 'classification', 'ground_truth'])
def test_diff_reference_actual_f1(reference_slice: Dataset, actual_slice: Dataset, model: Model,
                                  threshold: float = 0.1):
    """
    Test if the absolute percentage change in model F1 Score between reference and actual data
    is lower than a threshold

    Example : The test is passed when the F1 Score for reference dataset has a difference lower than 10% from the
    F1 Score for actual dataset. For example, if the F1 Score for reference dataset is 0.8 (reference_slice) and the
     F1 Score  for actual dataset is 0.6 (actual_slice) then the absolute percentage F1 Score  change is
    0.2 / 0.8 = 0.25 and the test will fail.


    Args:
        actual_slice(Dataset):
          Slice of actual dataset
        reference_slice(Dataset):
          Slice of reference dataset
        model(Model):
          Model used to compute the test
        threshold(float):
          Threshold value for F1 Score difference
    Returns:
      actual_slices_size:
          Length of actual_slice tested
      reference_slices_size:
          Length of reference_slice tested
      metric:
          The F1 Score difference  metric
      passed:
          TRUE if F1 Score difference < threshold
    """
    return _test_diff_prediction(
        test_f1, model, reference_slice, actual_slice, threshold, test_name="F1 Score"
    )


@test(name='Accuracy Reference Actual difference', tags=['performance', 'classification', 'ground_truth'])
def test_diff_reference_actual_accuracy(
        reference_slice: Dataset, actual_slice: Dataset, model: Model, threshold: float = 0.1
):
    """
    Test if the absolute percentage change in model Accuracy between reference and actual data
    is lower than a threshold

    Example : The test is passed when the Accuracy for reference dataset has a difference lower than 10% from the
    Accuracy for actual dataset. For example, if the Accuracy for reference dataset is 0.8 (reference_slice) and the
     Accuracy  for actual dataset is 0.6 (actual_slice) then the absolute percentage Accuracy
    change is 0.2 / 0.8 = 0.25 and the test will fail.


    Args:
        actual_slice(Dataset):
          Slice of actual dataset
        reference_slice(Dataset):
          Slice of reference dataset
        model(Model):
          Model used to compute the test
        threshold(float):
          Threshold value for Accuracy difference
    Returns:
        actual_slices_size:
          Length of actual_slice tested
        reference_slices_size:
          Length of reference_slice tested
        metric:
          The Accuracy difference  metric
        passed:
          TRUE if Accuracy difference < threshold
    """
    return _test_diff_prediction(
        test_accuracy,
        model,
        reference_slice,
        actual_slice,
        threshold,
        test_name="Accuracy",
    )


@test(name='RMSE difference', tags=['performance', 'regression', 'ground_truth'])
def test_diff_rmse(actual_slice: Dataset, reference_slice: Dataset, model: Model,
                   threshold: float = 0.1):
    """
    Test if the absolute percentage change of model RMSE between two samples is lower than a threshold

    Example : The test is passed when the RMSE for females has a difference lower than 10% from the
    RMSE for males. For example, if the RMSE for males is 0.8 (actual_slice) and the RMSE  for
    females is 0.6 (reference_slice) then the absolute percentage RMSE change is 0.2 / 0.8 = 0.25
    and the test will fail


    Args:
        actual_slice(Dataset):
          Slice of the actual dataset
        reference_slice(Dataset):
          Slice of the actual dataset
        model(Model):
          Model used to compute the test
        threshold(float):
          Threshold value for RMSE difference

    Returns:
        actual_slices_size:
          Length of actual_slice tested
        reference_slices_size:
          Length of reference_slice tested
        metric:
          The RMSE difference  metric
        passed:
          TRUE if RMSE difference < threshold
    """
    return _test_diff_prediction(
        test_rmse, model, actual_slice, reference_slice, threshold, test_name="RMSE"
    )


@test(name='RMSE Reference Actual difference', tags=['performance', 'regression', 'ground_truth'])
def test_diff_reference_actual_rmse(reference_slice: Dataset, actual_slice: Dataset, model: Model,
                                    threshold: float = 0.1):
    """
    Test if the absolute percentage change in model RMSE between reference and actual data
    is lower than a threshold

    Example : The test is passed when the RMSE for reference dataset has a difference lower than 10% from the
    RMSE for actual dataset. For example, if the RMSE for reference dataset is 0.8 (reference_slice) and the RMSE
    for actual dataset is 0.6 (actual_slice) then the absolute percentage RMSE  change is 0.2 / 0.8 = 0.25
    and the test will fail.


    Args:
        actual_slice(Dataset):
          Slice of actual dataset
        reference_slice(Dataset):
          Slice of reference dataset
        model(Model):
          Model used to compute the test
        threshold(float):
          Threshold value for RMSE difference
    Returns:
      actual_slices_size:
          Length of actual_slice tested
      reference_slices_size:
          Length of reference_slice tested
      metric:
          The RMSE difference  metric
      passed:
          TRUE if RMSE difference < threshold
    """
    return _test_diff_prediction(
        test_rmse, model, reference_slice, actual_slice, threshold, test_name="RMSE"
    )<|MERGE_RESOLUTION|>--- conflicted
+++ resolved
@@ -110,17 +110,10 @@
     model: Model
     threshold: float
 
-<<<<<<< HEAD
-    def __init__(self,
-                 actual_slice: Dataset = None,
-                 model: Model = None,
-                 threshold: float = 0.5):
-=======
     def __init__(self, ):
         super().__init__()
 
     def set_params(self, actual_slice: Dataset = None, model: Model = None, threshold: float = None):
->>>>>>> 4d4e6946
         """
         Set params of the AUC test, can be passed in Suite.add_test method
         :param actual_slice: Slice of the actual dataset
