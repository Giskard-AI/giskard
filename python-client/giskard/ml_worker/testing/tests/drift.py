import re
import typing
import uuid
from collections import Counter
from typing import Optional, List

import numpy as np
import pandas as pd
from scipy.stats import chi2, ks_2samp
from scipy.stats.stats import Ks_2sampResult, wasserstein_distance

from giskard.datasets.base import Dataset
from giskard.ml_worker.core.test_result import TestResult, TestMessage, TestMessageLevel
from giskard.ml_worker.testing.registry.decorators import test
from giskard.ml_worker.testing.registry.slicing_function import SlicingFunction
from giskard.ml_worker.testing.utils import validate_classification_label
from giskard.models.base import BaseModel
from ..utils import check_slice_not_empty

other_modalities_pattern = "^other_modalities_[a-z0-9]{32}$"


def _calculate_psi(category, actual_distribution, expected_distribution):
    # To use log and avoid zero distribution probability,
    # we bound distribution probability by min_distribution_probability
    min_distribution_probability = 0.0001

    expected_distribution_bounded = max(expected_distribution[category], min_distribution_probability)
    actual_distribution_bounded = max(actual_distribution[category], min_distribution_probability)
    modality_psi = (expected_distribution_bounded - actual_distribution_bounded) * np.log(
        expected_distribution_bounded / actual_distribution_bounded
    )
    return modality_psi


def _calculate_frequencies(actual_series, reference_series, max_categories=None):
    all_modalities = list(set(reference_series).union(set(actual_series)))
    if max_categories is not None and len(all_modalities) > max_categories:
        var_count_expected = dict(Counter(reference_series).most_common(max_categories))
        other_modalities_key = "other_modalities_" + uuid.uuid1().hex
        var_count_expected[other_modalities_key] = len(reference_series) - sum(var_count_expected.values())
        categories_list = list(var_count_expected.keys())

        var_count_actual = Counter(actual_series)
        # For test data, we take the same category names as expected_data
        var_count_actual = {i: var_count_actual[i] for i in categories_list}
        var_count_actual[other_modalities_key] = len(actual_series) - sum(var_count_actual.values())

        all_modalities = categories_list
    else:
        var_count_expected = Counter(reference_series)
        var_count_actual = Counter(actual_series)
    expected_frequencies = np.array([var_count_expected[i] for i in all_modalities])
    actual_frequencies = np.array([var_count_actual[i] for i in all_modalities])
    return all_modalities, actual_frequencies, expected_frequencies


def _calculate_drift_psi(actual_series, reference_series, max_categories):
    (
        all_modalities,
        actual_frequencies,
        expected_frequencies,
    ) = _calculate_frequencies(actual_series, reference_series, max_categories)
    expected_distribution = expected_frequencies / len(reference_series)
    actual_distribution = actual_frequencies / len(actual_series)
    total_psi = 0
    output_data = pd.DataFrame(columns=["Modality", "Reference_distribution", "Actual_distribution", "Psi"])
    for category in range(len(all_modalities)):
        modality_psi = _calculate_psi(category, actual_distribution, expected_distribution)

        total_psi += modality_psi
        row = {
            "Modality": all_modalities[category],
            "Reference_distribution": expected_distribution[category],
            "Actual_distribution": expected_distribution[category],
            "Psi": modality_psi,
        }

        output_data = output_data.append(pd.Series(row), ignore_index=True)
    return total_psi, output_data


def _calculate_ks(actual_series, reference_series) -> Ks_2sampResult:
    return ks_2samp(reference_series, actual_series)


def _calculate_earth_movers_distance(actual_series, reference_series):
    unique_reference = np.unique(reference_series)
    unique_actual = np.unique(actual_series)
    sample_space = list(set(unique_reference).union(set(unique_actual)))
    val_max = max(sample_space)
    val_min = min(sample_space)
    if val_max == val_min:
        metric = 0
    else:
        # Normalizing reference_series and actual_series for comparison purposes
        reference_series = (reference_series - val_min) / (val_max - val_min)
        actual_series = (actual_series - val_min) / (val_max - val_min)

        metric = wasserstein_distance(reference_series, actual_series)
    return metric


def _calculate_chi_square(actual_series, reference_series, max_categories):
    (
        all_modalities,
        actual_frequencies,
        expected_frequencies,
    ) = _calculate_frequencies(actual_series, reference_series, max_categories)
    chi_square = 0
    # it's necessary for comparison purposes to normalize expected_frequencies
    # so that reference and actual has the same size
    # See https://github.com/scipy/scipy/blob/v1.8.0/scipy/stats/_stats_py.py#L6787
    k_norm = actual_series.shape[0] / reference_series.shape[0]
    output_data = pd.DataFrame(columns=["Modality", "Reference_frequencies", "Actual_frequencies", "Chi_square"])
    for i in range(len(all_modalities)):
        chi_square_value = (actual_frequencies[i] - expected_frequencies[i] * k_norm) ** 2 / (
                expected_frequencies[i] * k_norm
        )
        chi_square += chi_square_value

        row = {
            "Modality": all_modalities[i],
            "Reference_frequencies": expected_frequencies[i],
            "Actual_frequencies": actual_frequencies[i],
            "Chi_square": chi_square_value,
        }

        output_data = output_data.append(pd.Series(row), ignore_index=True)
    # if reference_series and actual_series has only one modality it turns nan (len(all_modalities)=1)
    if len(all_modalities) > 1:
        chi_cdf = chi2.cdf(chi_square, len(all_modalities) - 1)
        p_value = 1 - chi_cdf if chi_cdf != 0 else 0
    else:
        p_value = 0
    return chi_square, p_value, output_data


def _validate_feature_type(gsk_dataset, column_name, feature_type):
    assert (
            gsk_dataset.column_types[column_name] == feature_type
    ), f'Column "{column_name}" is not of type "{feature_type}"'


def _validate_column_name(actual_ds, reference_ds, column_name):
    assert (
            column_name in actual_ds.columns
    ), f'"{column_name}" is not a column of Actual Dataset Columns: {", ".join(actual_ds.columns)}'
    assert (
            column_name in reference_ds.columns
    ), f'"{column_name}" is not a column of Reference Dataset Columns: {", ".join(reference_ds.columns)}'


def _validate_series_notempty(actual_series, reference_series):
    if actual_series.empty:
        raise ValueError("Actual Series computed from the column is empty")
    if reference_series.empty:
        raise ValueError("Reference Series computed from the column is empty")


def _extract_series(actual_ds, reference_ds, column_name, feature_type):
    _validate_column_name(actual_ds, reference_ds, column_name)
    _validate_feature_type(actual_ds, column_name, feature_type)
    _validate_feature_type(reference_ds, column_name, feature_type)
    actual_series = actual_ds.df[column_name]
    reference_series = reference_ds.df[column_name]
    _validate_series_notempty(actual_series, reference_series)
    return actual_series, reference_series


@test(name='Categorical drift (PSI)')
def test_drift_psi(actual_dataset: Dataset, reference_dataset: Dataset, column_name: str,
                   slicing_function: SlicingFunction = None,
                   threshold: float = 0.2, max_categories: int = 20,
                   psi_contribution_percent: float = 0.2) -> TestResult:
    """
    Test if the PSI score between the actual and reference datasets is below the threshold for
    a given categorical feature

    Example : The test is passed when the  PSI score of gender between reference and actual sets is below 0.2

    Args:
        actual_dataset(Dataset):
            Actual dataset used to compute the test
        reference_dataset(Dataset):
            Reference dataset used to compute the test
        column_name(str):
            Name of column with categorical feature
        slicing_function(SlicingFunction):
          Slicing function to be applied on both actual and reference datasets
        threshold(float):
            Threshold value for PSI
        max_categories:
            the maximum categories to compute the PSI score
        psi_contribution_percent:
            the ratio between the PSI score of a given category over the total PSI score
            of the categorical variable. If there is a drift, the test provides all the
            categories that have a PSI contribution over than this ratio.

    Returns:
        actual_slices_size:
            Length of rows with given categorical feature in actual slice
        reference_slices_size:
            Length of rows with given categorical feature in reference slice
        metric:
            The total psi score between the actual and reference datasets
        passed:
            TRUE if total_psi <= threshold
    """
    if slicing_function:
        test_name = "test_drift_psi"
        actual_dataset = actual_dataset.slice(slicing_function)
        check_slice_not_empty(sliced_dataset=actual_dataset, dataset_name="actual_dataset", test_name=test_name)
        reference_dataset = reference_dataset.slice(slicing_function)
        check_slice_not_empty(sliced_dataset=reference_dataset, dataset_name="reference_dataset", test_name=test_name)

    actual_series, reference_series = _extract_series(actual_dataset,
                                                      reference_dataset,
                                                      column_name, "category")

    messages, passed, total_psi = _test_series_drift_psi(
        actual_series,
        reference_series,
        "data",
        max_categories,
        psi_contribution_percent,
        threshold,
    )

    return TestResult(
        actual_slices_size=[len(actual_series)],
        reference_slices_size=[len(reference_series)],
        passed=passed,
        metric=total_psi,
        messages=messages,
    )


@test(name='Categorical drift (Chi-squared)')
def test_drift_chi_square(actual_dataset: Dataset, reference_dataset: Dataset, column_name: str,
                          slicing_function: SlicingFunction = None, threshold: float = 0.05,
                          max_categories: int = 20, chi_square_contribution_percent: float = 0.2) -> TestResult:
    """
    Test if the p-value of the chi square test between the actual and reference datasets is
    above the threshold for a given categorical feature

    Example : The test is passed when the pvalue of the chi square test of the categorical variable between
     reference and actual sets is higher than 0.05. It means that chi square test cannot be rejected at 5% level
     and that we cannot assume drift for this variable.

    Args:
        actual_dataset(Dataset):
            Actual dataset used to compute the test
        reference_dataset(Dataset):
            Reference dataset used to compute the test
        column_name(str):
            Name of column with categorical feature
        slicing_function(SlicingFunction):
          Slicing function to be applied on both actual and reference datasets
        threshold(float):
            Threshold for p-value of chi-square
        max_categories:
            the maximum categories to compute the chi square
        chi_square_contribution_percent:
            the ratio between the Chi-Square value of a given category over the total Chi-Square
            value of the categorical variable. If there is a drift, the test provides all the
            categories that have a PSI contribution over than this ratio.

    Returns:
        actual_slices_size:
            Length of rows with given categorical feature in actual slice
        reference_slices_size:
            Length of rows with given categorical feature in reference slice
        metric:
            The pvalue of chi square test
        passed:
            TRUE if metric > threshold
    """
    if slicing_function:
        test_name = "test_drift_chi_square"
        actual_dataset = actual_dataset.slice(slicing_function)
        check_slice_not_empty(sliced_dataset=actual_dataset, dataset_name="actual_dataset", test_name=test_name)
        reference_dataset = reference_dataset.slice(slicing_function)
        check_slice_not_empty(sliced_dataset=reference_dataset, dataset_name="reference_dataset", test_name=test_name)

    actual_series, reference_series = _extract_series(actual_dataset,
                                                      reference_dataset,
                                                      column_name, "category")

    messages, p_value, passed = _test_series_drift_chi(
        actual_series,
        reference_series,
        "data",
        chi_square_contribution_percent,
        max_categories,
        threshold,
    )

    return TestResult(
        actual_slices_size=[len(actual_series)],
        reference_slices_size=[len(reference_series)],
        passed=passed,
        metric=p_value,
        messages=messages,
    )


@test(name='Numerical drift (Kolmogorov-Smirnov)')
def test_drift_ks(actual_dataset: Dataset, reference_dataset: Dataset, column_name: str,
                  slicing_function: SlicingFunction = None,
                  threshold: float = 0.05) -> TestResult:
    """
    Test if the pvalue of the KS test between the actual and reference datasets is above
    the threshold for a given numerical feature

    Example : The test is passed when the pvalue of the KS test of the numerical variable
    between the actual and reference datasets is higher than 0.05. It means that the KS test
    cannot be rejected at 5% level and that we cannot assume drift for this variable.

    Args:
        actual_dataset(Dataset):
           Actual dataset used to compute the test
        reference_dataset(Dataset):
            Reference dataset used to compute the test
        column_name(str):
            Name of column with numerical feature
        slicing_function(SlicingFunction):
          Slicing function to be applied on both actual and reference datasets
        threshold:
            Threshold for p-value of KS test

    Returns:
        actual_slices_size:
            Length of rows with given numerical feature in actual slice
        reference_slices_size:
            Length of rows with given numerical feature in reference slice
        metric:
            The pvalue of KS test
        passed:
            TRUE if metric >= threshold
    """
    if slicing_function:
        test_name = "test_drift_ks"
        actual_dataset = actual_dataset.slice(slicing_function)
        check_slice_not_empty(sliced_dataset=actual_dataset, dataset_name="actual_dataset", test_name=test_name)
        reference_dataset = reference_dataset.slice(slicing_function)
        check_slice_not_empty(sliced_dataset=reference_dataset, dataset_name="reference_dataset", test_name=test_name)

    actual_series, reference_series = _extract_series(actual_dataset,
                                                      reference_dataset,
                                                      column_name, "numeric")

    result = _calculate_ks(actual_series, reference_series)

    passed = bool(result.pvalue >= threshold)

    messages = _generate_message_ks(passed, result, threshold, "data")

    return TestResult(
        actual_slices_size=[len(actual_series)],
        reference_slices_size=[len(reference_series)],
        passed=passed,
        metric=result.pvalue,
        messages=messages
    )


@test(name='Numerical drift (Earth mover\'s distance)')
def test_drift_earth_movers_distance(actual_dataset: Dataset, reference_dataset: Dataset, column_name: str,
                                     slicing_function: SlicingFunction = None, threshold: float = 0.2) -> TestResult:
    """
    Test if the earth movers distance between the actual and reference datasets is
    below the threshold for a given numerical feature

    Example : The test is passed when the earth movers distance of the numerical
     variable between the actual and reference datasets is lower than 0.1.
     It means that we cannot assume drift for this variable.

    Args:
        actual_dataset(Dataset):
            Actual dataset used to compute the test
        reference_dataset(Dataset):
            Reference dataset used to compute the test
        column_name(str):
            Name of column with numerical feature
        slicing_function(SlicingFunction):
            Slicing function to be applied on both actual and reference datasets
        threshold:
            Threshold for earth movers distance

    Returns:
        actual_slices_size:
            Length of rows with given numerical feature in actual slice
        reference_slices_size:
            Length of rows with given numerical feature in reference slice
        metric:
            The earth movers distance
        passed:
            TRUE if metric <= threshold
    """
    if slicing_function:
        test_name = "test_drift_earth_movers_distance"
        actual_dataset = actual_dataset.slice(slicing_function)
        check_slice_not_empty(sliced_dataset=actual_dataset, dataset_name="actual_dataset", test_name=test_name)
        reference_dataset = reference_dataset.slice(slicing_function)
        check_slice_not_empty(sliced_dataset=reference_dataset, dataset_name="reference_dataset", test_name=test_name)

    actual_series, reference_series = _extract_series(actual_dataset,
                                                      reference_dataset,
                                                      column_name, "numeric")

    metric = _calculate_earth_movers_distance(actual_series, reference_series)

    passed = bool(metric <= threshold)

    messages: Optional[List[TestMessage]] = None

    if not passed:
        messages = [
            TestMessage(
                type=TestMessageLevel.ERROR,
                text=f"The data is drifting (metric is equal to {np.round(metric, 9)} and is below the test risk level {threshold}) ",
            )
        ]
    return TestResult(
        actual_slices_size=[len(actual_series)],
        reference_slices_size=[len(reference_series)],
        passed=True if threshold is None else passed,
        metric=metric,
        messages=messages,
    )


@test(name='Label drift (PSI)')
def test_drift_prediction_psi(model: BaseModel, actual_dataset: Dataset, reference_dataset: Dataset,
                              slicing_function: SlicingFunction = None, max_categories: int = 10,
                              threshold: float = 0.2, psi_contribution_percent: float = 0.2):
    """
    Test if the PSI score between the reference and actual datasets is below the threshold
    for the classification labels predictions

    Example : The test is passed when the  PSI score of classification labels prediction
    for females between reference and actual sets is below 0.2

    Args:
        model(BaseModel):
            Model used to compute the test
        actual_dataset(Dataset):
            Actual dataset used to compute the test
        reference_dataset(Dataset):
            Reference dataset used to compute the test
        slicing_function(SlicingFunction):
            Slicing function to be applied on both actual and reference datasets
        threshold(float):
            Threshold value for PSI
        max_categories:
            The maximum categories to compute the PSI score
        psi_contribution_percent:
            The ratio between the PSI score of a given category over the total PSI score
            of the categorical variable. If there is a drift, the test provides all the
            categories that have a PSI contribution over than this ratio.

    Returns:
        actual_slices_size:
            Length of actual slice tested
        reference_slices_size:
            Length of reference slice tested
        passed:
            TRUE if metric <= threshold
        metric:
            Total PSI value
        messages:
            Psi result message
    """
<<<<<<< HEAD
    actual_dataset = actual_dataset.slice(slicing_function)
    reference_dataset = reference_dataset.slice(slicing_function)
=======
    if slicing_function:
        test_name = "test_drift_prediction_psi"
        actual_dataset = actual_dataset.slice(slicing_function)
        check_slice_not_empty(sliced_dataset=actual_dataset, dataset_name="actual_dataset", test_name=test_name)
        reference_dataset = reference_dataset.slice(slicing_function)
        check_slice_not_empty(sliced_dataset=reference_dataset, dataset_name="reference_dataset", test_name=test_name)

>>>>>>> 39029eac
    prediction_reference = pd.Series(model.predict(reference_dataset).prediction)
    prediction_actual = pd.Series(model.predict(actual_dataset).prediction)
    messages, passed, total_psi = _test_series_drift_psi(
        prediction_actual,
        prediction_reference,
        "prediction",
        max_categories,
        psi_contribution_percent,
        threshold,
    )

    return TestResult(
        actual_slices_size=[len(actual_dataset)],
        reference_slices_size=[len(reference_dataset)],
        passed=passed,
        metric=total_psi,
        messages=messages,
    )


def _test_series_drift_psi(
        actual_series,
        reference_series,
        test_data,
        max_categories,
        psi_contribution_percent,
        threshold,
):
    total_psi, output_data = _calculate_drift_psi(actual_series, reference_series, max_categories)
    passed = True if threshold is None else bool(total_psi <= threshold)
    main_drifting_modalities_bool = output_data["Psi"] > psi_contribution_percent * total_psi
    messages = _generate_message_modalities(main_drifting_modalities_bool, output_data, test_data)
    return messages, passed, total_psi


def _generate_message_modalities(main_drifting_modalities_bool, output_data, test_data):
    modalities_list = output_data[main_drifting_modalities_bool]["Modality"].tolist()
    filtered_modalities = [w for w in modalities_list if not re.match(other_modalities_pattern, w)]
    messages: Optional[List[TestMessage]] = None
    if filtered_modalities:
        messages = [
            TestMessage(
                type=TestMessageLevel.ERROR,
                text=f"The {test_data} is drifting for the following modalities: {','.join(filtered_modalities)}",
            )
        ]
    return messages


@test(name='Label drift (Chi-squared)')
def test_drift_prediction_chi_square(model: BaseModel, actual_dataset: Dataset, reference_dataset: Dataset,
                                     slicing_function: SlicingFunction = None, max_categories: int = 10,
                                     threshold: float = 0.05, chi_square_contribution_percent: float = 0.2):
    """
    Test if the Chi Square value between the reference and actual datasets is below the threshold
    for the classification labels predictions for a given slice

    Example : The test is passed when the  Chi Square value of classification labels prediction
    for females between reference and actual sets is below 0.05

    Args:
        model(BaseModel):
            Model used to compute the test
        actual_dataset(Dataset):
            Actual dataset used to compute the test
        reference_dataset(Dataset):
            Reference dataset used to compute the test
        slicing_function(SlicingFunction):
            Slicing function to be applied on both actual and reference datasets
        threshold(float):
            Threshold value of p-value of Chi-Square
        max_categories:
            the maximum categories to compute the PSI score
        chi_square_contribution_percent:
            the ratio between the Chi-Square value of a given category over the total Chi-Square
            value of the categorical variable. If there is a drift, the test provides all the
            categories that have a PSI contribution over than this ratio.

    Returns:
        actual_slices_size:
            Length of actual slice tested
        reference_slices_size:
            Length of reference slice tested
        passed:
            TRUE if metric > threshold
        metric:
            Calculated p-value of Chi_square
        messages:
            Message describing if prediction is drifting or not
    """
<<<<<<< HEAD
    actual_dataset = actual_dataset.slice(slicing_function)
    reference_dataset = reference_dataset.slice(slicing_function)
=======
    if slicing_function:
        test_name = "test_drift_prediction_chi_square"
        actual_dataset = actual_dataset.slice(slicing_function)
        check_slice_not_empty(sliced_dataset=actual_dataset, dataset_name="actual_dataset", test_name=test_name)
        reference_dataset = reference_dataset.slice(slicing_function)
        check_slice_not_empty(sliced_dataset=reference_dataset, dataset_name="reference_dataset", test_name=test_name)

>>>>>>> 39029eac
    prediction_reference = pd.Series(model.predict(reference_dataset).prediction)
    prediction_actual = pd.Series(model.predict(actual_dataset).prediction)

    messages, p_value, passed = _test_series_drift_chi(
        prediction_actual,
        prediction_reference,
        "prediction",
        chi_square_contribution_percent,
        max_categories,
        threshold,
    )

    return TestResult(
        actual_slices_size=[len(actual_dataset)],
        reference_slices_size=[len(reference_dataset)],
        passed=passed,
        metric=p_value,
        messages=messages,
    )


def _test_series_drift_chi(
        actual_series,
        reference_series,
        test_data,
        chi_square_contribution_percent,
        max_categories,
        threshold,
):
    chi_square, p_value, output_data = _calculate_chi_square(actual_series, reference_series, max_categories)
    passed = bool(p_value > threshold)
    main_drifting_modalities_bool = output_data["Chi_square"] > chi_square_contribution_percent * chi_square
    messages = _generate_message_modalities(main_drifting_modalities_bool, output_data, test_data)
    return messages, p_value, passed


@test(name='Classification Probability drift (Kolmogorov-Smirnov)', tags=['classification'])
@validate_classification_label
def test_drift_prediction_ks(model: BaseModel, actual_dataset: Dataset, reference_dataset: Dataset,
                             slicing_function: SlicingFunction = None, classification_label: str = None,
                             threshold: float = None) -> TestResult:
    """
    Test if the pvalue of the KS test for prediction between the reference and actual datasets for
     a given subpopulation is above the threshold

    Example : The test is passed when the pvalue of the KS test for the prediction for females
     between reference and actual dataset is higher than 0.05. It means that the KS test cannot be
     rejected at 5% level and that we cannot assume drift for this variable.

    Args:
        model(BaseModel):
            Model used to compute the test
        actual_dataset(Dataset):
            Actual dataset used to compute the test
        reference_dataset(Dataset):
            Reference dataset used to compute the test
        slicing_function(SlicingFunction):
            Slicing function to be applied on both actual and reference datasets
        threshold(float):
            Threshold for p-value of Kolmogorov-Smirnov test
        classification_label(str):
            One specific label value from the target column for classification model

    Returns:
        actual_slices_size:
            Length of actual slice tested
        reference_slices_size:
            Length of reference slice tested
        passed:
            TRUE if metric >= threshold
        metric:
            The calculated p-value Kolmogorov-Smirnov test
        messages:
            Kolmogorov-Smirnov result message
    """
<<<<<<< HEAD
    actual_dataset = actual_dataset.slice(slicing_function)
    reference_dataset = reference_dataset.slice(slicing_function)
=======
    if slicing_function:
        test_name = "test_drift_prediction_ks"
        actual_dataset = actual_dataset.slice(slicing_function)
        check_slice_not_empty(sliced_dataset=actual_dataset, dataset_name="actual_dataset", test_name=test_name)
        reference_dataset = reference_dataset.slice(slicing_function)
        check_slice_not_empty(sliced_dataset=reference_dataset, dataset_name="reference_dataset", test_name=test_name)
>>>>>>> 39029eac

    prediction_reference = (
        pd.Series(model.predict(reference_dataset).all_predictions[classification_label].values)
        if model.is_classification
        else pd.Series(model.predict(reference_dataset).prediction)
    )
    prediction_actual = (
        pd.Series(model.predict(actual_dataset).all_predictions[classification_label].values)
        if model.is_classification
        else pd.Series(model.predict(actual_dataset).prediction)
    )

    result: Ks_2sampResult = _calculate_ks(prediction_reference, prediction_actual)

    passed = True if threshold is None else bool(result.pvalue >= threshold)

    messages = _generate_message_ks(passed, result, threshold, "prediction")

    return TestResult(
        actual_slices_size=[len(actual_dataset)],
        reference_slices_size=[len(reference_dataset)],
        passed=passed,
        metric=result.pvalue,
        messages=messages,
    )


def _generate_message_ks(passed, result, threshold, data_type):
    messages: Optional[List[TestMessage]] = None
    if not passed:
        messages = [
            TestMessage(
                type=TestMessageLevel.ERROR,
                text=f"The {data_type} is drifting (p-value is equal to {np.round(result.pvalue, 9)} "
                     f"and is below the test risk level {threshold}) ",
            )
        ]
    return messages


@test(name='Classification Probability drift (Earth mover\'s distance)', tags=['classification'])
@validate_classification_label
def test_drift_prediction_earth_movers_distance(model: BaseModel, actual_dataset: Dataset, reference_dataset: Dataset,
                                                slicing_function: SlicingFunction = None,
                                                classification_label: str = None, threshold: float = 0.2) -> TestResult:
    """
    Test if the Earth Mover’s Distance value between the reference and actual datasets is
    below the threshold for the classification labels predictions for classification
    model and prediction for regression models

    Example :
    Classification : The test is passed when the  Earth Mover’s Distance value of classification
    labels probabilities for females between reference and actual sets is below 0.2

    Regression : The test is passed when the  Earth Mover’s Distance value of prediction
    for females between reference and actual sets is below 0.2

    Args:
        model(BaseModel):
            uploaded model
        actual_dataset(Dataset):
            Actual dataset used to compute the test
        reference_dataset(Dataset):
            Reference dataset used to compute the test
        slicing_function(SlicingFunction):
            Slicing function to be applied on both actual and reference datasets
        classification_label:
            one specific label value from the target column for classification model
        threshold:
            threshold for earth mover's distance

    Returns:
        passed:
            TRUE if metric <= threshold
        metric:
            Earth Mover's Distance value

    """
<<<<<<< HEAD
    actual_dataset = actual_dataset.slice(slicing_function)
    reference_dataset = reference_dataset.slice(slicing_function)
=======
    if slicing_function:
        test_name = "test_drift_prediction_earth_movers_distance"
        actual_dataset = actual_dataset.slice(slicing_function)
        check_slice_not_empty(sliced_dataset=actual_dataset, dataset_name="actual_dataset", test_name=test_name)
        reference_dataset = reference_dataset.slice(slicing_function)
        check_slice_not_empty(sliced_dataset=reference_dataset, dataset_name="reference_dataset", test_name=test_name)
>>>>>>> 39029eac

    prediction_reference = (
        model.predict(reference_dataset).all_predictions[classification_label].values
        if model.is_classification
        else model.predict(reference_dataset).prediction
    )
    prediction_actual = (
        model.predict(actual_dataset).all_predictions[classification_label].values
        if model.is_classification
        else model.predict(actual_dataset).prediction
    )

    metric = _calculate_earth_movers_distance(prediction_reference, prediction_actual)

    passed = True if threshold is None else bool(metric <= threshold)
    messages: Optional[typing.List[TestMessage]] = None

    if not passed:
        messages = [
            TestMessage(
                type=TestMessageLevel.ERROR,
                text=f"The prediction is drifting (metric is equal to {np.round(metric, 9)} "
                     f"and is above the test risk level {threshold}) ",
            )
        ]

    return TestResult(
        actual_slices_size=[len(actual_dataset)],
        reference_slices_size=[len(reference_dataset)],
        passed=bool(True if threshold is None else metric <= threshold),
        metric=metric,
        messages=messages,
    )<|MERGE_RESOLUTION|>--- conflicted
+++ resolved
@@ -472,10 +472,6 @@
         messages:
             Psi result message
     """
-<<<<<<< HEAD
-    actual_dataset = actual_dataset.slice(slicing_function)
-    reference_dataset = reference_dataset.slice(slicing_function)
-=======
     if slicing_function:
         test_name = "test_drift_prediction_psi"
         actual_dataset = actual_dataset.slice(slicing_function)
@@ -483,7 +479,6 @@
         reference_dataset = reference_dataset.slice(slicing_function)
         check_slice_not_empty(sliced_dataset=reference_dataset, dataset_name="reference_dataset", test_name=test_name)
 
->>>>>>> 39029eac
     prediction_reference = pd.Series(model.predict(reference_dataset).prediction)
     prediction_actual = pd.Series(model.predict(actual_dataset).prediction)
     messages, passed, total_psi = _test_series_drift_psi(
@@ -574,10 +569,6 @@
         messages:
             Message describing if prediction is drifting or not
     """
-<<<<<<< HEAD
-    actual_dataset = actual_dataset.slice(slicing_function)
-    reference_dataset = reference_dataset.slice(slicing_function)
-=======
     if slicing_function:
         test_name = "test_drift_prediction_chi_square"
         actual_dataset = actual_dataset.slice(slicing_function)
@@ -585,7 +576,6 @@
         reference_dataset = reference_dataset.slice(slicing_function)
         check_slice_not_empty(sliced_dataset=reference_dataset, dataset_name="reference_dataset", test_name=test_name)
 
->>>>>>> 39029eac
     prediction_reference = pd.Series(model.predict(reference_dataset).prediction)
     prediction_actual = pd.Series(model.predict(actual_dataset).prediction)
 
@@ -661,17 +651,12 @@
         messages:
             Kolmogorov-Smirnov result message
     """
-<<<<<<< HEAD
-    actual_dataset = actual_dataset.slice(slicing_function)
-    reference_dataset = reference_dataset.slice(slicing_function)
-=======
     if slicing_function:
         test_name = "test_drift_prediction_ks"
         actual_dataset = actual_dataset.slice(slicing_function)
         check_slice_not_empty(sliced_dataset=actual_dataset, dataset_name="actual_dataset", test_name=test_name)
         reference_dataset = reference_dataset.slice(slicing_function)
         check_slice_not_empty(sliced_dataset=reference_dataset, dataset_name="reference_dataset", test_name=test_name)
->>>>>>> 39029eac
 
     prediction_reference = (
         pd.Series(model.predict(reference_dataset).all_predictions[classification_label].values)
@@ -750,17 +735,12 @@
             Earth Mover's Distance value
 
     """
-<<<<<<< HEAD
-    actual_dataset = actual_dataset.slice(slicing_function)
-    reference_dataset = reference_dataset.slice(slicing_function)
-=======
     if slicing_function:
         test_name = "test_drift_prediction_earth_movers_distance"
         actual_dataset = actual_dataset.slice(slicing_function)
         check_slice_not_empty(sliced_dataset=actual_dataset, dataset_name="actual_dataset", test_name=test_name)
         reference_dataset = reference_dataset.slice(slicing_function)
         check_slice_not_empty(sliced_dataset=reference_dataset, dataset_name="reference_dataset", test_name=test_name)
->>>>>>> 39029eac
 
     prediction_reference = (
         model.predict(reference_dataset).all_predictions[classification_label].values
