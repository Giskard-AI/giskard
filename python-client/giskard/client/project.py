import json
from typing import Callable, Dict, Iterable, List, Optional, Union

import cloudpickle
import numpy as np
import pandas as pd
import requests
from pandas.api.types import is_numeric_dtype
from pandas.api.types import is_string_dtype
from requests_toolbelt.sessions import BaseUrlSession

from giskard.client.analytics_collector import GiskardAnalyticsCollector, anonymize
from giskard.client.io_utils import compress, pickle_dumps, save_df
from giskard.client.model import SupportedColumnType, SupportedModelTypes
from giskard.client.python_utils import get_python_requirements, get_python_version, warning


class GiskardProject:
    def __init__(
            self,
            session: BaseUrlSession,
            project_key: str,
            project_id: int,
            analytics: GiskardAnalyticsCollector = None,
    ) -> None:
        self.project_key = project_key
        self._session = session
        self.url = self._session.base_url.replace("/api/v2/", "")
        self.analytics = analytics or GiskardAnalyticsCollector()
        self.project_id = project_id

    @staticmethod
    def _serialize(
            prediction_function: Callable[
                [pd.DataFrame],
                Iterable[Union[str, float, int]],
            ]
    ) -> bytes:
        compressed_pickle: bytes = compress(pickle_dumps(prediction_function))
        return compressed_pickle

    def upload_model(
            self,
            prediction_function: Callable[[pd.DataFrame], Iterable[Union[str, float, int]]],
            model_type: str,
            feature_names: List[str] = None,
            name: str = None,
            validate_df: pd.DataFrame = None,
            target: Optional[List[str]] = None,
            classification_threshold: Optional[float] = None,
            classification_labels: Optional[List[str]] = None,
    ):
        """
        Function to upload the Model to Giskard
        Args:
            prediction_function:
                The model you want to predict. It could be any Python function with the signature of
                predict_proba for classification: It returns the classification probabilities for all
                the classification labels
                predict for regression : It returns the predicted values for regression models.
            model_type:
                "classification" for classification model
                "regression" for regression model
            feature_names:
                 A list of the feature names of prediction_function. If provided, this list will be used to filter
                 the dataframe's columns before applying the model. By default, the dataframe is used as-is, meaning
                 that all of its columns are passed to the model.
                 Some important remarks:
                    - Make sure these features are contained in df
                    - Make sure that prediction_function(df[feature_names]) does not return an error message
                    - Make sure these features have the same order as the ones used in the
                      pipeline of prediction_function.
            name:
                The name of the model you want to upload
            validate_df:
                Dataset used to validate the model
            target:
                The column name in validate_df corresponding to the actual target variable (ground truth).
            classification_threshold:
                The probability threshold in the case of a binary classification model
            classification_labels:
                The classification labels of your prediction when prediction_task="classification".
                 Some important remarks:
                    - If classification_labels is a list of n elements, make sure prediction_function is
                     also returning probabilities
                    - Make sure the labels have the same order as the output of prediction_function
                    - Prefer using categorical values instead of numeric values in classification_labels
        """
        classification_labels, model = GiskardProject._validate_model(
            classification_labels,
            classification_threshold,
            feature_names,
            model_type,
            prediction_function,
            target,
            validate_df,
        )
        return self._post_model(
            classification_labels, classification_threshold, feature_names, model, model_type, name
        )

    def _update_test_suite_params(
            self, actual_ds_id, reference_ds_id, model_id, test_id=None, test_suite_id=None
    ):
        assert (
                test_id is not None or test_suite_id is not None
        ), "Either test_id or test_suite_id should be specified"
        res = self._session.put(
            "testing/suites/update_params",
            json={
                "testSuiteId": test_suite_id,
                "testId": test_id,
                "referenceDatasetId": reference_ds_id,
                "actualDatasetId": actual_ds_id,
                "modelId": model_id,
            },
        )
        assert res.status_code == 200, "Failed to update test suite"

    def list_tests_in_suite(self, suite_id):
        assert suite_id is not None, "suite_id should be specified"
        res = self._session.get("testing/tests", params={"suiteId": suite_id}).json()
        return [{"id": t["id"], "name": t["name"]} for t in res]

    def list_test_suites(self):
        res = self._session.get(f"testing/suites/{self.project_id}").json()
        return [{"id": t["id"], "name": t["name"]} for t in res]

    def _execution_dto_filter(self, answer_json):
        res = {
            "id": answer_json["testId"],
            "name": answer_json["testName"],
            "status": answer_json["status"],
            "executionDate": answer_json["executionDate"],
            "message": answer_json["message"],
        }
        if answer_json["status"] != "ERROR":
            res["metric"] = answer_json["result"][0]["result"]["metric"]
        return res

    def execute_test(self, test_id, actual_ds_id=None, reference_ds_id=None, model_id=None):
        self.analytics.track(
            "execute_test",
            {
                "test_id": anonymize(test_id),
                "actual_ds_id": anonymize(actual_ds_id),
                "reference_ds_id": anonymize(reference_ds_id),
                "model_id": anonymize(model_id),
            },
        )
        assert test_id is not None, "test_id should be specified"

        self._update_test_suite_params(actual_ds_id, reference_ds_id, model_id, test_id=test_id)
        answer_json = self._session.post(f"testing/tests/{test_id}/run").json()
        return self._execution_dto_filter(answer_json)

    def execute_test_suite(
            self, test_suite_id, actual_ds_id=None, reference_ds_id=None, model_id=None
    ):
        self.analytics.track(
            "execute_test_suite",
            {
                "test_suite_id": anonymize(test_suite_id),
                "actual_ds_id": anonymize(actual_ds_id),
                "reference_ds_id": anonymize(reference_ds_id),
                "model_id": anonymize(model_id),
            },
        )
        assert test_suite_id is not None, "test_suite_id should be specified"
        self._update_test_suite_params(
            actual_ds_id,
            reference_ds_id,
            model_id,
            test_suite_id=test_suite_id,
        )
        answer_json = self._session.post("testing/suites/execute", json={"suiteId": test_suite_id}).json()
        return [self._execution_dto_filter(test) for test in answer_json]

    def _post_model(
            self,
            classification_labels,
            classification_threshold,
            feature_names,
            model,
            model_type,
            name,
    ):
        requirements = get_python_requirements()
        params = {
            "name": name,
            "projectKey": self.project_key,
            "languageVersion": get_python_version(),
            "modelType": model_type,
            "threshold": classification_threshold,
            "featureNames": feature_names,
            "language": "PYTHON",
            "classificationLabels": classification_labels,
        }
        files = [
            ("metadata", (None, json.dumps(params), "application/json")),
            ("modelFile", model),
            ("requirementsFile", requirements),
        ]
        model_res = self._session.post("project/models/upload", data={}, files=files)
        self.analytics.track(
            "Upload Model",
            {
                "name": anonymize(name),
                "projectKey": anonymize(self.project_key),
                "languageVersion": get_python_version(),
                "modelType": model_type,
                "threshold": classification_threshold,
                "featureNames": anonymize(feature_names),
                "language": "PYTHON",
                "classificationLabels": anonymize(classification_labels),
            },
        )

        model_id = model_res.json().get("id")
        print(
            f"Model successfully uploaded to project key '{self.project_key}' with ID = {model_id}. It is available at {self.url} "
        )
        return model_id

    @staticmethod
    def _validate_model(
            classification_labels,
            classification_threshold,
            feature_names,
            model_type,
            prediction_function,
            target,
            validate_df,
    ):
        prediction_function = GiskardProject._validate_model_is_pickleable(prediction_function)
        transformed_pred_func = GiskardProject.transform_prediction_function(
            prediction_function, feature_names
        )

        GiskardProject._validate_prediction_function(prediction_function)
        GiskardProject._validate_model_type(model_type)
        classification_labels = GiskardProject._validate_classification_labels(
            classification_labels, model_type
        )

        if model_type == SupportedModelTypes.CLASSIFICATION.value:
            GiskardProject._validate_classification_threshold_label(
                classification_labels, classification_threshold
            )

        assert feature_names is None or isinstance(
            feature_names, list
        ), "Invalid feature_names parameter. Please provide the feature names as a list."

        if validate_df is not None:
            GiskardProject._validate_is_pandasdataframe(validate_df)
            GiskardProject._validate_features(feature_names=feature_names, validate_df=validate_df)

            if model_type == SupportedModelTypes.REGRESSION.value:
                GiskardProject._validate_model_execution(
                    transformed_pred_func, validate_df, model_type, target=target
                )
            elif target is not None and model_type == SupportedModelTypes.CLASSIFICATION.value:
                GiskardProject._validate_target(target, validate_df.keys())
                target_values = validate_df[target].unique()
                GiskardProject._validate_label_with_target(classification_labels, target_values, target)
                GiskardProject._validate_model_execution(
                    transformed_pred_func,
                    validate_df,
                    model_type,
                    classification_labels,
                    target=target,
                )
            else:  # Classification with target = None
                GiskardProject._validate_model_execution(
                    transformed_pred_func,
                    validate_df,
                    model_type,
                    classification_labels,
                    target=target,
                )

        model = GiskardProject._serialize(transformed_pred_func)
        return classification_labels, model

    def upload_df(
            self,
            df: pd.DataFrame,
            column_types: Dict[str, str],
            target: str = None,
            name: str = None,
    ) -> requests.Response:
        """
        Function to upload Dataset to Giskard
        Args:
            df:
                Dataset you want to upload
            column_types:
                A dictionary of column names and their types (numeric, category or text) for all columns of df.
            target:
                The column name in df corresponding to the actual target variable (ground truth).
            name:
                The name of the dataset you want to upload
        Returns:
                Response of the upload
        """
        data, raw_column_types = self._validate_and_compress_data(column_types, df, target)
        result = self._post_data(column_types, data, name, raw_column_types, target)
        return result

    def _post_data(self, column_types, data, name, raw_column_types, target):
        params = {
            "projectKey": self.project_key,
            "name": name,
            "featureTypes": column_types,
            "columnTypes": raw_column_types,
            "target": target,
        }
        files = [("metadata", (None, json.dumps(params), "application/json")), ("file", data)]
        result = self._session.post("project/data/upload", data={}, files=files)
        ds_id = result.json().get("id")
        print(
            f"Dataset successfully uploaded to project key '{self.project_key}' with ID = {ds_id}. It is available at {self.url} "
        )
        self.analytics.track(
            "Upload dataset",
            {
                "projectKey": anonymize(self.project_key),
                "name": anonymize(name),
                "featureTypes": anonymize(column_types),
                "target": anonymize(target),
            },
        )
        return ds_id

    def _validate_and_compress_data(self, column_types, df, target):
        self._validate_is_pandasdataframe(df)
        if target is not None:
            self._validate_target(target, df.keys())
        self.validate_columns_columntypes(df, column_types, target)
        self._validate_column_types(column_types)
        self._validate_column_categorization(df, column_types, target)
        raw_column_types = df.dtypes.apply(lambda x: x.name).to_dict()
        data = compress(save_df(df))
        return data, raw_column_types

    def upload_model_and_df(
            self,
            prediction_function: Callable[[pd.DataFrame], Iterable[Union[str, float, int]]],
            model_type: str,
            df: pd.DataFrame,
            column_types: Dict[str, str],
            feature_names: List[str] = None,
            target: str = None,
            model_name: str = None,
            dataset_name: str = None,
            classification_threshold: Optional[float] = None,
            classification_labels: Optional[List[str]] = None,
    ):
        """
        Function to upload Dataset and model to Giskard
        Args:
            prediction_function:
                The model you want to predict. It could be any Python function with the signature of
                predict_proba for classification: It returns the classification probabilities for all
                the classification labels
                predict for regression : It returns the predicted values for regression models.
            model_type:
                "classification" for classification model
                "regression" for regression model
            df:
                Dataset you want to upload
            column_types:
                A dictionary of column names and their types (numeric, category or text) for all columns of df.
            feature_names:
                 A list of the feature names of prediction_function. If provided, this list will be used to filter
                 the dataframe's columns before applying the model. By default, the dataframe is used as-is, meaning
                 that all of its columns are passed to the model.
                 Some important remarks:
                    - Make sure these features are contained in df
                    - Make sure that prediction_function(df[feature_names]) does not return an error message
                    - Make sure these features have the same order as the ones used
                      in the pipeline of prediction_function.
            target:
                The column name in df corresponding to the actual target variable (ground truth).
            model_name:
                The name of the model you want to upload
            dataset_name:
                The name of the dataset you want to upload
            classification_threshold:
                The probability threshold in the case of a binary classification model
            classification_labels:
                The classification labels of your prediction when prediction_task="classification".
                 Some important remarks:
                    - If classification_labels is a list of n elements, make sure prediction_function is
                     also returning probabilities
                    - Make sure the labels have the same order as the output of prediction_function
                    - Prefer using categorical values instead of numeric values in classification_labels
        """
        self.analytics.track("Upload model and dataset")
        data, raw_column_types = self._validate_and_compress_data(column_types, df, target)
        classification_labels, model = self._validate_model(
            classification_labels,
            classification_threshold,
            feature_names,
            model_type,
            prediction_function,
            target,
            df,
        )
        data_res = self._post_data(column_types, data, dataset_name, raw_column_types, target)
        model_res = self._post_model(
            classification_labels,
            classification_threshold,
            feature_names,
            model,
            model_type,
            model_name,
        )
        return model_res, data_res

    @staticmethod
    def _validate_model_type(model_type):
        if model_type not in {task.value for task in SupportedModelTypes}:
            raise ValueError(
                f"Invalid model_type parameter: {model_type}. "
                + f"Please choose one of {[task.value for task in SupportedModelTypes]}."
            )

    @staticmethod
    def _validate_column_types(column_types):
        if column_types and isinstance(column_types, dict):
            if not set(column_types.values()).issubset(
                    set(column_type.value for column_type in SupportedColumnType)
            ):
                raise ValueError(
                    "Invalid column_types parameter: "
                    + f"Please choose types among {[column_type.value for column_type in SupportedColumnType]}."
                )
        else:
            raise ValueError(
                f"Invalid column_types parameter: {column_types}. Please specify non-empty dictionary."
            )

    @staticmethod
    def transform_prediction_function(prediction_function, feature_names=None):
        if feature_names:
            return lambda df: prediction_function(df[feature_names])
        else:
            return prediction_function

    @staticmethod
    def _validate_prediction_function(prediction_function):
        if not callable(prediction_function):
            raise ValueError(
                f"Invalid prediction_function parameter: {prediction_function}. Please specify Python function."
            )

    @staticmethod
    def _validate_target(target, dataframe_keys):
        if target not in dataframe_keys:
            raise ValueError(
                f"Invalid target parameter:"
                f" {target} column is not present in the dataset with columns: {dataframe_keys}"
            )

    @staticmethod
    def _validate_features(feature_names=None, validate_df=None):
        if (
                feature_names is not None
                and validate_df is not None
                and not set(feature_names).issubset(set(validate_df.columns))
        ):
            missing_feature_names = set(feature_names) - set(validate_df.columns)
            raise ValueError(
                f"Value mentioned in  feature_names is  not available in validate_df: {missing_feature_names} "
            )

    @staticmethod
    def _validate_classification_threshold_label(
            classification_labels, classification_threshold=None
    ):
        if classification_labels is None:
            raise ValueError("Missing classification_labels parameter for classification model.")
        if classification_threshold is not None and not isinstance(
                classification_threshold, (int, float)
        ):
            raise ValueError(
                f"Invalid classification_threshold parameter: {classification_threshold}. Please specify valid number."
            )

        if classification_threshold is not None:
            if classification_threshold != 0.5:
                if len(classification_labels) != 2:
                    raise ValueError(
                        f"Invalid classification_threshold parameter: {classification_threshold} value is applicable "
                        f"only for binary classification. "
                    )

    @staticmethod
    def _validate_label_with_target(classification_labels, target_values=None, target_name=None):
        if target_values is not None:
            if not is_string_dtype(target_values):
                print(
                    'Hint: "Your target variable values are numeric. '
                    "It is recommended to have Human readable string as your target values "
                    'to make results more understandable in Giskard."'
                )

            target_values = (
                target_values
                if is_string_dtype(target_values)
                else [str(label) for label in target_values]
            )
            if not set(target_values).issubset(set(classification_labels)):
                invalid_target_values = set(target_values) - set(classification_labels)
                raise ValueError(
                    f"Values in {target_name} column are not declared in "
                    f"classification_labels parameter: {invalid_target_values}"
                )

    @staticmethod
    def _validate_classification_labels(classification_labels, model_type):
        res = None
        if model_type == SupportedModelTypes.CLASSIFICATION.value:
            if classification_labels is not None and isinstance(classification_labels, Iterable):  # type: ignore
                if len(classification_labels) > 1:
                    res: Optional[List[str]] = [str(label) for label in classification_labels]
                else:
                    raise ValueError(
                        f"Invalid classification_labels parameter: {classification_labels}. "
                        f"Please specify more than 1 label."
                    )
            else:
                raise ValueError(
                    f"Invalid classification_labels parameter: {classification_labels}. "
                    f"Please specify valid list of strings."
                )
        if model_type == SupportedModelTypes.REGRESSION.value and classification_labels is not None:
            warning("'classification_labels' parameter is ignored for regression model")
            res = None
        return res

<<<<<<< HEAD
    @staticmethod
    def _validate_model_execution(prediction_function, df: pd.DataFrame, model_type,
                                  classification_labels=None, target=None) -> None:
=======
    def _validate_model_execution(
            self,
            prediction_function,
            df: pd.DataFrame,
            model_type,
            classification_labels=None,
            target=None,
    ) -> None:
>>>>>>> f314da3f
        if target is not None and target in df.columns:
            df = df.drop(target, axis=1)
        try:
            prediction_function(df.head(1))
        except Exception:
            raise ValueError(
                "Invalid prediction_function input.\n"
                "Please make sure that prediction_function(df.head(1)) does not return an error "
                "message before uploading in Giskard"
            )
        try:
            prediction = prediction_function(df)
        except Exception:
            raise ValueError(
                "Invalid prediction_function input.\n"
                "Please make sure that prediction_function(df[feature_names]) does not return an error "
                "message before uploading in Giskard"
            )
        min_num_rows = min(len(df), 5)
        GiskardProject._validate_deterministic_model(
            df.head(min_num_rows), prediction[:min_num_rows], prediction_function
        )
        GiskardProject._validate_prediction_output(df, model_type, prediction)
        if model_type == SupportedModelTypes.CLASSIFICATION.value:
            GiskardProject._validate_classification_prediction(classification_labels, prediction)

    @staticmethod
    def _validate_prediction_output(df: pd.DataFrame, model_type, prediction):
        assert len(df) == len(prediction), (
            f"Number of rows ({len(df)}) of dataset provided does not match with the "
            f"number of rows ({len(prediction)}) of prediction_function output"
        )
        if isinstance(prediction, np.ndarray) or isinstance(prediction, list):
            if model_type == SupportedModelTypes.CLASSIFICATION.value:
                if not any(isinstance(y, (np.floating, float)) for x in prediction for y in x):
                    raise ValueError("Model prediction should return float values ")
            if model_type == SupportedModelTypes.REGRESSION.value:
                if not any(isinstance(x, (np.floating, float)) for x in prediction):
                    raise ValueError("Model prediction should return float values ")
        else:
            raise ValueError("Model should return numpy array or a list")

    @staticmethod
    def _validate_classification_prediction(classification_labels, prediction):
        if not np.all(np.logical_and(prediction >= 0, prediction <= 1)):
            warning(
                "Output of the prediction_function returns values out of range [0,1]. "
                "The output of Multiclass and Binary classifications should be within the range [0,1]"
            )
        if not np.all(np.isclose(np.sum(prediction, axis=1), 1, atol=0.0000001)):
            warning(
                "Sum of output values of prediction_function is not equal to 1."
                " For Multiclass and Binary classifications, the sum of probabilities should be 1"
            )
        if prediction.shape[1] != len(classification_labels):
            raise ValueError(
                "Prediction output label shape and classification_labels shape do not match"
            )

    @staticmethod
    def validate_columns_columntypes(df: pd.DataFrame, feature_types, target) -> pd.DataFrame:
        columns_with_types = set(feature_types.keys())

        if target in df.columns:
            df = df.drop(target, axis=1)

        df_columns = set(df.columns)
        columns_with_types.discard(target)

        if not columns_with_types.issubset(df_columns):
            missing_columns = columns_with_types - df_columns
            raise ValueError(
                f"Missing columns in dataframe according to column_types: {missing_columns}"
            )
        elif not df_columns.issubset(columns_with_types):
            missing_columns = df_columns - columns_with_types
            if missing_columns:
                raise ValueError(
                    f"Invalid column_types parameter: Please declare the type for "
                    f"{missing_columns} columns"
                )

        pandas_inferred_column_types = df.dtypes.to_dict()
        for column, dtype in pandas_inferred_column_types.items():
            if feature_types.get(column) == SupportedColumnType.NUMERIC.value and dtype == "object":
                try:
                    df[column] = df[column].astype(float)
                except Exception as e:
                    raise ValueError(f"Failed to convert column '{column}' to float") from e
            return df

    @staticmethod
    def _validate_column_categorization(df: pd.DataFrame, feature_types, target=None):
        """
        Validates if features_types is declared accurately by verifying the number of unique values for each column
        in feature_types
        """
        nuniques = df.nunique()
        nuniques_category = 2
        nuniques_numeric = 100
        nuniques_text = 1000
        df = (
            df.drop(target, axis=1)
            if target is not None and target not in feature_types.keys()
            else df
        )

        for column in df.columns:
            if nuniques[column] <= nuniques_category and (
                    feature_types[column] == SupportedColumnType.NUMERIC.value
                    or feature_types[column] == SupportedColumnType.TEXT.value
            ):
                warning(
                    f"Feature '{column}' is declared as '{feature_types[column]}' but has {nuniques[column]} (<= nuniques_category={nuniques_category}) distinct values. Are "
                    f"you sure it is not a 'category' feature?"
                )
            elif (
                    nuniques[column] > nuniques_text
                    and is_string_dtype(df[column])
                    and (
                            feature_types[column] == SupportedColumnType.CATEGORY.value
                            or feature_types[column] == SupportedColumnType.NUMERIC.value
                    )
            ):
                warning(
                    f"Feature '{column}' is declared as '{feature_types[column]}' but has {nuniques[column]} (> nuniques_text={nuniques_text}) distinct values. Are "
                    f"you sure it is not a 'text' feature?"
                )
            elif (
                    nuniques[column] > nuniques_numeric
                    and is_numeric_dtype(df[column])
                    and (
                            feature_types[column] == SupportedColumnType.CATEGORY.value
                            or feature_types[column] == SupportedColumnType.TEXT.value
                    )
            ):
                warning(
                    f"Feature '{column}' is declared as '{feature_types[column]}' but has {nuniques[column]} (> nuniques_numeric={nuniques_numeric}) distinct values. Are "
                    f"you sure it is not a 'numeric' feature?"
                )

    @staticmethod
    def _validate_is_pandasdataframe(df):
        assert isinstance(df, pd.DataFrame), "Dataset provided is not a pandas dataframe"

    @staticmethod
    def _validate_deterministic_model(sample_df, prev_prediction, prediction_function):
        """
        Asserts if the model is deterministic by asserting previous and current prediction on same data
        """
        new_prediction = prediction_function(sample_df)

        if not np.allclose(prev_prediction, new_prediction):
            warning(
                "Model is stochastic and not deterministic. Prediction function returns different results"
                "after being invoked for the same data multiple times."
            )

    @staticmethod
    def _validate_model_is_pickleable(prediction_function):
        """
        Validates if the model can be pickled and un-pickled using cloud pickle
        """
        try:
            pickled_model = cloudpickle.dumps(prediction_function)
            unpickled_model = cloudpickle.loads(pickled_model)
        except Exception as e:
            raise ValueError("Unable to pickle or unpickle model on Giskard")
        return unpickled_model

    def __repr__(self) -> str:
        return f"GiskardProject(project_key='{self.project_key}')"<|MERGE_RESOLUTION|>--- conflicted
+++ resolved
@@ -541,11 +541,7 @@
             res = None
         return res
 
-<<<<<<< HEAD
-    @staticmethod
-    def _validate_model_execution(prediction_function, df: pd.DataFrame, model_type,
-                                  classification_labels=None, target=None) -> None:
-=======
+
     def _validate_model_execution(
             self,
             prediction_function,
@@ -554,7 +550,6 @@
             classification_labels=None,
             target=None,
     ) -> None:
->>>>>>> f314da3f
         if target is not None and target in df.columns:
             df = df.drop(target, axis=1)
         try:
