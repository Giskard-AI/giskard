"""API Client to interact with the Giskard app"""
import logging
import os
import posixpath
from pathlib import Path
from typing import List
from urllib.parse import urljoin
from uuid import UUID

from mlflow.store.artifact.artifact_repo import verify_artifact_path
from mlflow.utils.file_utils import relative_path_to_artifact_path
from mlflow.utils.rest_utils import augmented_raise_for_status
from requests.adapters import HTTPAdapter
from requests.auth import AuthBase
from requests_toolbelt import sessions

import giskard
from giskard.client.analytics_collector import GiskardAnalyticsCollector, anonymize
from giskard.client.project import Project
from giskard.client.python_utils import warning
from giskard.core.core import ModelMeta, DatasetMeta
from giskard.core.core import SupportedModelTypes

logger = logging.getLogger(__name__)


class GiskardError(Exception):
    def __init__(self, message: str, status: int, code: str) -> None:
        super().__init__(message)
        self.status = status
        self.code = code


def explain_error(err_resp):
    status = err_resp.get("status")
    code = err_resp.get("message")
    message = None
    if status == 401:
        message = "Access token is invalid or expired. Please generate a new one"

    if message is None:
        message = f"{err_resp.get('title', 'Unknown error')}: {err_resp.get('detail', 'no details')}"
    return GiskardError(status=status, code=code, message=message)


class ErrorHandlingAdapter(HTTPAdapter):
    def build_response(self, req, resp):
        response = super().build_response(req, resp)

        if not response.ok:
            giskard_error = None
            try:
                err_resp = response.json()

                giskard_error = explain_error(err_resp)
            except:  # NOSONAR
                response.raise_for_status()
            raise giskard_error
        return response


class BearerAuth(AuthBase):
    """Defines bearer authentication token as Authorization header"""

    def __init__(self, token):
        self.token = token

    def __call__(self, r):
        r.headers['Authorization'] = f"Bearer {self.token}"
        return r


class GiskardClient:
    def __init__(self, url: str, token: str):
        base_url = urljoin(url, "/api/v2/")
        self._session = sessions.BaseUrlSession(base_url=base_url)
        self._session.mount(base_url, ErrorHandlingAdapter())
        self._session.auth = BearerAuth(token)
        self.analytics = GiskardAnalyticsCollector()
        try:
            server_settings = self._session.get("settings").json()
            self.analytics.init(server_settings)
        except Exception:
            logger.warning(f"Failed to fetch server settings", exc_info=True)
        self.analytics.track("Init GiskardClient", {"client version": giskard.__version__})

    @property
    def session(self):
        return self._session

    def list_projects(self) -> List[Project]:
        self.analytics.track("List Projects")
        response = self._session.get("projects").json()
        return [Project(self._session, p["key"], p["id"], analytics=self.analytics) for p in response]

    def get_project(self, project_key: str):
        """
        Function to get the project that belongs to the mentioned project key
        Args:
            project_key:
                The unique value of  project provided during project creation
        Returns:
            Project:
                The giskard project that belongs to the project key
        """
        self.analytics.track("Get Project", {"project_key": anonymize(project_key)})
        response = self._session.get(f"project", params={"key": project_key}).json()
        return Project(self._session, response["key"], response["id"], analytics=self.analytics)

    def create_project(self, project_key: str, name: str, description: str = None):
        """
        Function to create a project in Giskard
        Args:
            project_key:
                The unique value of the project which will be used to identify  and fetch teh project in future
            name:
                The name of the project
            description:
                Describe your project
        Returns:
            Project:
                The project created in giskard
        """
        self.analytics.track(
            "Create Project",
            {
                "project_key": anonymize(project_key),
                "description": anonymize(description),
                "name": anonymize(name),
            },
        )
        try:
            response = self._session.post(
                "project", json={"description": description, "key": project_key, "name": name}
            ).json()
        except GiskardError as e:
            if e.code == "error.http.409":
                warning(
                    "This project key already exists. "
                    "If you want to reuse existing project use get_project(“project_key”) instead"
                )
            raise e
        actual_project_key = response.get("key")
        actual_project_id = response.get("id")
        if actual_project_key != project_key:
            print(f"Project created with a key : {actual_project_key}")
        return Project(self._session, actual_project_key, actual_project_id, analytics=self.analytics)

    def load_model_meta(self, project_key: str, uuid: str) -> ModelMeta:
        res = self._session.get(f"project/{project_key}/models/{uuid}").json()
        return res

    def load_dataset_meta(self, project_key: str, uuid: str) -> DatasetMeta:
        res = self._session.get(f"project/{project_key}/datasets/{uuid}").json()
        return DatasetMeta(
            name=res['name'],
            target=res['target'],
            feature_types=res['featureTypes'],
            column_types=res['columnTypes'],
        )

    def save_model_meta(
            self,
            project_key: str,
            model_id: UUID,
            meta: ModelMeta,
            python_version: str,
            size: int
    ):
        self._session.post(f"project/{project_key}/models", json={
            "languageVersion": python_version,
            "language": "PYTHON",
            "modelType": meta.model_type.name.upper(),
            "threshold": meta.classification_threshold,
            "featureNames": meta.feature_names,
            "classificationLabels": meta.classification_labels,
<<<<<<< HEAD
            "loader_module": meta.loader_module,
            "loader_class": meta.loader_class,
            "id": model_id,
=======
            "id": str(model_id),
>>>>>>> 7801a325
            "project": project_key,
            "name": meta.name,
            "size": size
        })
        self.analytics.track(
            "Upload Model",
            {
                "name": anonymize(meta.name),
                "projectKey": anonymize(project_key),
                "languageVersion": python_version,
                "modelType": meta.model_type,
                "threshold": meta.classification_threshold,
                "featureNames": anonymize(meta.feature_names),
                "language": "PYTHON",
                "classificationLabels": anonymize(meta.classification_labels),
                "loader_module": meta.loader_module,
                "loader_class": meta.loader_class,
                "size": size,
            },
        )

        print(
            f"Model successfully uploaded to project key '{project_key}' with ID = {model_id}"
        )

    def log_artifacts(self, local_dir, artifact_path=None):
        local_dir = os.path.abspath(local_dir)
        for root, _, filenames in os.walk(local_dir):
            if root == local_dir:
                artifact_dir = artifact_path
            else:
                rel_path = os.path.relpath(root, local_dir)
                rel_path = relative_path_to_artifact_path(rel_path)
                artifact_dir = (
                    posixpath.join(artifact_path, rel_path) if artifact_path else rel_path
                )
            for f in filenames:
                self.log_artifact(os.path.join(root, f), artifact_dir)

    def load_artifact(self, local_file: Path, artifact_path: str = None):
        if local_file.exists():
            logger.info(f"Artifact {artifact_path} already exists, skipping download")
            return

        files = self._session.get("artifact-info/" + artifact_path)
        augmented_raise_for_status(files)

        for f in files.json():
            destination_file = (local_file / f)
            destination_file.parent.mkdir(exist_ok=True, parents=True)
            if destination_file.exists():
                continue
            file_path = posixpath.join("/", artifact_path, f)
            resp = self._session.get(f"artifacts{file_path}", stream=True)
            augmented_raise_for_status(resp)

            with open(destination_file, "wb") as out:
                chunk_size = 1024 * 1024  # 1 MB
                for chunk in resp.iter_content(chunk_size=chunk_size):
                    out.write(chunk)

    def log_artifact(self, local_file, artifact_path=None):
        verify_artifact_path(artifact_path)

        file_name = os.path.basename(local_file)

        paths = (artifact_path, file_name) if artifact_path else (file_name,)
        endpoint = "artifacts" + posixpath.join("/", *paths)
        with open(local_file, "rb") as f:
            resp = self._session.post(endpoint, data=f)
            augmented_raise_for_status(resp)

    def save_dataset_meta(self, project_key, dataset_id, meta: DatasetMeta, original_size_bytes, compressed_size_bytes):
        self._session.post(f"project/{project_key}/datasets", json={
            "project": project_key,
            "id": dataset_id,
            "name": meta.name,
            "target": meta.target,
            "featureTypes": meta.feature_types,
            "columnTypes": meta.column_types,
            "originalSizeBytes": original_size_bytes,
            "compressedSizeBytes": compressed_size_bytes
        })
        self.analytics.track(
            "Upload Dataset",
            {
                "project": anonymize(project_key),
                "id": anonymize(dataset_id),
                "name": anonymize(meta.name),
                "target": anonymize(meta.target),
                "featureTypes": anonymize(meta.feature_types),
                "columnTypes": anonymize(meta.column_types),
                "original_size_bytes": original_size_bytes,
                "compressed_size_bytes": compressed_size_bytes
            },
        )

        print(
            f"Dataset successfully uploaded to project key '{project_key}' with ID = {dataset_id}"
        )

    def get_server_info(self):
        return self._session.get("settings").json()<|MERGE_RESOLUTION|>--- conflicted
+++ resolved
@@ -174,13 +174,9 @@
             "threshold": meta.classification_threshold,
             "featureNames": meta.feature_names,
             "classificationLabels": meta.classification_labels,
-<<<<<<< HEAD
             "loader_module": meta.loader_module,
             "loader_class": meta.loader_class,
-            "id": model_id,
-=======
             "id": str(model_id),
->>>>>>> 7801a325
             "project": project_key,
             "name": meta.name,
             "size": size
