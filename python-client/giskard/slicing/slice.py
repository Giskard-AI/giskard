# @TODO: simplify this module, don’t need this complexity.
import itertools
import operator
import re
from abc import ABC, abstractmethod
from collections import defaultdict
from typing import Callable, Sequence, List, Dict

import numpy as np
import pandas as pd

from ..utils.display import format_number
from giskard.ml_worker.generated.ml_worker_pb2  import DatasetProcessFunctionMeta, DatasetProcessFunctionType
from ..ml_worker.testing.registry.registry import get_object_uuid
from ..ml_worker.testing.registry.slicing_function import SlicingFunction


def escape(value) -> str:
    return str(value) if type(value) is not str else "%s" % value


class Clause(ABC):
    @abstractmethod
    def mask(self, df: pd.DataFrame) -> pd.Series:
        ...

    def __repr__(self) -> str:
        return f"<Clause {str(self)}>"

    @abstractmethod
    def to_clause(self):
        ...


class ComparisonClause(Clause, ABC):
    _operator: Callable

    def __init__(self, column, value):
        self.column = column
        self.value = value

    def mask(self, df: pd.DataFrame) -> pd.Series:
        return self._operator(df[self.column], self.value)


class ContainsWord(Clause):
    def __init__(self, column, value, is_not: bool = False):
        self.column = column
        self.value = value
        self.is_not = is_not

    def __str__(self) -> str:
        return f"`{self.column}` {'does not contain' if self.is_not else 'contains'} \"{self.value}\""

    def mask(self, df: pd.DataFrame) -> pd.Series:
        return df[self.column].str.contains(rf"\b{re.escape(self.value)}\b", case=False).ne(self.is_not)

    def to_clause(self):
        return {
            "columnName": self.column,
            "comparisonType": "DOES_NOT_CONTAINS" if self.is_not else "CONTAINS",
            "value": self.value,
        }


class IsNa(Clause):
    def __init__(self, column, is_not: bool = False):
        self.column = column
        self.is_not = is_not

    def __str__(self) -> str:
        return f"`{self.column}` {'is not empty' if self.is_not else 'is empty'}"

    def mask(self, df: pd.DataFrame) -> pd.Series:
        return df[self.column].isna().ne(self.is_not)

    def init_code(self):
        return f"{self.__class__.__module__}.{self.__class__.__name__}({repr(self.column)}, is_not={repr(self.is_not)})"

    def to_clause(self):
        return {
            "columnName": self.column,
            "comparisonType": "IS_NOT_EMPTY" if self.is_not else "IS_EMPTY",
            "value": None,
        }


class StartsWith(Clause):
    def __init__(self, column, value):
        self.column = column
        self.value = value

    def __str__(self) -> str:
        return f'`{self.column}` starts with "{self.value}"'

    def mask(self, df: pd.DataFrame) -> pd.Series:
        return df[self.column].str.lower().str.startswith(self.value.lower())

    def init_code(self):
        return f"{self.__class__.__module__}.{self.__class__.__name__}({repr(self.column)}, {repr(self.value)})"

    def to_clause(self):
        return {"columnName": self.column, "comparisonType": "STARTS_WITH", "value": self.value}


class EndsWith(Clause):
    def __init__(self, column, value):
        self.column = column
        self.value = value

    def __str__(self) -> str:
        return f'`{self.column}` ends with "{self.value}"'

    def mask(self, df: pd.DataFrame) -> pd.Series:
        return df[self.column].str.lower().str.endswith(self.value.lower())

    def init_code(self):
        return f"{self.__class__.__module__}.{self.__class__.__name__}({repr(self.column)}, {repr(self.value)})"

    def to_clause(self):
        return {"columnName": self.column, "comparisonType": "ENDS_WITH", "value": self.value}


class GreaterThan(ComparisonClause):
    def __init__(self, column, value, equal=False):
        super().__init__(column, value)
        self.equal = equal
        self._operator = operator.ge if equal else operator.gt

    def __str__(self) -> str:
        operator = ">=" if self.equal else ">"
        return f"`{self.column}` {operator} {_pretty_str(self.value)}"

    def init_code(self):
        return f"{self.__class__.__module__}.{self.__class__.__name__}({repr(self.column)}, {repr(self.value)}, equal={repr(self.equal)})"

    def to_clause(self):
        return {
            "columnName": self.column,
            "comparisonType": "GREATER_THAN_EQUALS" if self.equal else "GREATER_THAN",
            "value": self.value,
        }


class LowerThan(ComparisonClause):
    def __init__(self, column, value, equal=False):
        super().__init__(column, value)
        self.equal = equal
        self._operator = operator.le if equal else operator.lt

    def __str__(self) -> str:
        operator = "<=" if self.equal else "<"
        return f"`{self.column}` {operator} {_pretty_str(self.value)}"

    def init_code(self):
        return f"{self.__class__.__module__}.{self.__class__.__name__}({repr(self.column)}, {repr(self.value)}, equal={repr(self.equal)})"

    def to_clause(self):
        return {
            "columnName": self.column,
            "comparisonType": "LOWER_THAN_EQUALS" if self.equal else "LOWER_THAN",
            "value": self.value,
        }


class EqualTo(ComparisonClause):
    _operator = operator.eq

    def __str__(self) -> str:
        return f"`{self.column}` == {_pretty_str(self.value)}"

    def to_clause(self):
        return {"columnName": self.column, "comparisonType": "IS", "value": self.value}


class NotEqualTo(ComparisonClause):
    _operator = operator.ne

    def __str__(self) -> str:
        return f"`{self.column}` != {_pretty_str(self.value)}"

    def to_clause(self):
        return {"columnName": self.column, "comparisonType": "IS_NOT", "value": self.value}


def generate_clause(clause: Dict[str, str]) -> Clause:
    if clause["comparisonType"] == "IS":
        return EqualTo(clause["columnName"], clause["value"])
    elif clause["comparisonType"] == "IS_NOT":
        return NotEqualTo(clause["columnName"], clause["value"])
    elif clause["comparisonType"] == "CONTAINS":
        return ContainsWord(clause["columnName"], clause["value"], is_not=False)
    elif clause["comparisonType"] == "DOES_NOT_CONTAINS":
        return ContainsWord(clause["columnName"], clause["value"], is_not=True)
    elif clause["comparisonType"] == "STARTS_WITH":
        return StartsWith(clause["columnName"], clause["value"])
    elif clause["comparisonType"] == "ENDS_WITH":
        return EndsWith(clause["columnName"], clause["value"])
    elif clause["comparisonType"] == "GREATER_THAN_EQUALS":
        return GreaterThan(clause["columnName"], clause["value"], equal=True)
    elif clause["comparisonType"] == "GREATER_THAN":
        return GreaterThan(clause["columnName"], clause["value"])
    elif clause["comparisonType"] == "LOWER_THAN_EQUALS":
        return LowerThan(clause["columnName"], clause["value"], equal=True)
    elif clause["comparisonType"] == "LOWER_THAN":
        return LowerThan(clause["columnName"], clause["value"])
    elif clause["comparisonType"] == "IS_EMPTY":
        return IsNa(clause["columnName"], is_not=False)
    elif clause["comparisonType"] == "IS_NOT_EMPTY":
        return IsNa(clause["columnName"], is_not=True)
    else:
        raise TypeError(f"The comparison clause of type {clause['comparisonType']} does not exist")


class Query:
    clauses: defaultdict

    def __init__(self, clauses, optimize=False):
        self.clauses = defaultdict(list)
        for clause in clauses:
            self.clauses[clause.column].append(clause)

        if optimize:
            self.optimize()

    def optimize(self):
        # Aggregate comparison Clauses
        for column, clauses in self.clauses.items():
            self.clauses[column] = _optimize_column_clauses(clauses)

    def add(self, clause: Clause):
        self.clauses[clause.column].append(clause)

        return self

    def columns(self):
        return list(self.clauses.keys())

    def get_all_clauses(self):
        return list(itertools.chain(*self.clauses.values()))

    def run(self, df: pd.DataFrame) -> pd.DataFrame:
        if len(self.clauses) < 1:
            return df

        return df[self.mask(df)]

    def mask(self, df: pd.DataFrame):
        mask = pd.Series(np.ones(len(df), dtype=bool), index=df.index)
        for c in self.get_all_clauses():
            mask &= c.mask(df)
        return mask

    def __str__(self) -> str:
        return " AND ".join([str(c) for c in self.get_all_clauses()])

    def to_clauses(self):
        return [clause.to_clause() for clause in self.get_all_clauses()]

    @classmethod
    def from_clauses(cls, clauses: List[Dict[str, str]]):
        return cls([generate_clause(clause) for clause in clauses])


def _optimize_column_clauses(clauses: Sequence[Clause]):
    if len(clauses) < 2:
        return clauses

    # Check correct execution
    assert all(c.column == clauses[0].column for c in clauses)

    conds = defaultdict(list)
    for clause in clauses:
        conds[clause.__class__].append(clause)

    # Keep the best comparison clauses
    def map_to_order(c):
        return c.value, c.equal

    if GreaterThan in conds:
        conds[GreaterThan] = [max(conds[GreaterThan], key=map_to_order)]
    if LowerThan in conds:
        conds[LowerThan] = [min(conds[LowerThan], key=map_to_order)]

    return list(itertools.chain(*conds.values()))


class QueryBasedSliceFunction(SlicingFunction):
    query: Query

    def __init__(self, query: Query):
        super().__init__(None, row_level=False, cell_level=False)
        self.query = query
        self.meta = DatasetProcessFunctionMeta(type="SLICE", process_type=DatasetProcessFunctionType.CLAUSES)
        self.meta.uuid = get_object_uuid(query)
        self.meta.clauses = self.query.to_clauses()
        self.meta.code = ""
        self.meta.name = str(self)
<<<<<<< HEAD
        # self.meta.display_name = str(self)
        # self.meta.tags = ["pickle", "scan"]
        self.meta.doc = 'Automatically generated slicing function'
=======
        self.meta.display_name = str(self)
        self.meta.tags = ["pickle", "scan"]
        self.meta.doc = "Automatically generated slicing function"
>>>>>>> 5aff5a37

    def execute(self, data: pd.DataFrame):
        return self.query.run(data)

    def __str__(self):
        return str(self.query)


def _pretty_str(value):
    if isinstance(value, (float, int)):
        return format_number(value, 3)

    if isinstance(value, str):
        return f'"{value}"'

    return str(value)<|MERGE_RESOLUTION|>--- conflicted
+++ resolved
@@ -296,15 +296,9 @@
         self.meta.clauses = self.query.to_clauses()
         self.meta.code = ""
         self.meta.name = str(self)
-<<<<<<< HEAD
         # self.meta.display_name = str(self)
         # self.meta.tags = ["pickle", "scan"]
-        self.meta.doc = 'Automatically generated slicing function'
-=======
-        self.meta.display_name = str(self)
-        self.meta.tags = ["pickle", "scan"]
         self.meta.doc = "Automatically generated slicing function"
->>>>>>> 5aff5a37
 
     def execute(self, data: pd.DataFrame):
         return self.query.run(data)
