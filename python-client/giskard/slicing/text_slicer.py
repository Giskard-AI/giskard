--- conflicted
+++ resolved
@@ -1,11 +1,7 @@
 """
 @TODO: This is a hackish implementation of the text slices.
 """
-<<<<<<< HEAD
-import logging
-=======
 import os
->>>>>>> 76629079
 import numpy as np
 import pandas as pd
 from typing import Optional, Sequence
@@ -88,30 +84,6 @@
         return slices
 
     def find_token_based_slices(self, feature, target):
-<<<<<<< HEAD
-        tokens = set(
-            self._get_high_loss_tokens(feature, target)
-            + self._get_deviant_tokens(feature, target)
-            + self._get_top_tokens(feature, target)
-        )
-
-        return [QueryBasedSliceFunction(Query([StringContains(feature, token)])) for token in tokens]
-
-    def _get_top_tokens(self, feature, target, max_tokens=1000):
-        from sklearn.feature_extraction.text import TfidfVectorizer
-
-        feature_data = self.dataset.df[feature]
-        raw_stopwords = sw_en + sw_fr
-
-        try:
-            tokenizer = TfidfVectorizer().build_tokenizer()
-            tokenized_stopwords = sum([tokenizer(stop_word) for stop_word in raw_stopwords], [])
-
-            text_data = feature_data.values.astype("U")
-            vectorizer = TfidfVectorizer(stop_words=tokenized_stopwords)
-            tfidf = vectorizer.fit_transform(text_data)
-        except ValueError:
-=======
         try:
             tokens = set(
                 self._get_high_loss_tokens(feature, target)
@@ -119,35 +91,28 @@
                 + self._get_top_tokens(feature, target)
             )
         except VectorizerError:
->>>>>>> 76629079
             # Could not get meaningful tokens (e.g. all stop words)
             warning(f"Could not get meaningful tokens for textual feature `{feature}`. Are you sure this is text?")
             return []
 
-<<<<<<< HEAD
+        return [QueryBasedSliceFunction(Query([StringContains(feature, token)])) for token in tokens]
+
+    def _get_top_tokens(self, feature, target):
+        vectorizer = _make_vectorizer(self.dataset.df[feature], tfidf=True)
+        tfidf = vectorizer.transform(self.dataset.df[feature])
+
+        # Get top tokens by TF-IDF
         order = np.argsort(tfidf.max(axis=0).toarray().squeeze())[::-1]
-        top_words = vectorizer.get_feature_names_out()[order[:max_tokens]]
-
-        return list(top_words)
-
-    def _get_high_loss_tokens(self, feature, target, max_tokens=1000):
+        top_tokens = vectorizer.get_feature_names_out()[order[: self.MAX_TOKENS]]
+
+        return list(top_tokens)
+
+    def _get_high_loss_tokens(self, feature, target):
         from scipy import stats
-        from sklearn.feature_extraction.text import TfidfVectorizer
-
-        feature_data = self.dataset.df[feature]
-        raw_stopwords = sw_en + sw_fr
-
-        try:
-            tokenizer = TfidfVectorizer().build_tokenizer()
-            tokenized_stopwords = sum([tokenizer(stop_word) for stop_word in raw_stopwords], [])
-
-            text_data = feature_data.values.astype("U")
-            vectorizer = TfidfVectorizer(stop_words=tokenized_stopwords)
-            tfidf = vectorizer.fit_transform(text_data)
-        except ValueError:
-            # Could not get meaningful tokens (e.g. all stop words)
-            warning(f"Could not get meaningful tokens for textual feature {feature}. Are you sure this is text?")
-            return []
+
+        max_tokens = self.MAX_TOKENS
+        vectorizer = _make_vectorizer(self.dataset.df[feature], tfidf=True)
+        tfidf = vectorizer.transform(self.dataset.df[feature])
 
         lrank = self.dataset.df[target].rank(pct=True)
 
@@ -163,84 +128,6 @@
         rank_corrs = np.asarray([stats.spearmanr(tfidf[:, n].toarray().squeeze(), lrank)[0] for n in token_ns])
         token_idx = token_ns[rank_corrs.argsort()[:max_tokens]]
 
-        tokens = list(vectorizer.get_feature_names_out()[token_idx])
-        logging.debug(f"TextSlicer: high loss tokens for {feature} = {tokens}")
-        return tokens
-
-    def _get_deviant_tokens(self, feature, target, max_tokens=100):
-        from scipy import stats
-        from sklearn.feature_extraction.text import CountVectorizer
-
-        critical_target = self.dataset.df[target].quantile(0.75)
-        bad_mask = self.dataset.df[target] > critical_target
-
-        test_data = self.dataset.df.loc[bad_mask, feature]
-        ref_data = self.dataset.df.loc[~bad_mask, feature]
-
-        try:
-            raw_stopwords = sw_en + sw_fr
-
-            tokenizer = CountVectorizer().build_tokenizer()
-            tokenized_stopwords = sum([tokenizer(stop_word) for stop_word in raw_stopwords], [])
-            vectorizer = CountVectorizer(stop_words=tokenized_stopwords)
-            vectorizer.fit(self.dataset.df[feature])
-        except ValueError:
-            # Could not get meaningful tokens (e.g. all stop words)
-            warning(f"Could not get meaningful tokens for textual feature {feature}. Are you sure this is text?")
-            return []
-
-        ref_bow = vectorizer.transform(ref_data)
-        test_bow = vectorizer.transform(test_data)
-
-        ref_counts = np.asarray(ref_bow.sum(axis=0)).squeeze()
-        test_counts = np.asarray(test_bow.sum(axis=0)).squeeze()
-
-        tokens = vectorizer.get_feature_names_out()
-
-        _data = []
-        for token, rc, tc in zip(tokens, ref_counts, test_counts):
-            stat, pvalue, *_ = stats.chi2_contingency([[rc, tc], [len(ref_data), len(test_data)]])
-            if pvalue < 1e-3:
-                _data.append({"statistic": stat, "p_value": pvalue, "token": token})
-
-        df = pd.DataFrame(_data, columns=["statistic", "p_value", "token"])
-        tokens = df.sort_values("statistic").head(max_tokens).token.tolist()
-
-        return tokens
-=======
-        return [QueryBasedSliceFunction(Query([StringContains(feature, token)])) for token in tokens]
-
-    def _get_top_tokens(self, feature, target):
-        vectorizer = _make_vectorizer(self.dataset.df[feature], tfidf=True)
-        tfidf = vectorizer.transform(self.dataset.df[feature])
-
-        # Get top tokens by TF-IDF
-        order = np.argsort(tfidf.max(axis=0).toarray().squeeze())[::-1]
-        top_tokens = vectorizer.get_feature_names_out()[order[: self.MAX_TOKENS]]
-
-        return list(top_tokens)
-
-    def _get_high_loss_tokens(self, feature, target):
-        from scipy import stats
-
-        max_tokens = self.MAX_TOKENS
-        vectorizer = _make_vectorizer(self.dataset.df[feature], tfidf=True)
-        tfidf = vectorizer.transform(self.dataset.df[feature])
-
-        lrank = self.dataset.df[target].rank(pct=True)
-
-        # If the vocabulary is too large, prefilter top tokens
-        # @TODO: check this
-        vocab_size = tfidf.shape[1]
-        if vocab_size > max_tokens * 10:
-            token_ns = np.argpartition(tfidf.max(axis=0).toarray().squeeze(), max_tokens * 10 - 1)[: max_tokens * 10]
-        else:
-            token_ns = np.arange(vocab_size)
-
-        # Find tokens which are most correlated with loss
-        rank_corrs = np.asarray([stats.spearmanr(tfidf[:, n].toarray().squeeze(), lrank)[0] for n in token_ns])
-        token_idx = token_ns[rank_corrs.argsort()[:max_tokens]]
-
         return list(vectorizer.get_feature_names_out()[token_idx])
 
     def _get_deviant_tokens(self, feature, target):
@@ -293,7 +180,6 @@
         raise VectorizerError(str(err)) from err
 
     return vectorizer
->>>>>>> 76629079
 
 
 def _calculate_text_metadata(feature_data: pd.Series):
