"""
@TODO: This is a hackish implementation of the text slices.
"""
import os
import numpy as np
import pandas as pd
from typing import Optional, Sequence

from ..datasets.base import Dataset
from ..slicing.category_slicer import CategorySlicer
from ..ml_worker.testing.registry.slicing_function import SlicingFunction
from ..client.python_utils import warning
from .base import BaseSlicer
from .slice import Query, QueryBasedSliceFunction, StringContains
from .utils import get_slicer


class TextSlicer(BaseSlicer):
    MAX_TOKENS = int(os.getenv("GSK_TEXT_SLICER_MAX_TOKENS", 1000))

    def __init__(
        self,
        dataset: Dataset,
        features: Optional[Sequence[str]] = None,
        target: Optional[str] = None,
        min_deviation: float = 0.05,
        abs_deviation: bool = False,
        slicer="tree",
    ):
        self.dataset = dataset
        self.features = features
        self.target = target
        self.min_deviation = min_deviation
        self.abs_deviation = abs_deviation
        self.slicer = slicer

    def find_slices(self, features, target=None):
        target = target or self.target

        if len(features) > 1:
            raise NotImplementedError("Only single-feature slicing is implemented for now.")
        (feature,) = features

        # Make metadata slices
        metadata_slices = self.find_metadata_slices(feature, target)

        # Make top token slices
        token_slices = self.find_token_based_slices(feature, target)

        return metadata_slices + token_slices

    def find_metadata_slices(self, feature, target):
        slices = []
        data = self.dataset.df

        # @TODO: this is bad, wait for support of metadata in Datasets
        meta = _calculate_text_metadata(data[feature]).add_prefix("__gsk__meta__")
        data_with_meta = data.join(meta)

        # @TODO: hard coded for now, waiting for more organic Database API with meta support
        column_types = self.dataset.column_types.copy()
        column_types["__gsk__meta__charset"] = "category"
        column_types["__gsk__meta__avg_word_length"] = "numeric"
        column_types["__gsk__meta__text_length"] = "numeric"
        column_types["__gsk__meta__avg_whitespace"] = "numeric"
        column_types["__gsk__meta__avg_digits"] = "numeric"
        dataset_with_meta = Dataset(data_with_meta, target=self.dataset.target, column_types=column_types)

        # Run a slicer for numeric
        slicer = get_slicer(self.slicer, dataset_with_meta, target=target)
        for col in filter(lambda x: column_types[x] == "numeric" and x.startswith("__gsk__meta__"), meta.columns):
            slices.extend(slicer.find_slices([col]))

        # Run a slicer for categorical
        slicer = CategorySlicer(dataset_with_meta, target=target)
        for col in filter(lambda x: column_types[x] == "category" and x.startswith("__gsk__meta__"), meta.columns):
            slices.extend(slicer.find_slices([col]))

        # @TODO: previous code will create non-working slices, since those are query-based but
        # the queries will act on a different dataset, so we need to encapsulate this into a
        # special slice function that will recalculate everytime the text properties.
        slices = [TextMetadataSliceFunction(s.query, feature) for s in slices]

        return slices

    def find_token_based_slices(self, feature, target):
        try:
            tokens = set(
                self._get_high_loss_tokens(feature, target)
                + self._get_deviant_tokens(feature, target)
                + self._get_top_tokens(feature, target)
            )
        except VectorizerError:
            # Could not get meaningful tokens (e.g. all stop words)
            warning(f"Could not get meaningful tokens for textual feature `{feature}`. Are you sure this is text?")
            return []

        return [QueryBasedSliceFunction(Query([StringContains(feature, token)])) for token in tokens]

<<<<<<< HEAD
    def _get_top_tokens(self, feature, target, max_tokens=1000):
=======
    def _get_top_tokens(self, feature, target):
>>>>>>> c54d52bd
        vectorizer = _make_vectorizer(self.dataset.df[feature], tfidf=True)
        tfidf = vectorizer.transform(self.dataset.df[feature])

        # Get top tokens by TF-IDF
        order = np.argsort(tfidf.max(axis=0).toarray().squeeze())[::-1]
<<<<<<< HEAD
        top_tokens = vectorizer.get_feature_names_out()[order[:max_tokens]]

        return list(top_tokens)

    def _get_high_loss_tokens(self, feature, target, max_tokens=1000):
        from scipy import stats

=======
        top_tokens = vectorizer.get_feature_names_out()[order[: self.MAX_TOKENS]]

        return list(top_tokens)

    def _get_high_loss_tokens(self, feature, target):
        from scipy import stats

        max_tokens = self.MAX_TOKENS
>>>>>>> c54d52bd
        vectorizer = _make_vectorizer(self.dataset.df[feature], tfidf=True)
        tfidf = vectorizer.transform(self.dataset.df[feature])

        lrank = self.dataset.df[target].rank(pct=True)

        # If the vocabulary is too large, prefilter top tokens
        # @TODO: check this
        vocab_size = tfidf.shape[1]
        if vocab_size > max_tokens * 10:
            token_ns = np.argpartition(tfidf.max(axis=0).toarray().squeeze(), max_tokens * 10 - 1)[: max_tokens * 10]
        else:
            token_ns = np.arange(vocab_size)
<<<<<<< HEAD

        # Find tokens which are most correlated with loss
        rank_corrs = np.asarray([stats.spearmanr(tfidf[:, n].toarray().squeeze(), lrank)[0] for n in token_ns])
        token_idx = token_ns[rank_corrs.argsort()[:max_tokens]]

        return list(vectorizer.get_feature_names_out()[token_idx])

    def _get_deviant_tokens(self, feature, target, max_tokens=100):
        from scipy import stats

        vectorizer = _make_vectorizer(self.dataset.df[feature], tfidf=False, binary=True)
        X = vectorizer.transform(self.dataset.df[feature])

        critical_target = self.dataset.df[target].quantile(0.75)
        y = self.dataset.df[target] > critical_target
        Y = np.stack((1 - y, y), axis=1)

        counts = X.T @ Y
        totals = Y.sum(axis=0)
        remainders = counts - totals
        tokens = vectorizer.get_feature_names_out()

        mask = (counts.max(axis=-1) > 5) & (counts.min(axis=-1) > 0) & (remainders.min(axis=-1) > 0)

        _data = []
        for token, token_counts, token_remainders in zip(tokens[mask], counts[mask], remainders[mask]):
            print(token_counts, token_remainders)
            stat, pvalue, *_ = stats.chi2_contingency([token_counts, token_remainders])
            if pvalue < 1e-3:
                _data.append({"statistic": stat, "token": token})

        df = pd.DataFrame(_data, columns=["statistic", "token"])
        tokens = df.sort_values("statistic").head(max_tokens).token.tolist()
=======

        # Find tokens which are most correlated with loss
        rank_corrs = np.asarray([stats.spearmanr(tfidf[:, n].toarray().squeeze(), lrank)[0] for n in token_ns])
        token_idx = token_ns[rank_corrs.argsort()[:max_tokens]]

        return list(vectorizer.get_feature_names_out()[token_idx])

    def _get_deviant_tokens(self, feature, target):
        from scipy import stats

        vectorizer = _make_vectorizer(self.dataset.df[feature], tfidf=False, binary=True)
        X = vectorizer.transform(self.dataset.df[feature])

        critical_target = self.dataset.df[target].quantile(0.75)
        y = self.dataset.df[target] > critical_target
        Y = np.stack((1 - y, y), axis=1)

        counts = X.T @ Y
        totals = Y.sum(axis=0)
        remainders = counts - totals
        tokens = vectorizer.get_feature_names_out()

        mask = (counts.max(axis=-1) > 5) & (counts.min(axis=-1) > 0) & (remainders.min(axis=-1) > 0)

        _data = []
        for token, token_counts, token_remainders in zip(tokens[mask], counts[mask], remainders[mask]):
            stat, pvalue, *_ = stats.chi2_contingency([token_counts, token_remainders])
            if pvalue < 1e-3:
                _data.append({"statistic": stat, "token": token})

        df = pd.DataFrame(_data, columns=["statistic", "token"])
        tokens = df.sort_values("statistic").head(self.MAX_TOKENS).token.tolist()
>>>>>>> c54d52bd

        return tokens


class VectorizerError(ValueError):
    """Raised when a vectorizer could not be created (e.g. empty dictionary)."""


def _make_vectorizer(data: pd.Series, tfidf=False, **kwargs):
    from sklearn.feature_extraction.text import TfidfVectorizer, CountVectorizer
    from .stop_words import sw_en, sw_fr

    raw_stopwords = sw_en + sw_fr
    vectorizer = TfidfVectorizer(**kwargs) if tfidf else CountVectorizer(**kwargs)
    tokenizer = vectorizer.build_tokenizer()

    tokenized_stopwords = sum([tokenizer(stop_word) for stop_word in raw_stopwords], [])
    vectorizer.set_params(stop_words=tokenized_stopwords)

    try:
        vectorizer.fit(data)
    except ValueError as err:
        raise VectorizerError(str(err)) from err

    return vectorizer


def _calculate_text_metadata(feature_data: pd.Series):
    import chardet

    # Ensure this is text encoded as a string
    feature_data = feature_data.astype(str)

    return pd.DataFrame(
        {
            "text_length": feature_data.map(len),
            "avg_word_length": feature_data.map(_avg_word_length),
            "charset": pd.Categorical(feature_data.map(lambda x: chardet.detect(x.encode())["encoding"])),
            "avg_whitespace": feature_data.map(_avg_whitespace),
            "avg_digits": feature_data.map(_avg_digits),
        },
        index=feature_data.index,
    )


def _avg_whitespace(text: str):
    chars = list(text)
    if len(chars) == 0:
        return 0.0
    return np.mean([c.isspace() for c in chars])


def _avg_digits(text: str):
    chars = list(text)
    if len(chars) == 0:
        return 0.0
    return np.mean([c.isdigit() for c in chars])


def _avg_word_length(text: str):
    words = text.split()
    if len(words) == 0:
        return 0.0
    return np.mean([len(w) for w in words])


_metadata_cache = {}


# @TODO: this is a temporary hack, will be removed once we have a proper way to handle metadata
class TextMetadataSliceFunction(SlicingFunction):
    row_level = False

    def __init__(self, query: Query, feature: str):
        self.query = query
        self.feature = feature

    def execute(self, data: pd.DataFrame):
        # @TODO: this is the slowest part, should disappear once we support metadata
        import hashlib

        data_id = hashlib.sha256(pd.util.hash_pandas_object(data).values).hexdigest()

        if data_id not in _metadata_cache:
            _metadata_cache[data_id] = _calculate_text_metadata(data[self.feature]).add_prefix("__gsk__meta__")

        meta = _metadata_cache[data_id]
        data_with_meta = data.join(meta)
        data_filtered = self.query.run(data_with_meta)

        return data_filtered.loc[:, data.columns]

    def __str__(self):
        # @TODO: hard coded for now!
        col = list(self.query.clauses.keys())[0]
        col = col.split("__gsk__meta__")[-1]
        return self.query.to_pandas().replace(f"__gsk__meta__{col}", f"{col}({self.feature})")<|MERGE_RESOLUTION|>--- conflicted
+++ resolved
@@ -97,25 +97,12 @@
 
         return [QueryBasedSliceFunction(Query([StringContains(feature, token)])) for token in tokens]
 
-<<<<<<< HEAD
-    def _get_top_tokens(self, feature, target, max_tokens=1000):
-=======
     def _get_top_tokens(self, feature, target):
->>>>>>> c54d52bd
         vectorizer = _make_vectorizer(self.dataset.df[feature], tfidf=True)
         tfidf = vectorizer.transform(self.dataset.df[feature])
 
         # Get top tokens by TF-IDF
         order = np.argsort(tfidf.max(axis=0).toarray().squeeze())[::-1]
-<<<<<<< HEAD
-        top_tokens = vectorizer.get_feature_names_out()[order[:max_tokens]]
-
-        return list(top_tokens)
-
-    def _get_high_loss_tokens(self, feature, target, max_tokens=1000):
-        from scipy import stats
-
-=======
         top_tokens = vectorizer.get_feature_names_out()[order[: self.MAX_TOKENS]]
 
         return list(top_tokens)
@@ -124,7 +111,6 @@
         from scipy import stats
 
         max_tokens = self.MAX_TOKENS
->>>>>>> c54d52bd
         vectorizer = _make_vectorizer(self.dataset.df[feature], tfidf=True)
         tfidf = vectorizer.transform(self.dataset.df[feature])
 
@@ -137,41 +123,6 @@
             token_ns = np.argpartition(tfidf.max(axis=0).toarray().squeeze(), max_tokens * 10 - 1)[: max_tokens * 10]
         else:
             token_ns = np.arange(vocab_size)
-<<<<<<< HEAD
-
-        # Find tokens which are most correlated with loss
-        rank_corrs = np.asarray([stats.spearmanr(tfidf[:, n].toarray().squeeze(), lrank)[0] for n in token_ns])
-        token_idx = token_ns[rank_corrs.argsort()[:max_tokens]]
-
-        return list(vectorizer.get_feature_names_out()[token_idx])
-
-    def _get_deviant_tokens(self, feature, target, max_tokens=100):
-        from scipy import stats
-
-        vectorizer = _make_vectorizer(self.dataset.df[feature], tfidf=False, binary=True)
-        X = vectorizer.transform(self.dataset.df[feature])
-
-        critical_target = self.dataset.df[target].quantile(0.75)
-        y = self.dataset.df[target] > critical_target
-        Y = np.stack((1 - y, y), axis=1)
-
-        counts = X.T @ Y
-        totals = Y.sum(axis=0)
-        remainders = counts - totals
-        tokens = vectorizer.get_feature_names_out()
-
-        mask = (counts.max(axis=-1) > 5) & (counts.min(axis=-1) > 0) & (remainders.min(axis=-1) > 0)
-
-        _data = []
-        for token, token_counts, token_remainders in zip(tokens[mask], counts[mask], remainders[mask]):
-            print(token_counts, token_remainders)
-            stat, pvalue, *_ = stats.chi2_contingency([token_counts, token_remainders])
-            if pvalue < 1e-3:
-                _data.append({"statistic": stat, "token": token})
-
-        df = pd.DataFrame(_data, columns=["statistic", "token"])
-        tokens = df.sort_values("statistic").head(max_tokens).token.tolist()
-=======
 
         # Find tokens which are most correlated with loss
         rank_corrs = np.asarray([stats.spearmanr(tfidf[:, n].toarray().squeeze(), lrank)[0] for n in token_ns])
@@ -204,7 +155,6 @@
 
         df = pd.DataFrame(_data, columns=["statistic", "token"])
         tokens = df.sort_values("statistic").head(self.MAX_TOKENS).token.tolist()
->>>>>>> c54d52bd
 
         return tokens
 
