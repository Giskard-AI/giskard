import inspect
import logging
import posixpath
import tempfile
import uuid
from functools import cached_property
from pathlib import Path
from typing import Dict, Optional, List, Union, Hashable

import numpy as np
import pandas
import pandas as pd
import yaml
from pandas.api.types import is_list_like
from pandas.api.types import is_numeric_dtype
from xxhash import xxh3_128_hexdigest
from zstandard import ZstdDecompressor
from mlflow import MlflowClient

from giskard.client.giskard_client import GiskardClient
from giskard.client.io_utils import save_df, compress
from giskard.client.python_utils import warning
from giskard.core.core import DatasetMeta, SupportedColumnTypes
from giskard.core.validation import configured_validate_arguments
from giskard.ml_worker.testing.registry.slicing_function import (
    SlicingFunction,
    SlicingFunctionType,
)
from giskard.ml_worker.testing.registry.transformation_function import (
    TransformationFunction,
    TransformationFunctionType,
)
from giskard.settings import settings
from ..metadata.indexing import ColumnMetadataMixin
from ...ml_worker.utils.file_utils import get_file_name

SAMPLE_SIZE = 1000

logger = logging.getLogger(__name__)


class DataProcessor:
    """
    A class for processing tabular data using a pipeline of functions.

    The pipeline consists of slicing functions that extract subsets of the data and transformation functions that modify it.
    Slicing functions should take a pandas DataFrame as input and return a DataFrame, while transformation functions
    should take a DataFrame and return a modified version of it.

    Attributes:
        pipeline (List[Union[SlicingFunction, TransformationFunction]]): a list of functions to be applied to the data,
            in the order in which they were added.

    Methods:
        add_step(processor: Union[SlicingFunction, TransformationFunction]) -> DataProcessor:
            Add a function to the processing pipeline, if it is not already the last step in the pipeline. Return self.

        apply(dataset: Dataset, apply_only_last=False) -> Dataset:
            Apply the processing pipeline to the given dataset. If apply_only_last is True, apply only the last function
            in the pipeline. Return a new Dataset object containing the processed data.

        __repr__() -> str:
            Return a string representation of the DataProcessor object, showing the number of steps in its pipeline.
    """

    pipeline: List[Union[SlicingFunction, TransformationFunction]]

    def __init__(self):
        self.pipeline = []

    @configured_validate_arguments
    def add_step(self, processor: Union[SlicingFunction, TransformationFunction]):
        if not len(self.pipeline) or self.pipeline[-1] != processor:
            self.pipeline.append(processor)
        return self

    def apply(self, dataset: "Dataset", apply_only_last=False, get_mask: bool = False):
        ds = dataset.copy()
        is_slicing_only = True

        while len(self.pipeline):
            step = self.pipeline.pop(-1 if apply_only_last else 0)
            is_slicing_only = is_slicing_only and isinstance(step, SlicingFunction)
            df = step.execute(ds) if getattr(step, "needs_dataset", False) else step.execute(ds.df)
            ds = Dataset(
                df=df,
                name=ds.name,
                target=ds.target,
                cat_columns=ds.cat_columns,
                column_types=ds.column_types,
                validation=False,
            )

            if apply_only_last:
                break

        if get_mask:
            return dataset.df.index.isin(df.index)  # returns a boolean numpy.ndarray of shape len(dataset.df)
        else:
            if len(self.pipeline):
                ds.data_processor = self

            # If dataset had metadata, copy it to the new dataset
            if is_slicing_only and hasattr(dataset, "column_meta"):
                ds.load_metadata_from_instance(dataset.column_meta)

            return ds

    def __repr__(self) -> str:
        return f"<DataProcessor ({len(self.pipeline)} steps)>"


class Dataset(ColumnMetadataMixin):
    """
    To scan, test and debug your model, you need to provide a dataset that can be executed by your model.
    This dataset can be your training, testing, golden, or production dataset.

    The ``pandas.DataFrame`` you provide should contain the **raw data before pre-processing** (categorical encoding, scaling,
    etc.). The prediction function that you wrap with the Giskard `Model` should be able to
    execute the pandas dataframe.


    Attributes:
        df (pandas.DataFrame):
            A `pandas.DataFrame` that contains the raw data (before all the pre-processing steps) and the actual
            ground truth variable (target). `df` can contain more columns than the features of the model, such as the sample_id,
            metadata, etc.
        name (Optional[str]):
            A string representing the name of the dataset (default None).
        target (Optional[str]):
            The column name in df corresponding to the actual target variable (ground truth).
        cat_columns (Optional[List[str]]):
            A list of strings representing the names of categorical columns (default None). If not provided,
            the categorical columns will be automatically inferred.
        column_types (Optional[Dict[str, str]]):
            A dictionary of column names and their types (numeric, category or text) for all columns of df. If not provided,
            the categorical columns will be automatically inferred.
        data_processor (DataProcessor):
            An instance of the `DataProcessor` class used for data processing.
    """

    name: Optional[str]
    target: Optional[str]
    column_types: Dict[str, str]
    df: pd.DataFrame
    id: uuid.UUID
    data_processor: DataProcessor

    @configured_validate_arguments
    def __init__(
        self,
        df: pd.DataFrame,
        name: Optional[str] = None,
        target: Optional[Hashable] = None,
        cat_columns: Optional[List[str]] = None,
        column_types: Optional[Dict[Hashable, str]] = None,
        id: Optional[uuid.UUID] = None,
        validation=True,
    ) -> None:
        """
        Initializes a Dataset object.

        Args:
            df (pd.DataFrame): The input dataset as a pandas DataFrame.
            name (Optional[str]): The name of the dataset.
            target (Optional[str]): The column name in df corresponding to the actual target variable (ground truth).
            cat_columns (Optional[List[str]]): A list of column names that are categorical.
            column_types (Optional[Dict[str, str]]): A dictionary mapping column names to their types.
            id (Optional[uuid.UUID]): A UUID that uniquely identifies this dataset.

        Notes:
            if neither of cat_columns or column_types are provided. We infer heuristically the types of the columns.
            See the _infer_column_types method.
        """
        if id is None:
            self.id = uuid.uuid4()
        else:
            self.id = id
        self.name = name
        self.df = pd.DataFrame(df)
        self.target = target

        if validation:
            from giskard.core.dataset_validation import validate_dtypes, validate_target

            validate_dtypes(self)
            validate_target(self)

        self.column_dtypes = self.extract_column_dtypes(self.df)

        # used in the inference of category columns
        self.category_threshold = round(np.log10(len(self.df))) if len(self.df) >= 100 else 2
        self.column_types = self._infer_column_types(column_types, cat_columns, validation)
        if validation:
            from giskard.core.dataset_validation import validate_column_types

            validate_column_types(self)

        if validation:
            from giskard.core.dataset_validation import (
                validate_column_categorization,
                validate_numeric_columns,
            )

            validate_column_categorization(self)
            validate_numeric_columns(self)

        self.number_of_rows = len(self.df.index)
        self.category_features = {
            column: list(map(lambda x: str(x), self.df[column].dropna().unique()))
            for column, column_type in self.column_types.items()
            if column_type == "category"
        }

        self.data_processor = DataProcessor()

        logger.info("Your 'pandas.DataFrame' is successfully wrapped by Giskard's 'Dataset' wrapper class.")

        self.data_processor = DataProcessor()

    def add_slicing_function(self, slicing_function: SlicingFunction):
        """
        Adds a slicing function to the data processor's list of steps.

        Args:
            slicing_function (SlicingFunction): A slicing function to add to the data processor.
        """
        self.data_processor.add_step(slicing_function)
        return self

    def add_transformation_function(self, transformation_function: TransformationFunction):
        """
        Add a transformation function to the data processor's list of steps.

        Args:
            transformation_function (TransformationFunction): A transformation function to add to the data processor.
        """
        self.data_processor.add_step(transformation_function)
        return self

    @configured_validate_arguments
    def filter(self, mask: List[int], axis: int = 0):
        """
        Filter the dataset using the specified `mask`.

        Args:
            mask (List[int]): A mask of int values to apply.
            axis (int): The axis on which the `mask` should be applied. axis = 0 by default.

        Returns:
            Dataset:
                The filtered dataset as a `Dataset` object.

        """
        return Dataset(
            df=self.df.filter(mask, axis=axis),
            name=self.name,
            target=self.target,
            cat_columns=self.cat_columns,
            column_types=self.column_types,
            validation=False,
        )

    @cached_property
    def row_hashes(self):
        return pandas.Series(
            map(
                lambda row: xxh3_128_hexdigest(f"{', '.join(map(lambda x: repr(x), row))}".encode("utf-8")),
                self.df.values,
            ),
            index=self.df.index,
        )

    @configured_validate_arguments
    def slice(
        self,
        slicing_function: Union[SlicingFunction, SlicingFunctionType],
        row_level: bool = True,
        get_mask: bool = False,
        cell_level=False,
        column_name: Optional[str] = None,
    ):
        """
        Slice the dataset using the specified `slicing_function`.

        Args:
            slicing_function (Union[SlicingFunction, SlicingFunctionType]): A slicing function to apply.
                If `slicing_function` is a callable, it will be wrapped in a `SlicingFunction` object
                with `row_level` and `cell_level` as its arguments. The `SlicingFunction` object will be
                used to slice the DataFrame. If `slicing_function` is a `SlicingFunction` object, it
                will be used directly to slice the DataFrame.
            row_level (bool): Whether the `slicing_function` should be applied to the rows (True) or
                the whole dataframe (False). Defaults to True.
            get_mask (bool): Whether the `slicing_function` returns a dataset (False) or a mask, i.e.
                a list of indices (True).
            cell_level (bool): Whether the `slicing_function` should be applied to the cells (True) or
                the whole dataframe (False). Defaults to False.

        Returns:
            Dataset:
                The sliced dataset as a `Dataset` object.

        Notes:
            Raises TypeError: If `slicing_function` is not a callable or a `SlicingFunction` object.
        """
        if inspect.isfunction(slicing_function):
            slicing_function = SlicingFunction(slicing_function, row_level=row_level, cell_level=cell_level)

        if slicing_function.cell_level and column_name is not None:
            slicing_function = slicing_function(
                column_name=column_name,
                **{key: value for key, value in slicing_function.params.items() if key != "column_name"},
            )

        return self.data_processor.add_step(slicing_function).apply(self, apply_only_last=True, get_mask=get_mask)

    @configured_validate_arguments
    def transform(
        self,
        transformation_function: Union[TransformationFunction, TransformationFunctionType],
        row_level: bool = True,
        cell_level=False,
        column_name: Optional[str] = None,
    ):
        """
        Transform the data in the current Dataset by applying a transformation function.

        Args:
            transformation_function (Union[TransformationFunction, TransformationFunctionType]):
                A transformation function to apply. If `transformation_function` is a callable, it will
                be wrapped in a `TransformationFunction` object with `row_level` and `cell_level` as its
                arguments. If `transformation_function` is a `TransformationFunction` object, it will be used
                directly to transform the DataFrame.
            row_level (bool): Whether the `transformation_function` should be applied to the rows (True) or
                the whole dataframe (False). Defaults to True.
            cell_level (bool): Whether the `slicing_function` should be applied to the cells (True) or
                the whole dataframe (False). Defaults to False.

        Returns:
            Dataset: A new Dataset object containing the transformed data.

        Notes:
            Raises TypeError: If `transformation_function` is not a callable or a `TransformationFunction` object.
        """

        if inspect.isfunction(transformation_function):
            transformation_function = TransformationFunction(
                transformation_function, row_level=row_level, cell_level=cell_level
            )

        if transformation_function.cell_level and column_name is not None:
            transformation_function = transformation_function(
                column_name=column_name,
                **{key: value for key, value in transformation_function.params.items() if key != "column_name"},
            )

        assert (
            not transformation_function.cell_level or "column_name" in transformation_function.params
        ), "column_name should be provided for TransformationFunction at cell level"
        return self.data_processor.add_step(transformation_function).apply(self, apply_only_last=True)

    def process(self):
        """
        Process the dataset by applying all the transformation and slicing functions in the defined order.

        Returns:
            The processed dataset after applying all the transformation and slicing functions.
        """
        return self.data_processor.apply(self)

    def _infer_column_types(
        self,
        column_types: Optional[Dict[str, str]],
        cat_columns: Optional[List[str]],
        validation: bool = True,
    ):
        """
        This function infers the column types of a given DataFrame based on the number of unique values and column data types. It takes into account the provided column types and categorical columns. The inferred types can be 'text', 'numeric', or 'category'. The function also applies a logarithmic rule to determine the category threshold.

        Here's a summary of the function's logic:

        1. If no column types are provided, initialize an empty dictionary.
        2. Determine the columns in the DataFrame, excluding the target column if it exists.
        3. If categorical columns are specified, prioritize them over the provided column types and mark them as 'category'.
        4. Check for any unknown columns in the provided column types and remove them from the dictionary.
        5. If there are no missing columns, remove the target column (if present) from the column types dictionary.
        6. Calculate the number of unique values in each missing column.
        7. For each missing column:

           - If the number of unique values is less than or equal to the category threshold, categorize it as 'category'.
           - Otherwise, attempt to convert the column to numeric using `pd.to_numeric` and categorize it as 'numeric'.
           - If the column does not have the expected numeric data type and validation is enabled, issue a warning message.
           - If conversion to numeric raises a ValueError, categorize the column as 'text'.
        8. Return the column types dictionary.

        The logarithmic rule is used to calculate the category threshold. The formula is: `category_threshold = round(np.log10(len(self.df))) if len(self.df) >= 100 else 2`. This means that if the length of the DataFrame is greater than or equal to 100, the category threshold is set to the rounded value of the base-10 logarithm of the DataFrame length. Otherwise, the category threshold is set to 2. The logarithmic rule helps in dynamically adjusting the category threshold based on the size of the DataFrame.

        Returns:
           dict: A dictionary that maps column names to their inferred types, one of 'text', 'numeric', or 'category'.
        """
        if not column_types:
            column_types = {}
        df_columns = set([col for col in self.columns if col != self.target]) if self.target else set(self.columns)

        # priority of cat_columns over column_types (for categorical columns)
        if cat_columns:
            if not set(cat_columns).issubset(df_columns):
                raise ValueError(
                    "The provided 'cat_columns' are not all part of your dataset 'columns'. "
                    "Please make sure that `cat_columns` refers to existing columns in your dataset."
                )
            for cat_col in cat_columns:
                if cat_col != self.target:
                    column_types[cat_col] = SupportedColumnTypes.CATEGORY.value

        given_columns = set(column_types.keys())
        unknown_columns = given_columns - df_columns
        missing_columns = df_columns - given_columns

        if unknown_columns:
            warning(
                f"The provided keys {list(unknown_columns)} in 'column_types' are not part of your dataset "
                "'columns'. Please make sure that the column names in `column_types` refers to existing "
                "columns in your dataset."
            )
            [column_types.pop(i) for i in unknown_columns]

        if not missing_columns:
            column_types.pop(self.target, None)  # no need for target type
            return column_types

        nuniques = self.df.nunique()
        for col in missing_columns:
            if col == self.target:
                continue
            if nuniques[col] <= self.category_threshold:
                column_types[col] = SupportedColumnTypes.CATEGORY.value
                continue
            # inference of text and numeric columns
            try:
                pd.to_numeric(self.df[col])
                column_types[col] = SupportedColumnTypes.NUMERIC.value
                if not is_numeric_dtype(self.df[col]) and validation:
                    warning(
                        f"The column {col} is declared as numeric but has '{str(self.df[col].dtype)}' as data type. "
                        "To avoid potential future issues, make sure to cast this column to the correct data type."
                    )

            except ValueError:
                column_types[col] = SupportedColumnTypes.TEXT.value

        return column_types

    @staticmethod
    def extract_column_dtypes(df):
        """
        Extracts the column data types from a pandas DataFrame.

        Args:
            df (pandas.DataFrame): The input DataFrame.

        Returns:
            dict: A dictionary where the keys are the column names and the values are the corresponding data types as strings.
        """
        return df.dtypes.apply(lambda x: x.name).to_dict()

    def upload(self, client: GiskardClient, project_key: str):
        """
        Uploads the dataset to the specified Giskard project.

        Args:
            client: A GiskardClient instance for connecting to the Giskard API.
            project_key (str): The key of the project to upload the dataset to.

        Returns:
            str: The ID of the uploaded dataset.
        """
        dataset_id = str(self.id)

        with tempfile.TemporaryDirectory(prefix="giskard-dataset-") as local_path:
            original_size_bytes, compressed_size_bytes = self.save(Path(local_path), dataset_id)
            client.log_artifacts(local_path, posixpath.join(project_key, "datasets", dataset_id))
            client.save_dataset_meta(
                project_key,
                dataset_id,
                self.meta,
                original_size_bytes=original_size_bytes,
                compressed_size_bytes=compressed_size_bytes,
            )
        return dataset_id

    @property
    def meta(self):
        return DatasetMeta(
            name=self.name,
            target=self.target,
            column_types=self.column_types,
            column_dtypes=self.column_dtypes,
            number_of_rows=self.number_of_rows,
            category_features=self.category_features,
        )

    @staticmethod
    def cast_column_to_dtypes(df, column_dtypes):
        current_types = df.dtypes.apply(lambda x: x.name).to_dict()
        logger.info(f"Casting dataframe columns from {current_types} to {column_dtypes}")
        if column_dtypes:
            try:
                df = df.astype(column_dtypes, errors="ignore")
            except Exception as e:
                raise ValueError("Failed to apply column types to dataset") from e
        return df

    @classmethod
    def load(cls, local_path: str):
        with open(local_path, "rb") as ds_stream:
            return pd.read_csv(
                ZstdDecompressor().stream_reader(ds_stream),
                keep_default_na=False,
                na_values=["_GSK_NA_"],
            )

    @classmethod
    def download(cls, client: GiskardClient, project_key, dataset_id, sample: bool = False):
        """
        Downloads a dataset from a Giskard project and returns a Dataset object.
        If the client is None, then the function assumes that it is running in an internal worker and looks for the dataset locally.

        Args:
            client (GiskardClient):
                The GiskardClient instance to use for downloading the dataset.
                If None, the function looks for the dataset locally.
            project_key (str): The key of the Giskard project that the dataset belongs to.
            dataset_id (str): The ID of the dataset to download.
            sample (bool): Only open a sample of 1000 rows if True

        Returns:
            Dataset: A Dataset object that represents the downloaded dataset.
        """
        local_dir = settings.home_dir / settings.cache_dir / project_key / "datasets" / dataset_id

        if client is None:
            # internal worker case, no token based http client
            assert local_dir.exists(), f"Cannot find existing dataset {project_key}.{dataset_id}"
            with open(Path(local_dir) / "giskard-dataset-meta.yaml") as f:
                saved_meta = yaml.load(f, Loader=yaml.Loader)
                meta = DatasetMeta(
                    name=saved_meta["name"],
                    target=saved_meta["target"],
                    column_types=saved_meta["column_types"],
                    column_dtypes=saved_meta["column_dtypes"],
                    number_of_rows=saved_meta["number_of_rows"],
                    category_features=saved_meta["category_features"],
                )
        else:
            client.load_artifact(local_dir, posixpath.join(project_key, "datasets", dataset_id))
            meta: DatasetMeta = client.load_dataset_meta(project_key, dataset_id)

        df = cls.load(local_dir / get_file_name("data", "csv.zst", sample))
        df = cls.cast_column_to_dtypes(df, meta.column_dtypes)
        return cls(
            df=df,
            name=meta.name,
            target=meta.target,
            column_types=meta.column_types,
            id=uuid.uuid4() if sample else uuid.UUID(dataset_id),
        )

    @staticmethod
    def _cat_columns(meta):
        return (
            [fname for (fname, ftype) in meta.column_types.items() if ftype == SupportedColumnTypes.CATEGORY]
            if meta.column_types
            else None
        )

    @property
    def cat_columns(self):
        return self._cat_columns(self.meta)

    def save(self, local_path: Path, dataset_id):
        with open(local_path / "data.csv.zst", "wb") as f, open(local_path / "data.sample.csv.zst", "wb") as f_sample:
            uncompressed_bytes = save_df(self.df)
            compressed_bytes = compress(uncompressed_bytes)
            f.write(compressed_bytes)
            original_size_bytes, compressed_size_bytes = len(uncompressed_bytes), len(compressed_bytes)

            uncompressed_bytes = save_df(self.df.sample(min(SAMPLE_SIZE, len(self.df.index))))
            compressed_bytes = compress(uncompressed_bytes)
            f_sample.write(compressed_bytes)

            with open(Path(local_path) / "giskard-dataset-meta.yaml", "w") as meta_f:
                yaml.dump(
                    {
                        "id": dataset_id,
                        "name": self.meta.name,
                        "target": self.meta.target,
                        "column_types": self.meta.column_types,
                        "column_dtypes": self.meta.column_dtypes,
                        "original_size_bytes": original_size_bytes,
                        "compressed_size_bytes": compressed_size_bytes,
                        "number_of_rows": self.meta.number_of_rows,
                        "category_features": self.meta.category_features,
                    },
                    meta_f,
                    default_flow_style=False,
                )
            return original_size_bytes, compressed_size_bytes

    @property
    def columns(self):
        return self.df.columns

    def __len__(self):
        return len(self.df)

    def select_columns(self, columns=None, col_type=None):
        columns = _cast_to_list_like(columns) if columns is not None else None
        col_type = _cast_to_list_like(col_type) if col_type is not None else None

        df = self.df.copy()

        if columns is None and col_type is None:
            # TODO: should probably copy
            return self

        # Filter by columns
        if columns is not None:
            df = df.loc[:, columns]

        # Filter by type
        if col_type is not None:
            if not is_list_like(col_type):
                col_type = [col_type]

            columns = [col for col in df.columns if self.column_types[col] in col_type]
            df = df.loc[:, columns]

        return Dataset(
            df=df,
            target=self.target if self.target in df.columns else None,
            column_types={key: val for key, val in self.column_types.items() if key in df.columns},
            validation=False,
        )

    def copy(self):
        dataset = Dataset(
            df=self.df.copy(),
            target=self.target,
            column_types=self.column_types.copy(),
            validation=False,
        )

        if hasattr(self, "column_meta"):
            dataset.load_metadata_from_instance(self.column_meta)

        return dataset

    def to_mlflow(self, mlflow_client: MlflowClient = None, mlflow_run_id: str = None):
        import mlflow

        with tempfile.NamedTemporaryFile(prefix="dataset-", suffix=".csv") as f:
            local_path = f.name
            artifact_name = local_path.split("/")[-1]
            with open(local_path, "wb") as fw:
                uncompressed_bytes = save_df(self.df)
                fw.write(uncompressed_bytes)
            if mlflow_client is None and mlflow_run_id is None:
                mlflow.log_artifact(local_path)
            elif mlflow_client and mlflow_run_id:
                mlflow_client.log_artifact(mlflow_run_id, local_path=local_path)
        return artifact_name

    def to_wandb(self, **kwargs) -> None:
        """Log dataset to the WandB run in a table format."""
        from giskard.integrations.wandb.wandb_utils import wandb_run
        import wandb  # noqa library import already checked in wandb_run
        with wandb_run(**kwargs) as run:
<<<<<<< HEAD
            import wandb  # noqa library import already checked in wandb_run

            run.log({"Dataset/dataset": wandb.Table(dataframe=self.df)})
=======
            run.log({"dataset": wandb.Table(dataframe=self.df)})
>>>>>>> 80a2c524


def _cast_to_list_like(object):
    return object if is_list_like(object) else (object,)<|MERGE_RESOLUTION|>--- conflicted
+++ resolved
@@ -676,13 +676,7 @@
         from giskard.integrations.wandb.wandb_utils import wandb_run
         import wandb  # noqa library import already checked in wandb_run
         with wandb_run(**kwargs) as run:
-<<<<<<< HEAD
-            import wandb  # noqa library import already checked in wandb_run
-
             run.log({"Dataset/dataset": wandb.Table(dataframe=self.df)})
-=======
-            run.log({"dataset": wandb.Table(dataframe=self.df)})
->>>>>>> 80a2c524
 
 
 def _cast_to_list_like(object):
