import inspect
import logging
import posixpath
import tempfile
import uuid
from functools import cached_property
from pathlib import Path
from typing import Dict, Optional, List, Union, Hashable

import numpy as np
import pandas
import pandas as pd
import yaml
from pandas.api.types import is_list_like
from pandas.api.types import is_numeric_dtype
from xxhash import xxh3_128_hexdigest
from zstandard import ZstdDecompressor
from mlflow import MlflowClient

from giskard.client.giskard_client import GiskardClient
from giskard.client.io_utils import save_df, compress
from giskard.client.python_utils import warning
from giskard.core.core import DatasetMeta, SupportedColumnTypes
from giskard.core.validation import configured_validate_arguments
from giskard.ml_worker.testing.registry.slicing_function import (
    SlicingFunction,
    SlicingFunctionType,
)
from giskard.ml_worker.testing.registry.transformation_function import (
    TransformationFunction,
    TransformationFunctionType,
)
from giskard.settings import settings
from ..metadata.indexing import ColumnMetadataMixin
from ...ml_worker.utils.file_utils import get_file_name

SAMPLE_SIZE = 1000

logger = logging.getLogger(__name__)


class DataProcessor:
    """
    A class for processing tabular data using a pipeline of functions.

    The pipeline consists of slicing functions that extract subsets of the data and transformation functions that modify it.
    Slicing functions should take a pandas DataFrame as input and return a DataFrame, while transformation functions
    should take a DataFrame and return a modified version of it.

    Attributes:
        pipeline (List[Union[SlicingFunction, TransformationFunction]]): a list of functions to be applied to the data,
            in the order in which they were added.

    Methods:
        add_step(processor: Union[SlicingFunction, TransformationFunction]) -> DataProcessor:
            Add a function to the processing pipeline, if it is not already the last step in the pipeline. Return self.

        apply(dataset: Dataset, apply_only_last=False) -> Dataset:
            Apply the processing pipeline to the given dataset. If apply_only_last is True, apply only the last function
            in the pipeline. Return a new Dataset object containing the processed data.

        __repr__() -> str:
            Return a string representation of the DataProcessor object, showing the number of steps in its pipeline.
    """

    pipeline: List[Union[SlicingFunction, TransformationFunction]]

    def __init__(self):
        self.pipeline = []

    @configured_validate_arguments
    def add_step(self, processor: Union[SlicingFunction, TransformationFunction]):
        if not len(self.pipeline) or self.pipeline[-1] != processor:
            self.pipeline.append(processor)
        return self

    def apply(self, dataset: "Dataset", apply_only_last=False):
        ds = dataset.copy()
        is_slicing_only = True

        while len(self.pipeline):
            step = self.pipeline.pop(-1 if apply_only_last else 0)
            is_slicing_only = is_slicing_only and isinstance(step, SlicingFunction)
            df = (
                step.execute(ds)
                if getattr(step, "needs_dataset", False)
                else step.execute(ds.df)
            )
            ds = Dataset(
                df=df,
                name=ds.name,
                target=ds.target,
                cat_columns=ds.cat_columns,
                column_types=ds.column_types,
                validation=False,
            )

            if apply_only_last:
                break

        if len(self.pipeline):
            ds.data_processor = self

        # If dataset had metadata, copy it to the new dataset
        if is_slicing_only and hasattr(dataset, "column_meta"):
            ds.load_metadata_from_instance(dataset.column_meta)

        return ds

    def __repr__(self) -> str:
        return f"<DataProcessor ({len(self.pipeline)} steps)>"


class Dataset(ColumnMetadataMixin):
    """
    To scan, test and debug your model, you need to provide a dataset that can be executed by your model.
    This dataset can be your training, testing, golden, or production dataset.

    The ``pandas.DataFrame`` you provide should contain the **raw data before pre-processing** (categorical encoding, scaling,
    etc.). The prediction function that you wrap with the Giskard `Model` should be able to
    execute the pandas dataframe.


    Attributes:
        df (pandas.DataFrame):
            A `pandas.DataFrame` that contains the raw data (before all the pre-processing steps) and the actual
            ground truth variable (target). `df` can contain more columns than the features of the model, such as the sample_id,
            metadata, etc.
        name (Optional[str]):
            A string representing the name of the dataset (default None).
        target (Optional[str]):
            The column name in df corresponding to the actual target variable (ground truth).
        cat_columns (Optional[List[str]]):
            A list of strings representing the names of categorical columns (default None). If not provided,
            the categorical columns will be automatically inferred.
        column_types (Optional[Dict[str, str]]):
            A dictionary of column names and their types (numeric, category or text) for all columns of df. If not provided,
            the categorical columns will be automatically inferred.
        data_processor (DataProcessor):
            An instance of the `DataProcessor` class used for data processing.
    """

    name: Optional[str]
    target: Optional[str]
    column_types: Dict[str, str]
    df: pd.DataFrame
    id: uuid.UUID
    data_processor: DataProcessor

    @configured_validate_arguments
    def __init__(
<<<<<<< HEAD
            self,
            df: pd.DataFrame,
            name: Optional[str] = None,
            target: Optional[str] = None,
            cat_columns: Optional[List[str]] = None,
            column_types: Optional[Dict[str, str]] = None,
            id: Optional[uuid.UUID] = None,
            validation=True,
=======
        self,
        df: pd.DataFrame,
        name: Optional[str] = None,
        target: Optional[Hashable] = None,
        cat_columns: Optional[List[str]] = None,
        column_types: Optional[Dict[Hashable, str]] = None,
        id: Optional[uuid.UUID] = None,
        validation=True,
>>>>>>> 83334beb
    ) -> None:
        """
        Initializes a Dataset object.

        Args:
            df (pd.DataFrame): The input dataset as a pandas DataFrame.
            name (Optional[str]): The name of the dataset.
            target (Optional[str]): The column name in df corresponding to the actual target variable (ground truth).
            cat_columns (Optional[List[str]]): A list of column names that are categorical.
            column_types (Optional[Dict[str, str]]): A dictionary mapping column names to their types.
            id (Optional[uuid.UUID]): A UUID that uniquely identifies this dataset.

        Notes:
            if neither of cat_columns or column_types are provided. We infer heuristically the types of the columns.
            See the _infer_column_types method.
        """
        if id is None:
            self.id = uuid.uuid4()
        else:
            self.id = id
        self.name = name
        self.df = pd.DataFrame(df)
        self.target = target

        if validation:
            from giskard.core.dataset_validation import validate_dtypes, validate_target

            validate_dtypes(self)
            validate_target(self)

        self.column_dtypes = self.extract_column_dtypes(self.df)

        # used in the inference of category columns
        self.category_threshold = (
            round(np.log10(len(self.df))) if len(self.df) >= 100 else 2
        )
        self.column_types = self._infer_column_types(
            column_types, cat_columns, validation
        )
        if validation:
            from giskard.core.dataset_validation import validate_column_types

            validate_column_types(self)

        if validation:
            from giskard.core.dataset_validation import (
                validate_column_categorization,
                validate_numeric_columns,
            )

            validate_column_categorization(self)
            validate_numeric_columns(self)

        self.number_of_rows = len(self.df.index)
        self.category_features = {
            column: list(map(lambda x: str(x), self.df[column].dropna().unique()))
            for column, column_type in self.column_types.items()
            if column_type == "category"
        }

        self.data_processor = DataProcessor()

        logger.info(
            "Your 'pandas.DataFrame' is successfully wrapped by Giskard's 'Dataset' wrapper class."
        )

    def add_slicing_function(self, slicing_function: SlicingFunction):
        """
        Adds a slicing function to the data processor's list of steps.

        Args:
            slicing_function (SlicingFunction): A slicing function to add to the data processor.
        """
        self.data_processor.add_step(slicing_function)
        return self

    def add_transformation_function(
        self, transformation_function: TransformationFunction
    ):
        """
        Add a transformation function to the data processor's list of steps.

        Args:
            transformation_function (TransformationFunction): A transformation function to add to the data processor.
        """
        self.data_processor.add_step(transformation_function)
        return self

    @cached_property
    def row_hashes(self):
        return pandas.Series(
            map(
                lambda row: xxh3_128_hexdigest(
                    f"{', '.join(map(lambda x: repr(x), row))}".encode("utf-8")
                ),
                self.df.values,
            ),
            index=self.df.index,
        )

    @configured_validate_arguments
    def slice(
            self,
            slicing_function: Union[SlicingFunction, SlicingFunctionType],
            row_level: bool = True,
            cell_level=False,
            column_name: Optional[str] = None,
    ):
        """
        Slice the dataset using the specified `slicing_function`.

        Args:
            slicing_function (Union[SlicingFunction, SlicingFunctionType]): A slicing function to apply.
                If `slicing_function` is a callable, it will be wrapped in a `SlicingFunction` object
                with `row_level` and `cell_level` as its arguments. The `SlicingFunction` object will be
                used to slice the DataFrame. If `slicing_function` is a `SlicingFunction` object, it
                will be used directly to slice the DataFrame.
            row_level (bool): Whether the `slicing_function` should be applied to the rows (True) or
                the whole dataframe (False). Defaults to True.
            cell_level (bool): Whether the `slicing_function` should be applied to the cells (True) or
                the whole dataframe (False). Defaults to False.

        Returns:
            Dataset:
                The sliced dataset as a `Dataset` object.

        Notes:
            Raises TypeError: If `slicing_function` is not a callable or a `SlicingFunction` object.
        """
        if inspect.isfunction(slicing_function):
            slicing_function = SlicingFunction(
                slicing_function, row_level=row_level, cell_level=cell_level
            )

        if slicing_function.cell_level and column_name is not None:
            slicing_function = slicing_function(
                column_name=column_name,
                **{
                    key: value
                    for key, value in slicing_function.params.items()
                    if key != "column_name"
                },
            )

        return self.data_processor.add_step(slicing_function).apply(
            self, apply_only_last=True
        )

    @configured_validate_arguments
    def transform(
<<<<<<< HEAD
            self,
            transformation_function: Union[TransformationFunction, TransformationFunctionType],
            row_level: bool = True,
            cell_level=False,
            column_name: Optional[str] = None,
=======
        self,
        transformation_function: Union[
            TransformationFunction, TransformationFunctionType
        ],
        row_level: bool = True,
        cell_level=False,
        column_name: Optional[str] = None,
>>>>>>> 83334beb
    ):
        """
        Transform the data in the current Dataset by applying a transformation function.

        Args:
            transformation_function (Union[TransformationFunction, TransformationFunctionType]):
                A transformation function to apply. If `transformation_function` is a callable, it will
                be wrapped in a `TransformationFunction` object with `row_level` and `cell_level` as its
                arguments. If `transformation_function` is a `TransformationFunction` object, it will be used
                directly to transform the DataFrame.
            row_level (bool): Whether the `transformation_function` should be applied to the rows (True) or
                the whole dataframe (False). Defaults to True.
            cell_level (bool): Whether the `slicing_function` should be applied to the cells (True) or
                the whole dataframe (False). Defaults to False.

        Returns:
            Dataset: A new Dataset object containing the transformed data.

        Notes:
            Raises TypeError: If `transformation_function` is not a callable or a `TransformationFunction` object.
        """

        if inspect.isfunction(transformation_function):
            transformation_function = TransformationFunction(
                transformation_function, row_level=row_level, cell_level=cell_level
            )

        if transformation_function.cell_level and column_name is not None:
            transformation_function = transformation_function(
                column_name=column_name,
                **{
                    key: value
                    for key, value in transformation_function.params.items()
                    if key != "column_name"
                },
            )

        assert (
<<<<<<< HEAD
                not transformation_function.cell_level or "column_name" in transformation_function.params
=======
            not transformation_function.cell_level
            or "column_name" in transformation_function.params
>>>>>>> 83334beb
        ), "column_name should be provided for TransformationFunction at cell level"
        return self.data_processor.add_step(transformation_function).apply(
            self, apply_only_last=True
        )

    def process(self):
        """
        Process the dataset by applying all the transformation and slicing functions in the defined order.

        Returns:
            The processed dataset after applying all the transformation and slicing functions.
        """
        return self.data_processor.apply(self)

    def _infer_column_types(
<<<<<<< HEAD
            self, column_types: Optional[Dict[str, str]], cat_columns: Optional[List[str]], validation: bool = True
=======
        self,
        column_types: Optional[Dict[str, str]],
        cat_columns: Optional[List[str]],
        validation: bool = True,
>>>>>>> 83334beb
    ):
        """
        This function infers the column types of a given DataFrame based on the number of unique values and column data types. It takes into account the provided column types and categorical columns. The inferred types can be 'text', 'numeric', or 'category'. The function also applies a logarithmic rule to determine the category threshold.

        Here's a summary of the function's logic:

        1. If no column types are provided, initialize an empty dictionary.
        2. Determine the columns in the DataFrame, excluding the target column if it exists.
        3. If categorical columns are specified, prioritize them over the provided column types and mark them as 'category'.
        4. Check for any unknown columns in the provided column types and remove them from the dictionary.
        5. If there are no missing columns, remove the target column (if present) from the column types dictionary.
        6. Calculate the number of unique values in each missing column.
        7. For each missing column:

           - If the number of unique values is less than or equal to the category threshold, categorize it as 'category'.
           - Otherwise, attempt to convert the column to numeric using `pd.to_numeric` and categorize it as 'numeric'.
           - If the column does not have the expected numeric data type and validation is enabled, issue a warning message.
           - If conversion to numeric raises a ValueError, categorize the column as 'text'.
        8. Return the column types dictionary.

        The logarithmic rule is used to calculate the category threshold. The formula is: `category_threshold = round(np.log10(len(self.df))) if len(self.df) >= 100 else 2`. This means that if the length of the DataFrame is greater than or equal to 100, the category threshold is set to the rounded value of the base-10 logarithm of the DataFrame length. Otherwise, the category threshold is set to 2. The logarithmic rule helps in dynamically adjusting the category threshold based on the size of the DataFrame.

        Returns:
           dict: A dictionary that maps column names to their inferred types, one of 'text', 'numeric', or 'category'.
        """
        if not column_types:
            column_types = {}
        df_columns = (
            set([col for col in self.columns if col != self.target])
            if self.target
            else set(self.columns)
        )

        # priority of cat_columns over column_types (for categorical columns)
        if cat_columns:
            if not set(cat_columns).issubset(df_columns):
                raise ValueError(
                    "The provided 'cat_columns' are not all part of your dataset 'columns'. "
                    "Please make sure that `cat_columns` refers to existing columns in your dataset."
                )
            for cat_col in cat_columns:
                if cat_col != self.target:
                    column_types[cat_col] = SupportedColumnTypes.CATEGORY.value

        given_columns = set(column_types.keys())
        unknown_columns = given_columns - df_columns
        missing_columns = df_columns - given_columns

        if unknown_columns:
            warning(
                f"The provided keys {list(unknown_columns)} in 'column_types' are not part of your dataset "
                "'columns'. Please make sure that the column names in `column_types` refers to existing "
                "columns in your dataset."
            )
            [column_types.pop(i) for i in unknown_columns]

        if not missing_columns:
            column_types.pop(self.target, None)  # no need for target type
            return column_types

        nuniques = self.df.nunique()
        for col in missing_columns:
            if col == self.target:
                continue
            if nuniques[col] <= self.category_threshold:
                column_types[col] = SupportedColumnTypes.CATEGORY.value
                continue
            # inference of text and numeric columns
            try:
                pd.to_numeric(self.df[col])
                column_types[col] = SupportedColumnTypes.NUMERIC.value
                if not is_numeric_dtype(self.df[col]) and validation:
                    warning(
                        f"The column {col} is declared as numeric but has '{str(self.df[col].dtype)}' as data type. "
                        "To avoid potential future issues, make sure to cast this column to the correct data type."
                    )

            except ValueError:
                column_types[col] = SupportedColumnTypes.TEXT.value

        return column_types

    @staticmethod
    def extract_column_dtypes(df):
        """
        Extracts the column data types from a pandas DataFrame.

        Args:
            df (pandas.DataFrame): The input DataFrame.

        Returns:
            dict: A dictionary where the keys are the column names and the values are the corresponding data types as strings.
        """
        return df.dtypes.apply(lambda x: x.name).to_dict()

    def upload(self, client: GiskardClient, project_key: str):
        """
        Uploads the dataset to the specified Giskard project.

        Args:
            client: A GiskardClient instance for connecting to the Giskard API.
            project_key (str): The key of the project to upload the dataset to.

        Returns:
            str: The ID of the uploaded dataset.
        """
        dataset_id = str(self.id)

        with tempfile.TemporaryDirectory(prefix="giskard-dataset-") as local_path:
            original_size_bytes, compressed_size_bytes = self.save(
                Path(local_path), dataset_id
            )
            client.log_artifacts(
                local_path, posixpath.join(project_key, "datasets", dataset_id)
            )
            client.save_dataset_meta(
                project_key,
                dataset_id,
                self.meta,
                original_size_bytes=original_size_bytes,
                compressed_size_bytes=compressed_size_bytes,
            )
        return dataset_id

    @property
    def meta(self):
        return DatasetMeta(
            name=self.name,
            target=self.target,
            column_types=self.column_types,
            column_dtypes=self.column_dtypes,
            number_of_rows=self.number_of_rows,
            category_features=self.category_features,
        )

    @staticmethod
    def cast_column_to_dtypes(df, column_dtypes):
        current_types = df.dtypes.apply(lambda x: x.name).to_dict()
        logger.info(
            f"Casting dataframe columns from {current_types} to {column_dtypes}"
        )
        if column_dtypes:
            try:
                df = df.astype(column_dtypes, errors="ignore")
            except Exception as e:
                raise ValueError("Failed to apply column types to dataset") from e
        return df

    @classmethod
    def load(cls, local_path: str):
        with open(local_path, "rb") as ds_stream:
            return pd.read_csv(
                ZstdDecompressor().stream_reader(ds_stream),
                keep_default_na=False,
                na_values=["_GSK_NA_"],
            )

    @classmethod
    def download(
        cls, client: GiskardClient, project_key, dataset_id, sample: bool = False
    ):
        """
        Downloads a dataset from a Giskard project and returns a Dataset object.
        If the client is None, then the function assumes that it is running in an internal worker and looks for the dataset locally.

        Args:
            client (GiskardClient):
                The GiskardClient instance to use for downloading the dataset.
                If None, the function looks for the dataset locally.
            project_key (str): The key of the Giskard project that the dataset belongs to.
            dataset_id (str): The ID of the dataset to download.
            sample (bool): Only open a sample of 1000 rows if True

        Returns:
            Dataset: A Dataset object that represents the downloaded dataset.
        """
        local_dir = (
            settings.home_dir
            / settings.cache_dir
            / project_key
            / "datasets"
            / dataset_id
        )

        if client is None:
            # internal worker case, no token based http client
            assert (
                local_dir.exists()
            ), f"Cannot find existing dataset {project_key}.{dataset_id}"
            with open(Path(local_dir) / "giskard-dataset-meta.yaml") as f:
                saved_meta = yaml.load(f, Loader=yaml.Loader)
                meta = DatasetMeta(
                    name=saved_meta["name"],
                    target=saved_meta["target"],
                    column_types=saved_meta["column_types"],
                    column_dtypes=saved_meta["column_dtypes"],
                    number_of_rows=saved_meta["number_of_rows"],
                    category_features=saved_meta["category_features"],
                )
        else:
            client.load_artifact(
                local_dir, posixpath.join(project_key, "datasets", dataset_id)
            )
            meta: DatasetMeta = client.load_dataset_meta(project_key, dataset_id)

        df = cls.load(local_dir / get_file_name("data", "csv.zst", sample))
        df = cls.cast_column_to_dtypes(df, meta.column_dtypes)
        return cls(
            df=df,
            name=meta.name,
            target=meta.target,
            column_types=meta.column_types,
            id=uuid.uuid4() if sample else uuid.UUID(dataset_id),
        )

    @staticmethod
    def _cat_columns(meta):
        return (
            [
                fname
                for (fname, ftype) in meta.column_types.items()
                if ftype == SupportedColumnTypes.CATEGORY
            ]
            if meta.column_types
            else None
        )

    @property
    def cat_columns(self):
        return self._cat_columns(self.meta)

    def save(self, local_path: Path, dataset_id):
        with open(local_path / "data.csv.zst", "wb") as f, open(
            local_path / "data.sample.csv.zst", "wb"
        ) as f_sample:
            uncompressed_bytes = save_df(self.df)
            compressed_bytes = compress(uncompressed_bytes)
            f.write(compressed_bytes)
            original_size_bytes, compressed_size_bytes = len(uncompressed_bytes), len(
                compressed_bytes
            )

            uncompressed_bytes = save_df(
                self.df.sample(min(SAMPLE_SIZE, len(self.df.index)))
            )
            compressed_bytes = compress(uncompressed_bytes)
            f_sample.write(compressed_bytes)

            with open(Path(local_path) / "giskard-dataset-meta.yaml", "w") as meta_f:
                yaml.dump(
                    {
                        "id": dataset_id,
                        "name": self.meta.name,
                        "target": self.meta.target,
                        "column_types": self.meta.column_types,
                        "column_dtypes": self.meta.column_dtypes,
                        "original_size_bytes": original_size_bytes,
                        "compressed_size_bytes": compressed_size_bytes,
                        "number_of_rows": self.meta.number_of_rows,
                        "category_features": self.meta.category_features,
                    },
                    meta_f,
                    default_flow_style=False,
                )
            return original_size_bytes, compressed_size_bytes

    @property
    def columns(self):
        return self.df.columns

    def __len__(self):
        return len(self.df)

    def select_columns(self, columns=None, col_type=None):
        columns = _cast_to_list_like(columns) if columns is not None else None
        col_type = _cast_to_list_like(col_type) if col_type is not None else None

        df = self.df.copy()

        if columns is None and col_type is None:
            # TODO: should probably copy
            return self

        # Filter by columns
        if columns is not None:
            df = df.loc[:, columns]

        # Filter by type
        if col_type is not None:
            if not is_list_like(col_type):
                col_type = [col_type]

            columns = [col for col in df.columns if self.column_types[col] in col_type]
            df = df.loc[:, columns]

        return Dataset(
            df=df,
            target=self.target if self.target in df.columns else None,
            column_types={
                key: val for key, val in self.column_types.items() if key in df.columns
            },
            validation=False,
        )

    def copy(self):
        dataset = Dataset(
            df=self.df.copy(),
            target=self.target,
            column_types=self.column_types.copy(),
            validation=False,
        )

        if hasattr(self, "column_meta"):
            dataset.load_metadata_from_instance(self.column_meta)

        return dataset

    def to_mlflow(self, mlflow_client: MlflowClient = None, mlflow_run_id: str = None):
        import mlflow
        with tempfile.NamedTemporaryFile(prefix="dataset-", suffix=".csv") as f:
            with open(f.name, "wb") as fw:
                uncompressed_bytes = save_df(self.df)
                fw.write(uncompressed_bytes)
            if mlflow_client is None and mlflow_run_id is None:
                mlflow.log_artifact(f.name)
            elif mlflow_client and mlflow_run_id:
                mlflow_client.log_artifact(mlflow_run_id, f.name)


def _cast_to_list_like(object):
    return object if is_list_like(object) else (object,)<|MERGE_RESOLUTION|>--- conflicted
+++ resolved
@@ -149,16 +149,6 @@
 
     @configured_validate_arguments
     def __init__(
-<<<<<<< HEAD
-            self,
-            df: pd.DataFrame,
-            name: Optional[str] = None,
-            target: Optional[str] = None,
-            cat_columns: Optional[List[str]] = None,
-            column_types: Optional[Dict[str, str]] = None,
-            id: Optional[uuid.UUID] = None,
-            validation=True,
-=======
         self,
         df: pd.DataFrame,
         name: Optional[str] = None,
@@ -167,7 +157,6 @@
         column_types: Optional[Dict[Hashable, str]] = None,
         id: Optional[uuid.UUID] = None,
         validation=True,
->>>>>>> 83334beb
     ) -> None:
         """
         Initializes a Dataset object.
@@ -318,13 +307,6 @@
 
     @configured_validate_arguments
     def transform(
-<<<<<<< HEAD
-            self,
-            transformation_function: Union[TransformationFunction, TransformationFunctionType],
-            row_level: bool = True,
-            cell_level=False,
-            column_name: Optional[str] = None,
-=======
         self,
         transformation_function: Union[
             TransformationFunction, TransformationFunctionType
@@ -332,7 +314,6 @@
         row_level: bool = True,
         cell_level=False,
         column_name: Optional[str] = None,
->>>>>>> 83334beb
     ):
         """
         Transform the data in the current Dataset by applying a transformation function.
@@ -371,12 +352,8 @@
             )
 
         assert (
-<<<<<<< HEAD
-                not transformation_function.cell_level or "column_name" in transformation_function.params
-=======
             not transformation_function.cell_level
             or "column_name" in transformation_function.params
->>>>>>> 83334beb
         ), "column_name should be provided for TransformationFunction at cell level"
         return self.data_processor.add_step(transformation_function).apply(
             self, apply_only_last=True
@@ -392,14 +369,10 @@
         return self.data_processor.apply(self)
 
     def _infer_column_types(
-<<<<<<< HEAD
-            self, column_types: Optional[Dict[str, str]], cat_columns: Optional[List[str]], validation: bool = True
-=======
         self,
         column_types: Optional[Dict[str, str]],
         cat_columns: Optional[List[str]],
         validation: bool = True,
->>>>>>> 83334beb
     ):
         """
         This function infers the column types of a given DataFrame based on the number of unique values and column data types. It takes into account the provided column types and categorical columns. The inferred types can be 'text', 'numeric', or 'category'. The function also applies a logarithmic rule to determine the category threshold.
