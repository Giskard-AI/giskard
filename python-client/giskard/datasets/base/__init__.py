import inspect
import logging
import posixpath
import tempfile
import uuid
from pathlib import Path
from typing import Dict, Optional, List, Hashable, Union

import numpy as np
import pandas as pd
import yaml
from pandas.api.types import is_list_like
from xxhash import xxh3_128_hexdigest
from zstandard import ZstdDecompressor

from giskard.client.giskard_client import GiskardClient
from giskard.client.io_utils import save_df, compress
from giskard.core.core import DatasetMeta, SupportedColumnTypes
from giskard.core.validation import configured_validate_arguments
from giskard.ml_worker.testing.registry.slicing_function import SlicingFunction, SlicingFunctionType
from giskard.ml_worker.testing.registry.transformation_function import (
    TransformationFunction,
    TransformationFunctionType,
)
from giskard.settings import settings
from ..metadata.indexing import ColumnMetadataMixin
from ...ml_worker.utils.file_utils import get_file_name

GISKARD_COLUMN_PREFIX = '__GISKARD_'
GISKARD_HASH_COLUMN = f'{GISKARD_COLUMN_PREFIX}HASH__'

logger = logging.getLogger(__name__)


class DataProcessor:
    """
    A class for processing tabular data using a pipeline of functions.

    The pipeline consists of slicing functions that extract subsets of the data and transformation functions that modify it.
    Slicing functions should take a pandas DataFrame as input and return a DataFrame, while transformation functions
    should take a DataFrame and return a modified version of it.

    Attributes:
        pipeline (List[Union[SlicingFunction, TransformationFunction]]): a list of functions to be applied to the data,
            in the order in which they were added.

    Methods:
        add_step(processor: Union[SlicingFunction, TransformationFunction]) -> DataProcessor:
            Add a function to the processing pipeline, if it is not already the last step in the pipeline. Return self.

        apply(dataset: Dataset, apply_only_last=False) -> Dataset:
            Apply the processing pipeline to the given dataset. If apply_only_last is True, apply only the last function
            in the pipeline. Return a new Dataset object containing the processed data.

        __repr__() -> str:
            Return a string representation of the DataProcessor object, showing the number of steps in its pipeline.
    """

    pipeline: List[Union[SlicingFunction, TransformationFunction]]

    def __init__(self):
        self.pipeline = []

    @configured_validate_arguments
    def add_step(self, processor: Union[SlicingFunction, TransformationFunction]):
        if not len(self.pipeline) or self.pipeline[-1] != processor:
            self.pipeline.append(processor)
        return self

    def apply(self, dataset: "Dataset", apply_only_last=False):
        df = dataset.df.copy()

        while len(self.pipeline):
            step = self.pipeline.pop(-1 if apply_only_last else 0)

            df = step.execute(df)

            if apply_only_last:
                break

        df.loc[df[dataset.df.loc[df.index].ne(df)].dropna(how='all').index, GISKARD_HASH_COLUMN] = float('NaN')

        ret = Dataset(
            df=df,
            name=dataset.name,
            target=dataset.target,
            cat_columns=dataset.cat_columns,
            column_types=dataset.column_types,
            validation=False
        )

        if len(self.pipeline):
            ret.data_processor = self
        return ret

    def __repr__(self) -> str:
        return f"DataProcessor: {len(self.pipeline)} steps"


class Dataset(ColumnMetadataMixin):
    """
    A class for constructing and processing datasets.

    Attributes:
        dataset (pandas.DataFrame):
            A Pandas dataframe that contains some data examples that might interest you to inspect (test set, train set,
            production data). Some important remarks:

            - df should be the raw data that comes before all the preprocessing steps
            - df can contain more columns than the features of the model such as the actual ground truth variable,
            sample_id, metadata, etc.
        name (Optional[str]):
            A string representing the name of the dataset (default None).
        target (Optional[str]):
            The column name in df corresponding to the actual target variable (ground truth).
        cat_columns (Optional[List[str]]):
            A list of strings representing the names of categorical columns (default None). If not provided,
            the categorical columns will be automatically inferred.
        column_types (Optional[Dict[str, str]]):
            A dictionary of column names and their types (numeric, category or text) for all columns of df. If not provided,
            the categorical columns will be automatically inferred.
        data_processor (DataProcessor):
            An instance of the `DataProcessor` class used for data processing.
    """

    name: Optional[str]
    target: Optional[str]
    column_types: Dict[str, str]
    df: pd.DataFrame
    id: uuid.UUID
    data_processor: DataProcessor

    @configured_validate_arguments
    def __init__(
            self,
            df: pd.DataFrame,
            name: Optional[str] = None,
            target: Optional[str] = None,
            cat_columns: Optional[List[str]] = [],
            column_types: Optional[Dict[str, str]] = None,
<<<<<<< HEAD
            id: Optional[uuid.UUID] = None
=======
            id: Optional[uuid.UUID] = None,
            validation=True
>>>>>>> 6d418052
    ) -> None:
        """
        Initializes a Dataset object.

        Args:
            df (pd.DataFrame): The input dataset as a pandas DataFrame.
            name (Optional[str]): The name of the dataset.
            target (Optional[str]): The column name in df corresponding to the actual target variable (ground truth).
            cat_columns (Optional[List[str]]): A list of column names that are categorical.
            column_types (Optional[Dict[Union[str, int], str]]): A dictionary mapping column names to their types.
            id (Optional[uuid.UUID]): A UUID that uniquely identifies this dataset.

        Notes:
            if neither of cat_columns or column_types are provided. We infer heuristically the types of the columns.
            See the _infer_column_types method.
        """
        if id is None:
            self.id = uuid.uuid4()
        else:
            self.id = id
        self.name = name
        self.df = pd.DataFrame(df)
        self.target = target
<<<<<<< HEAD


        from giskard.core.dataset_validation import validate_target
=======
>>>>>>> 6d418052

        if validation:
            from giskard.core.dataset_validation import validate_target
            validate_target(self)

        if not self.df.empty:
            self.check_hashability(self.df)
        self.column_dtypes = self.extract_column_dtypes(self.df)

        # used in the inference of category columns
        self.category_threshold = round(np.log10(len(self.df))) if len(self.df) >= 100 else 2
        if column_types:
            column_types.pop(self.target, None)  # no need for target type
            self.column_types = column_types
            if validation:
                from giskard.core.dataset_validation import validate_column_types
                validate_column_types(self)
        else:
            self.column_types = self._infer_column_types(cat_columns)
<<<<<<< HEAD

        self.number_of_rows = len(self.df.index)
        self.category_features = {
            column: list(map(lambda x: str(x), self.df[column].dropna().unique()))
            for column, column_type in self.column_types.items()
            if column_type == 'category'
        }

        validate_column_categorization(self)

        from giskard.core.dataset_validation import validate_numeric_columns
        validate_numeric_columns(self)
        print("Your 'pandas.DataFrame' is successfully wrapped by Giskard's 'Dataset' wrapper class.")
=======

        if validation:
            from giskard.core.dataset_validation import validate_column_categorization, validate_numeric_columns
            validate_column_categorization(self)
            validate_numeric_columns(self)

        logger.info("Your 'pandas.DataFrame' is successfully wrapped by Giskard's 'Dataset' wrapper class.")
>>>>>>> 6d418052

        self.data_processor = DataProcessor()

        from ...core.dataset_caching import generate_row_hashes
        generate_row_hashes(self)

    def add_slicing_function(self, slicing_function: SlicingFunction):
        """
        Adds a slicing function to the data processor.

        Args:
            slicing_function (SlicingFunction): A slicing function to add to the data processor.
        """
        self.data_processor.add_step(slicing_function)
        return self

    def add_transformation_function(self, transformation_function: TransformationFunction):
        """
        Add a transformation function to the data processor's list of steps.

        Args:
            transformation_function (TransformationFunction): A transformation function to add to the data processor.
        """
        self.data_processor.add_step(transformation_function)
        return self

    @configured_validate_arguments
    def slice(self, slicing_function: Union[SlicingFunction, SlicingFunctionType], row_level: bool = True,
              cell_level=False, column_name: Optional[str] = None):
        """
        Slice the dataset using the specified `slicing_function`.

        Args:
            slicing_function (Union[SlicingFunction, SlicingFunctionType]): A slicing function to apply.
                If `slicing_function` is a callable, it will be wrapped in a `SlicingFunction` object
                with `row_level` as its `row_level` argument. The `SlicingFunction` object will be
                used to slice the DataFrame. If `slicing_function` is a `SlicingFunction` object, it
                will be used directly to slice the DataFrame.
            row_level (bool): Whether the `slicing_function` should be applied to the rows (True) or
                the whole dataframe (False). Defaults to True.

        Returns:
            Dataset:
                The sliced dataset as a `Dataset` object.

        Notes:
            Raises TypeError: If `slicing_function` is not a callable or a `SlicingFunction` object.
        """
        if inspect.isfunction(slicing_function):
            slicing_function = SlicingFunction(slicing_function, row_level=row_level, cell_level=cell_level)

        if slicing_function.cell_level and column_name is not None:
            slicing_function = slicing_function(column_name=column_name, **slicing_function.params)

        return self.data_processor.add_step(slicing_function).apply(self, apply_only_last=True)

    @configured_validate_arguments
    def transform(
            self, transformation_function: Union[TransformationFunction, TransformationFunctionType],
            row_level: bool = True, cell_level=False, column_name: Optional[str] = None
    ):
        """
        Transform the data in the current Dataset by applying a transformation function.

        Args:
            transformation_function (Union[TransformationFunction, TransformationFunctionType]):
                A transformation function to apply. If `transformation_function` is a callable, it will
                be wrapped in a `TransformationFunction` object with `row_level` as its `row_level`
                argument. If `transformation_function` is a `TransformationFunction` object, it will be used
                directly to transform the DataFrame.
            row_level (bool): Whether the `transformation_function` should be applied to the rows (True) or
                the whole dataframe (False). Defaults to True.

        Returns:
            Dataset: A new Dataset object containing the transformed data.

        Notes:
            Raises TypeError: If `transformation_function` is not a callable or a `TransformationFunction` object.
        """

        if inspect.isfunction(transformation_function):
            transformation_function = TransformationFunction(transformation_function, row_level=row_level,
                                                             cell_level=cell_level)

        if transformation_function.cell_level and column_name is not None:
            transformation_function = transformation_function(column_name=column_name, **transformation_function.params)

        assert not transformation_function.cell_level or 'column_name' in transformation_function.params, "column_name should be provided for TransformationFunction at cell level"
        return self.data_processor.add_step(transformation_function).apply(self, apply_only_last=True)

    def process(self):
        """
        Process the dataset by applying all the transformation and slicing functions in the defined order.

        Returns:
            The processed dataset after applying all the transformation and slicing functions.
        """
        return self.data_processor.apply(self)

    @staticmethod
    def check_hashability(df):
        """
        This is a static method that checks if a given pandas DataFrame is hashable or not.
        It checks if all the columns containing object types in the input DataFrame are hashable or not.
        If any column is not hashable, it raises a TypeError indicating which columns are not hashable.

        Args:
        df (pandas.DataFrame): The DataFrame to be checked for hashability.

        Raises:
        TypeError: If any column containing object types in the input DataFrame is not hashable.
        """
        df_objects = df.select_dtypes(include='object')
        non_hashable_cols = []
        for col in df_objects.columns:
            if not isinstance(df[col].iat[0], Hashable):
                non_hashable_cols.append(col)

        if non_hashable_cols:
            raise TypeError(
                f"The following columns in your df: {non_hashable_cols} are not hashable. "
                f"We currently support only hashable column types such as int, bool, str, tuple and not list or dict."
            )

    def _infer_column_types(self, cat_columns: List[str]):
        """
        Infer column types of a given DataFrame based on the number of unique values and column data types.

        Args:
            df (pandas.DataFrame): The DataFrame to infer column types for.
            column_dtypes (dict): A dictionary that maps column names to their expected data types.
            no_cat (bool, optional): If True, do not infer categories and treat them as text instead.

        Returns:
            dict: A dictionary that maps column names to their inferred types, one of 'text', 'numeric', or 'category'.
        """
        column_types = {}
        nuniques = self.df.nunique()
        df_columns = list(self.df.columns)

        if cat_columns:
            if not set(cat_columns).issubset(df_columns):
                raise ValueError(
                    "The provided 'cat_columns' are not all part of your dataset 'columns'. "
                    "Please make sure that `cat_columns` refers to existing columns in your dataset."
                )

            for cat_col in cat_columns:
                if cat_col != self.target:
                    column_types[cat_col] = SupportedColumnTypes.CATEGORY.value
            df_columns = set(df_columns) - set(cat_columns)

        for col in self.columns:
            if col == self.target:
                continue

            # inference of categorical columns
            # in case cat_columns were provided by the user, we don't try to infer the categorical for the rest
            # we raise a warning instead in validate_column_categorization
            if not cat_columns:
                if nuniques[col] <= self.category_threshold:
                    column_types[col] = SupportedColumnTypes.CATEGORY.value
                    continue
            # inference of text and numeric columns
            try:
                pd.to_numeric(self.df[col])
                column_types[col] = SupportedColumnTypes.NUMERIC.value
            except ValueError:
                column_types[col] = SupportedColumnTypes.TEXT.value

        return column_types

    @staticmethod
    def extract_column_dtypes(df):
        """
        Extracts the column data types from a pandas DataFrame.

        Args:
            df (pandas.DataFrame): The input DataFrame.

        Returns:
            dict: A dictionary where the keys are the column names and the values are the corresponding data types as strings.
        """
        return {key: value for key, value in df.dtypes.apply(lambda x: x.name).to_dict().items() if
                not str(key).startswith(GISKARD_COLUMN_PREFIX)}

    def upload(self, client: GiskardClient, project_key: str):
        """
        Uploads the dataset to the specified Giskard project.

        Args:
            client: A GiskardClient instance for connecting to the Giskard API.
            project_key (str): The key of the project to upload the dataset to.

        Returns:
            str: The ID of the uploaded dataset.
        """
        dataset_id = str(self.id)

        with tempfile.TemporaryDirectory(prefix="giskard-dataset-") as local_path:
            original_size_bytes, compressed_size_bytes = self.save(Path(local_path), dataset_id)
            client.log_artifacts(local_path, posixpath.join(project_key, "datasets", dataset_id))
            client.save_dataset_meta(
                project_key,
                dataset_id,
                self.meta,
                original_size_bytes=original_size_bytes,
                compressed_size_bytes=compressed_size_bytes,
            )
        return dataset_id

    @property
    def meta(self):
        return DatasetMeta(
            name=self.name, target=self.target, column_types=self.column_types,
            column_dtypes=self.column_dtypes, number_of_rows=self.number_of_rows,
            category_features=self.category_features
        )

    @staticmethod
    def cast_column_to_dtypes(df, column_dtypes):
        current_types = df.dtypes.apply(lambda x: x.name).to_dict()
        logger.info(f"Casting dataframe columns from {current_types} to {column_dtypes}")
        if column_dtypes:
            try:
                df = df.astype(column_dtypes)
            except Exception as e:
                raise ValueError("Failed to apply column types to dataset") from e
        return df

    @classmethod
    def load(cls, local_path: str):
        with open(local_path, "rb") as ds_stream:
            return pd.read_csv(
                ZstdDecompressor().stream_reader(ds_stream),
                keep_default_na=False,
                na_values=["_GSK_NA_"],
            )

    @classmethod
    def download(cls, client: GiskardClient, project_key, dataset_id, sample: bool = False):
        """
        Downloads a dataset from a Giskard project and returns a Dataset object.
        If the client is None, then the function assumes that it is running in an internal worker and looks for the dataset locally.

        Args:
            client (GiskardClient):
                The GiskardClient instance to use for downloading the dataset.
                If None, the function looks for the dataset locally.
            project_key (str): The key of the Giskard project that the dataset belongs to.
            dataset_id (str): The ID of the dataset to download.
            sample (bool): Only open a sample of 1000 rows if True

        Returns:
            Dataset: A Dataset object that represents the downloaded dataset.
        """
        local_dir = settings.home_dir / settings.cache_dir / project_key / "datasets" / dataset_id

        if client is None:
            # internal worker case, no token based http client
            assert local_dir.exists(), f"Cannot find existing dataset {project_key}.{dataset_id}"
            with open(Path(local_dir) / "giskard-dataset-meta.yaml") as f:
                saved_meta = yaml.load(f, Loader=yaml.Loader)
                meta = DatasetMeta(
                    name=saved_meta["name"],
                    target=saved_meta["target"],
                    column_types=saved_meta["column_types"],
                    column_dtypes=saved_meta["column_dtypes"],
                    number_of_rows=saved_meta["number_of_rows"],
                    category_features=saved_meta["category_features"]
                )
        else:
            client.load_artifact(local_dir, posixpath.join(project_key, "datasets", dataset_id))
            meta: DatasetMeta = client.load_dataset_meta(project_key, dataset_id)

        df = cls.load(local_dir / get_file_name("data", "csv.zst", sample))
        df = cls.cast_column_to_dtypes(df, meta.column_dtypes)
        return cls(df=df, name=meta.name, target=meta.target, column_types=meta.column_types,
                   id=uuid.uuid4() if sample else uuid.UUID(dataset_id))

    @staticmethod
    def _cat_columns(meta):
        return (
            [fname for (fname, ftype) in meta.column_types.items() if ftype == SupportedColumnTypes.CATEGORY]
            if meta.column_types
            else None
        )

    @property
    def cat_columns(self):
        return self._cat_columns(self.meta)

    @property
    def data_hash(self):
        return xxh3_128_hexdigest(''.join(self.df[GISKARD_HASH_COLUMN]))

    def save(self, local_path: Path, dataset_id):
        with open(local_path / "data.csv.zst", "wb") as f, open(local_path / "data.sample.csv.zst", "wb") as f_sample:
            uncompressed_bytes = save_df(self.df)
            compressed_bytes = compress(uncompressed_bytes)
            f.write(compressed_bytes)
            original_size_bytes, compressed_size_bytes = len(uncompressed_bytes), len(compressed_bytes)

            uncompressed_bytes = save_df(self.df.sample(min(1000, len(self.df.index))))
            compressed_bytes = compress(uncompressed_bytes)
            f_sample.write(compressed_bytes)

            with open(Path(local_path) / "giskard-dataset-meta.yaml", "w") as meta_f:
                yaml.dump(
                    {
                        "id": dataset_id,
                        "name": self.meta.name,
                        "target": self.meta.target,
                        "column_types": self.meta.column_types,
                        "column_dtypes": self.meta.column_dtypes,
                        "original_size_bytes": original_size_bytes,
                        "compressed_size_bytes": compressed_size_bytes,
                        "number_of_rows": self.meta.number_of_rows,
                        "category_features": self.meta.category_features
                    },
                    meta_f,
                    default_flow_style=False,
                )
            return original_size_bytes, compressed_size_bytes

    @property
    def columns(self):
        return [col for col in self.df.columns if not str(col).startswith(GISKARD_COLUMN_PREFIX)]

    def __len__(self):
        return len(self.df)

    def select_columns(self, columns=None, col_type=None):
        columns = _cast_to_list_like(columns) if columns is not None else None
        col_type = _cast_to_list_like(col_type) if col_type is not None else None

        df = self.df.copy()

        if columns is None and col_type is None:
            # TODO: should probably copy
            return self

        # Filter by columns
        if columns is not None:
            df = df.loc[:, columns]

        # Filter by type
        if col_type is not None:
            if not is_list_like(col_type):
                col_type = [col_type]

            columns = [col for col in df.columns if self.column_types[col] in col_type]
            df = df.loc[:, columns]

        return Dataset(
            df=df,
            target=self.target if self.target in df.columns else None,
            column_types={key: val for key, val in self.column_types.items() if key in df.columns},
            validation=False,
        )


def _cast_to_list_like(object):
    return object if is_list_like(object) else (object,)<|MERGE_RESOLUTION|>--- conflicted
+++ resolved
@@ -138,12 +138,8 @@
             target: Optional[str] = None,
             cat_columns: Optional[List[str]] = [],
             column_types: Optional[Dict[str, str]] = None,
-<<<<<<< HEAD
-            id: Optional[uuid.UUID] = None
-=======
             id: Optional[uuid.UUID] = None,
             validation=True
->>>>>>> 6d418052
     ) -> None:
         """
         Initializes a Dataset object.
@@ -153,7 +149,7 @@
             name (Optional[str]): The name of the dataset.
             target (Optional[str]): The column name in df corresponding to the actual target variable (ground truth).
             cat_columns (Optional[List[str]]): A list of column names that are categorical.
-            column_types (Optional[Dict[Union[str, int], str]]): A dictionary mapping column names to their types.
+            column_types (Optional[Dict[Union[str], str]]): A dictionary mapping column names to their types.
             id (Optional[uuid.UUID]): A UUID that uniquely identifies this dataset.
 
         Notes:
@@ -167,12 +163,6 @@
         self.name = name
         self.df = pd.DataFrame(df)
         self.target = target
-<<<<<<< HEAD
-
-
-        from giskard.core.dataset_validation import validate_target
-=======
->>>>>>> 6d418052
 
         if validation:
             from giskard.core.dataset_validation import validate_target
@@ -192,7 +182,11 @@
                 validate_column_types(self)
         else:
             self.column_types = self._infer_column_types(cat_columns)
-<<<<<<< HEAD
+
+        if validation:
+            from giskard.core.dataset_validation import validate_column_categorization, validate_numeric_columns
+            validate_column_categorization(self)
+            validate_numeric_columns(self)
 
         self.number_of_rows = len(self.df.index)
         self.category_features = {
@@ -201,25 +195,13 @@
             if column_type == 'category'
         }
 
-        validate_column_categorization(self)
-
-        from giskard.core.dataset_validation import validate_numeric_columns
-        validate_numeric_columns(self)
-        print("Your 'pandas.DataFrame' is successfully wrapped by Giskard's 'Dataset' wrapper class.")
-=======
-
-        if validation:
-            from giskard.core.dataset_validation import validate_column_categorization, validate_numeric_columns
-            validate_column_categorization(self)
-            validate_numeric_columns(self)
-
-        logger.info("Your 'pandas.DataFrame' is successfully wrapped by Giskard's 'Dataset' wrapper class.")
->>>>>>> 6d418052
-
         self.data_processor = DataProcessor()
 
         from ...core.dataset_caching import generate_row_hashes
         generate_row_hashes(self)
+
+        logger.info("Your 'pandas.DataFrame' is successfully wrapped by Giskard's 'Dataset' wrapper class.")
+
 
     def add_slicing_function(self, slicing_function: SlicingFunction):
         """
