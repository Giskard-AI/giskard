--- conflicted
+++ resolved
@@ -26,10 +26,7 @@
 from ...ml_worker.utils.file_utils import get_file_name
 
 GISKARD_COLUMN_PREFIX = '__GISKARD_'
-<<<<<<< HEAD
-=======
 GISKARD_HASH_COLUMN = f'{GISKARD_COLUMN_PREFIX}HASH__'
->>>>>>> 99e21ae4
 
 logger = logging.getLogger(__name__)
 
@@ -187,22 +184,15 @@
             for column, column_type in self.column_types.items()
             if column_type == 'category'
         }
-<<<<<<< HEAD
-        
-=======
-
->>>>>>> 99e21ae4
+
         validate_column_categorization(self)
 
         from giskard.core.dataset_validation import validate_numeric_columns
         validate_numeric_columns(self)
         print("Your 'pandas.DataFrame' is successfully wrapped by Giskard's 'Dataset' wrapper class.")
 
-<<<<<<< HEAD
-=======
         from ...core.dataset_caching import generate_row_hashes
         generate_row_hashes(self)
->>>>>>> 99e21ae4
 
     def add_slicing_function(self, slicing_function: SlicingFunction):
         """
