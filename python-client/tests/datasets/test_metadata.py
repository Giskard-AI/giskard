--- conflicted
+++ resolved
@@ -45,10 +45,6 @@
 
 
 def test_text_metadata_provider():
-<<<<<<< HEAD
-    vals = pd.Series(["", "helloo", "world", "helloö world", "Например, прошлым летом я начал заниматься "
-                                                             "кайт-серфингом- новые занятия, одним словом."])
-=======
     vals = pd.Series(
         [
             "",
@@ -58,7 +54,6 @@
             "Например, прошлым летом я начал заниматься " "кайт-серфингом- новые занятия, одним словом.",
         ]
     )
->>>>>>> cc833347
 
     provider = TextMetadataProvider()
     assert provider.supported_types() == ["text"]
@@ -77,40 +72,6 @@
 
 def test_lang_detected_proportion():
     vals = pd.Series(
-<<<<<<< HEAD
-        ['IA signifie Intelligence Artificielle.',
-         'Malgré son intelligence, il est toujours réticent à donner son point de vue.',
-         "Benson et Holmes ont analysé les effets psychologiques de l'insémination artificielle chez les parents.",
-         "N'insulte pas mon intelligence.",
-         "Chaque avancée dans la civilisation a été dénoncée car artificielle tandis qu'elle était récente.",
-         'Son intelligence me surprend souvent.',
-         "Autrefois langue artificielle rejetée, l'espéranto a gagné le respect d'une nouvelle génération de "
-         "linguistes, en tant que langue construite ayant remporté le plus de succès de tous les temps.",
-         "Il y a aussi un type d'idéalisme qui dit que même sans force ou sans intelligence, on peut faire n'importe "
-         "quoi si on persiste.",
-         "Il réanima l'enfant par respiration artificielle.",
-         'Ton intelligence est aussi grande que la distance entre Bombay et Mumbai.',
-         "L'intelligence artificielle ne peut pas battre la stupidité naturelle.",
-         'Son intelligence et son expérience lui permirent de régler le souci.',
-         "Certains secteurs soutenaient la création dans l'espace de structures géantes pour le logement, dotées de "
-         "gravitation artificielle.",
-         "N'insultez pas mon intelligence.", 'AI stands for artificial intelligence.',
-         'For all his cleverness, he is always reluctant to give his views.',
-         'Benson and Holmes analyzed the psychological effect of artificial insemination on parents.',
-         "Don't insult my intelligence.",
-         'Every advance in civilization has been denounced as unnatural while it was recent.',
-         'Her cleverness often amazes me.',
-         'Once dismissed as an artificial language, Esperanto has gained the respect of a new generation of '
-         'linguists, as the most successful planned language of all time.',
-         'There is also one type of idealism that says even without strength or intelligence you can do anything if '
-         'you can merely persist.',
-         'He revived the child with artificial respiration.',
-         'Your intelligence is as vast as the distance between Bombay and Mumbai.',
-         'Artificial intelligence cannot beat natural stupidity.',
-         'His intelligence and experience enabled him to deal with the trouble.',
-         'Certain industries advocated creating megastructures in space for habitation with artificial gravity.',
-         "Don't insult my intelligence."])
-=======
         [
             'IA signifie Intelligence Artificielle.',
             'Malgré son intelligence, il est toujours réticent à donner son point de vue.',
@@ -147,7 +108,6 @@
             "Don't insult my intelligence.",
         ]
     )
->>>>>>> cc833347
 
     provider = TextMetadataProvider()
     assert provider.supported_types() == ["text"]
