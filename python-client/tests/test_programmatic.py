--- conflicted
+++ resolved
@@ -112,15 +112,9 @@
 
 def test_save_suite(german_credit_data: Dataset, german_credit_model: BaseModel):
     with MockedClient() as (client, mr):
-<<<<<<< HEAD
-        Suite().add_test(test_auc, threshold=0.2, actual_slice=german_credit_data).add_test(
-            test_f1, threshold=0.2, actual_slice=german_credit_data
-        ).upload(client, "test_project_key")
-=======
         Suite().add_test(test_auc(threshold=0.2, actual_slice=german_credit_data)).add_test(
             test_f1(threshold=0.2, actual_slice=german_credit_data)
-        ).save(client, "test_project_key")
->>>>>>> 154a87f7
+        ).upload(client, "test_project_key")
 
 # def test_save_suite_real(german_credit_data: Dataset, german_credit_model: BaseModel):
 #    client = GiskardClient("http://localhost:9000", "")
