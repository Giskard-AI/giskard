import re
from pathlib import Path
from typing import Union

<<<<<<< HEAD
from giskard import Model, SKLearnModel
from giskard.core.core import SupportedModelTypes
from giskard.core.model import MODEL_CLASS_PKL, WrapperModel
from tests.utils import MockedClient


def test_custom_model(linear_regression_diabetes: Model):
    with MockedClient() as (client, mr):
        class MyModel(WrapperModel):
            @classmethod
            def load_clf(cls, local_dir):
                pass
=======
import httpretty

from giskard import BaseModel, SKLearnModel
from giskard.client.giskard_client import GiskardClient
from giskard.core.core import SupportedModelTypes
from giskard.models.base import MODEL_CLASS_PKL, WrapperModel

url = "http://giskard-host:12345"
token = "SECRET_TOKEN"
auth = "Bearer SECRET_TOKEN"
content_type = "application/json"
model_name = "uploaded model"
b_content_type = b"application/json"


@httpretty.activate(verbose=True, allow_net_connect=False)
def test_custom_model(linear_regression_diabetes: BaseModel):
    artifact_url_prefix = "http://giskard-host:12345/api/v2/artifacts/pk/models/[0-9a-f]{8}-[0-9a-f]{4}-[0-9a-f]{4}-[0-9a-f]{4}-[0-9a-f]{12}/"
    artifact_url_pattern = re.compile(artifact_url_prefix + ".*")
    httpretty.register_uri(httpretty.POST, artifact_url_pattern)
    httpretty.register_uri(httpretty.POST, "http://giskard-host:12345/api/v2/project/pk/models")

    client = GiskardClient(url, token)

    class MyModel(WrapperModel):
        @classmethod
        def load_clf(cls, local_dir):
            pass
>>>>>>> 21ab322a

            def clf_predict(self, df):
                pass

            def save(self, local_path: Union[str, Path]) -> None:
                super().save(local_path)

            should_save_model_class = True

        def has_model_class_been_sent():
            artifact_url_prefix = "http://giskard-host:12345/api/v2/artifacts/pk/models/[0-9a-f]{8}-[0-9a-f]{4}-[0-9a-f]{4}-[0-9a-f]{4}-[0-9a-f]{12}/"
            return (
                    len([i for i in mr.request_history if
                         re.match(artifact_url_prefix + MODEL_CLASS_PKL, i.url)]) > 0
            )

        SKLearnModel(linear_regression_diabetes.clf, model_type=SupportedModelTypes.REGRESSION).upload(client, "pk")
        assert not has_model_class_been_sent()

        MyModel(clf=linear_regression_diabetes.clf, model_type=SupportedModelTypes.REGRESSION).upload(client, "pk")
        assert has_model_class_been_sent()<|MERGE_RESOLUTION|>--- conflicted
+++ resolved
@@ -2,49 +2,18 @@
 from pathlib import Path
 from typing import Union
 
-<<<<<<< HEAD
-from giskard import Model, SKLearnModel
+from giskard import BaseModel, SKLearnModel
 from giskard.core.core import SupportedModelTypes
-from giskard.core.model import MODEL_CLASS_PKL, WrapperModel
+from giskard.models.base import MODEL_CLASS_PKL, WrapperModel
 from tests.utils import MockedClient
 
 
-def test_custom_model(linear_regression_diabetes: Model):
+def test_custom_model(linear_regression_diabetes: BaseModel):
     with MockedClient() as (client, mr):
         class MyModel(WrapperModel):
             @classmethod
             def load_clf(cls, local_dir):
                 pass
-=======
-import httpretty
-
-from giskard import BaseModel, SKLearnModel
-from giskard.client.giskard_client import GiskardClient
-from giskard.core.core import SupportedModelTypes
-from giskard.models.base import MODEL_CLASS_PKL, WrapperModel
-
-url = "http://giskard-host:12345"
-token = "SECRET_TOKEN"
-auth = "Bearer SECRET_TOKEN"
-content_type = "application/json"
-model_name = "uploaded model"
-b_content_type = b"application/json"
-
-
-@httpretty.activate(verbose=True, allow_net_connect=False)
-def test_custom_model(linear_regression_diabetes: BaseModel):
-    artifact_url_prefix = "http://giskard-host:12345/api/v2/artifacts/pk/models/[0-9a-f]{8}-[0-9a-f]{4}-[0-9a-f]{4}-[0-9a-f]{4}-[0-9a-f]{12}/"
-    artifact_url_pattern = re.compile(artifact_url_prefix + ".*")
-    httpretty.register_uri(httpretty.POST, artifact_url_pattern)
-    httpretty.register_uri(httpretty.POST, "http://giskard-host:12345/api/v2/project/pk/models")
-
-    client = GiskardClient(url, token)
-
-    class MyModel(WrapperModel):
-        @classmethod
-        def load_clf(cls, local_dir):
-            pass
->>>>>>> 21ab322a
 
             def clf_predict(self, df):
                 pass
