--- conflicted
+++ resolved
@@ -2,12 +2,8 @@
 import pytest
 import pandas as pd
 import giskard.ml_worker.testing.tests.performance as performance
-<<<<<<< HEAD
-from giskard.ml_worker.testing.registry.slicing_function import SlicingFunction
 from giskard.ml_worker.testing.utils import Direction
-=======
 from giskard.ml_worker.testing.registry.slicing_function import SlicingFunction, slicing_function
->>>>>>> 39f0c833
 
 
 @pytest.mark.parametrize(
@@ -18,8 +14,9 @@
     ],
 )
 def test_f1(model, data, threshold, expected_metric, actual_slices_size, request):
-    results = performance.test_f1(model=request.getfixturevalue(model), dataset=request.getfixturevalue(data),
-                                  threshold=threshold).execute()
+    results = performance.test_f1(
+        model=request.getfixturevalue(model), dataset=request.getfixturevalue(data), threshold=threshold
+    ).execute()
 
     assert results.actual_slices_size[0] == actual_slices_size
 
@@ -35,8 +32,9 @@
     ],
 )
 def test_auc(model, data, threshold, expected_metric, actual_slices_size, request):
-    results = performance.test_auc(model=request.getfixturevalue(model), dataset=request.getfixturevalue(data),
-                                   threshold=threshold).execute()
+    results = performance.test_auc(
+        model=request.getfixturevalue(model), dataset=request.getfixturevalue(data), threshold=threshold
+    ).execute()
 
     assert results.actual_slices_size[0] == actual_slices_size
     assert round(results.metric, 2) == expected_metric
@@ -49,8 +47,11 @@
 )
 def test_auc_with_unique_target_no_exception(model, data, threshold, expected_metric, actual_slices_size, request):
     data = request.getfixturevalue(data)
-    results = performance.test_auc(model=request.getfixturevalue(model), dataset=data.slice(
-        SlicingFunction(lambda df: df.drop_duplicates("Target"), row_level=False)), threshold=threshold).execute()
+    results = performance.test_auc(
+        model=request.getfixturevalue(model),
+        dataset=data.slice(SlicingFunction(lambda df: df.drop_duplicates("Target"), row_level=False)),
+        threshold=threshold,
+    ).execute()
 
     assert results.actual_slices_size[0] == actual_slices_size
     assert round(results.metric, 2) == expected_metric
@@ -64,9 +65,11 @@
 def test_auc_with_unique_target_raise_exception(model, data, threshold, expected_metric, actual_slices_size, request):
     with pytest.raises(AssertionError) as e:
         data = request.getfixturevalue(data)
-        performance.test_auc(model=request.getfixturevalue(model), dataset=data.slice(
-            SlicingFunction(lambda df: df.drop_duplicates("Target").head(), row_level=False)),
-                             threshold=threshold).execute()
+        performance.test_auc(
+            model=request.getfixturevalue(model),
+            dataset=data.slice(SlicingFunction(lambda df: df.drop_duplicates("Target").head(), row_level=False)),
+            threshold=threshold,
+        ).execute()
 
     assert "Predicted classes don't exist in the dataset" in str(e.value)
 
@@ -79,8 +82,9 @@
     ],
 )
 def test_precision(model, data, threshold, expected_metric, actual_slices_size, request):
-    results = performance.test_precision(model=request.getfixturevalue(model), dataset=request.getfixturevalue(data),
-                                         threshold=threshold).execute()
+    results = performance.test_precision(
+        model=request.getfixturevalue(model), dataset=request.getfixturevalue(data), threshold=threshold
+    ).execute()
 
     assert results.actual_slices_size[0] == actual_slices_size
     assert round(results.metric, 2) == expected_metric
@@ -95,8 +99,9 @@
     ],
 )
 def test_recall(model, data, threshold, expected_metric, actual_slices_size, request):
-    results = performance.test_recall(model=request.getfixturevalue(model), dataset=request.getfixturevalue(data),
-                                      threshold=threshold).execute()
+    results = performance.test_recall(
+        model=request.getfixturevalue(model), dataset=request.getfixturevalue(data), threshold=threshold
+    ).execute()
 
     assert results.actual_slices_size[0] == actual_slices_size
     assert round(results.metric, 2) == expected_metric
@@ -111,8 +116,9 @@
     ],
 )
 def test_accuracy(model, data, threshold, expected_metric, actual_slices_size, request):
-    results = performance.test_accuracy(model=request.getfixturevalue(model), dataset=request.getfixturevalue(data),
-                                        threshold=threshold).execute()
+    results = performance.test_accuracy(
+        model=request.getfixturevalue(model), dataset=request.getfixturevalue(data), threshold=threshold
+    ).execute()
 
     assert results.actual_slices_size[0] == actual_slices_size
     assert round(results.metric, 2) == expected_metric
@@ -124,8 +130,9 @@
     [("linear_regression_diabetes", "diabetes_dataset_with_target", 54, 53.49, 442)],
 )
 def test_rmse(model, data, threshold, expected_metric, actual_slices_size, request):
-    results = performance.test_rmse(model=request.getfixturevalue(model), dataset=request.getfixturevalue(data),
-                                    threshold=threshold).execute()
+    results = performance.test_rmse(
+        model=request.getfixturevalue(model), dataset=request.getfixturevalue(data), threshold=threshold
+    ).execute()
 
     assert results.actual_slices_size[0] == actual_slices_size
     assert round(results.metric, 2) == expected_metric
@@ -137,8 +144,9 @@
     [("linear_regression_diabetes", "diabetes_dataset_with_target", 44, 43.3, 442)],
 )
 def test_mae(model, data, threshold, expected_metric, actual_slices_size, request):
-    results = performance.test_mae(model=request.getfixturevalue(model), dataset=request.getfixturevalue(data),
-                                   threshold=threshold).execute()
+    results = performance.test_mae(
+        model=request.getfixturevalue(model), dataset=request.getfixturevalue(data), threshold=threshold
+    ).execute()
 
     assert results.actual_slices_size[0] == actual_slices_size
     assert round(results.metric, 2) == expected_metric
@@ -150,8 +158,9 @@
     [("linear_regression_diabetes", "diabetes_dataset_with_target", 0.4, 0.52, 442)],
 )
 def test_r2(model, data, threshold, expected_metric, actual_slices_size, request):
-    results = performance.test_r2(model=request.getfixturevalue(model), dataset=request.getfixturevalue(data),
-                                  threshold=threshold).execute()
+    results = performance.test_r2(
+        model=request.getfixturevalue(model), dataset=request.getfixturevalue(data), threshold=threshold
+    ).execute()
 
     assert results.actual_slices_size[0] == actual_slices_size
     assert round(results.metric, 2) == expected_metric
@@ -164,9 +173,12 @@
 )
 def test_diff_f1(model, data, threshold, expected_metric, request):
     data = request.getfixturevalue(data)
-    result = performance.test_diff_f1(model=request.getfixturevalue(model), actual_dataset=data.slice(
-        SlicingFunction(lambda df: df[df.sex == "male"], row_level=False)), reference_dataset=data.slice(
-        SlicingFunction(lambda df: df[df.sex == "female"], row_level=False)), threshold=threshold).execute()
+    result = performance.test_diff_f1(
+        model=request.getfixturevalue(model),
+        actual_dataset=data.slice(SlicingFunction(lambda df: df[df.sex == "male"], row_level=False)),
+        reference_dataset=data.slice(SlicingFunction(lambda df: df[df.sex == "female"], row_level=False)),
+        threshold=threshold,
+    ).execute()
 
     assert round(result.metric, 2) == expected_metric
     assert result.passed
@@ -214,9 +226,12 @@
 )
 def test_diff_accuracy(model, data, threshold, expected_metric, request):
     data = request.getfixturevalue(data)
-    result = performance.test_diff_accuracy(model=request.getfixturevalue(model), actual_dataset=data.slice(
-        SlicingFunction(lambda df: df[df.sex == "male"], row_level=False)), reference_dataset=data.slice(
-        SlicingFunction(lambda df: df[df.sex == "female"], row_level=False)), threshold=threshold).execute()
+    result = performance.test_diff_accuracy(
+        model=request.getfixturevalue(model),
+        actual_dataset=data.slice(SlicingFunction(lambda df: df[df.sex == "male"], row_level=False)),
+        reference_dataset=data.slice(SlicingFunction(lambda df: df[df.sex == "female"], row_level=False)),
+        threshold=threshold,
+    ).execute()
 
     assert round(result.metric, 2) == expected_metric
     assert result.passed
@@ -241,7 +256,8 @@
     result = test_fn(
         actual_slice=data.slice(SlicingFunction(lambda df: df[df.sex == "male"], row_level=False)),
         reference_slice=data.slice(
-            SlicingFunction(lambda df: df[(df.sex == "female") & (df.default == "Not default")], row_level=False)),
+            SlicingFunction(lambda df: df[(df.sex == "female") & (df.default == "Not default")], row_level=False)
+        ),
         model=request.getfixturevalue(model),
         threshold=threshold,
     ).execute()
@@ -262,9 +278,12 @@
 )
 def test_diff_recall(model, data, threshold, expected_metric, request):
     data = request.getfixturevalue(data)
-    result = performance.test_diff_recall(model=request.getfixturevalue(model), actual_dataset=data.slice(
-        SlicingFunction(lambda df: df[df.sex == "male"], row_level=False)), reference_dataset=data.slice(
-        SlicingFunction(lambda df: df[df.sex == "female"], row_level=False)), threshold=threshold).execute()
+    result = performance.test_diff_recall(
+        model=request.getfixturevalue(model),
+        actual_dataset=data.slice(SlicingFunction(lambda df: df[df.sex == "male"], row_level=False)),
+        reference_dataset=data.slice(SlicingFunction(lambda df: df[df.sex == "female"], row_level=False)),
+        threshold=threshold,
+    ).execute()
     assert round(result.metric, 2) == expected_metric
     assert result.passed
 
@@ -275,27 +294,28 @@
 )
 def test_diff_precision(model, data, threshold, expected_metric, request):
     data = request.getfixturevalue(data)
-    result = performance.test_diff_precision(model=request.getfixturevalue(model), actual_dataset=data.slice(
-        SlicingFunction(lambda df: df[df.sex == "male"], row_level=False)), reference_dataset=data.slice(
-        SlicingFunction(lambda df: df[df.sex == "female"], row_level=False)), threshold=threshold).execute()
-    assert round(result.metric, 2) == expected_metric
-    assert result.passed
-
-
-@pytest.mark.parametrize(
-<<<<<<< HEAD
-    "data,model,threshold,expected_metric,actual_slices_size",
-    [("diabetes_dataset_with_target", "linear_regression_diabetes", 0.1, -0.08, 207)],
-=======
-    "model,data,threshold,expected_metric,actual_slices_size",
-    [("linear_regression_diabetes", "diabetes_dataset_with_target", 0.1, 0.08, 207)],
->>>>>>> 39f0c833
+    result = performance.test_diff_precision(
+        model=request.getfixturevalue(model),
+        actual_dataset=data.slice(SlicingFunction(lambda df: df[df.sex == "male"], row_level=False)),
+        reference_dataset=data.slice(SlicingFunction(lambda df: df[df.sex == "female"], row_level=False)),
+        threshold=threshold,
+    ).execute()
+    assert round(result.metric, 2) == expected_metric
+    assert result.passed
+
+
+@pytest.mark.parametrize(
+    "model,data,threshold,expected_metric,actual_slices_size",
+    [("linear_regression_diabetes", "diabetes_dataset_with_target", 0.1, -0.08, 207)],
 )
 def test_diff_rmse(model, data, threshold, expected_metric, actual_slices_size, request):
     data = request.getfixturevalue(data)
-    result = performance.test_diff_rmse(model=request.getfixturevalue(model), actual_dataset=data.slice(
-        SlicingFunction(lambda df: df[df.sex > 0], row_level=False)), reference_dataset=data.slice(
-        SlicingFunction(lambda df: df[df.sex < 0], row_level=False)), threshold=threshold).execute()
+    result = performance.test_diff_rmse(
+        model=request.getfixturevalue(model),
+        actual_dataset=data.slice(SlicingFunction(lambda df: df[df.sex > 0], row_level=False)),
+        reference_dataset=data.slice(SlicingFunction(lambda df: df[df.sex < 0], row_level=False)),
+        threshold=threshold,
+    ).execute()
     assert result.actual_slices_size[0] == actual_slices_size
     assert round(result.metric, 2) == expected_metric
     assert result.passed
@@ -310,90 +330,74 @@
 )
 def test_diff_reference_actual_f1(model, data, threshold, expected_metric, request):
     data = request.getfixturevalue(data)
-    result = performance.test_diff_reference_actual_f1(model=request.getfixturevalue(model), actual_dataset=data.slice(
-        SlicingFunction(lambda df: df.head(len(df) // 2), row_level=False)), reference_dataset=data.slice(
-        SlicingFunction(lambda df: df.tail(len(df) // 2), row_level=False)), threshold=threshold).execute()
-    assert round(result.metric, 2) == expected_metric
-    assert result.passed
-
-
-@pytest.mark.parametrize(
-    "model,data,threshold,expected_metric",
-    [
-<<<<<<< HEAD
-        ("german_credit_data", "german_credit_model", 0.1, -0.03),
-        ("enron_data", "enron_model", 0.5, 0.00),
-=======
-        ("german_credit_model", "german_credit_data", 0.1, 0.03),
+    result = performance.test_diff_reference_actual_f1(
+        model=request.getfixturevalue(model),
+        actual_dataset=data.slice(SlicingFunction(lambda df: df.head(len(df) // 2), row_level=False)),
+        reference_dataset=data.slice(SlicingFunction(lambda df: df.tail(len(df) // 2), row_level=False)),
+        threshold=threshold,
+    ).execute()
+    assert round(result.metric, 2) == expected_metric
+    assert result.passed
+
+
+@pytest.mark.parametrize(
+    "model,data,threshold,expected_metric",
+    [
+        ("german_credit_model", "german_credit_data", 0.1, -0.03),
         ("enron_model", "enron_data", 0.5, 0.00),
->>>>>>> 39f0c833
     ],
 )
 def test_diff_reference_actual_accuracy(model, data, threshold, expected_metric, request):
     data = request.getfixturevalue(data)
-    result = performance.test_diff_reference_actual_accuracy(model=request.getfixturevalue(model),
-                                                             actual_dataset=data.slice(
-                                                                 SlicingFunction(lambda df: df.tail(len(df) // 2),
-                                                                                 row_level=False)),
-                                                             reference_dataset=data.slice(SlicingFunction(
-                                                                 lambda df: df.head(len(df) // 2), row_level=False)),
-                                                             threshold=threshold).execute()
-    assert round(result.metric, 2) == expected_metric
-    assert result.passed
-
-
-@pytest.mark.parametrize(
-<<<<<<< HEAD
-    "data,model,threshold,expected_metric",
-    [("diabetes_dataset_with_target", "linear_regression_diabetes", 0.1, -0.02)],
-=======
-    "model,data,threshold,expected_metric",
-    [("linear_regression_diabetes", "diabetes_dataset_with_target", 0.1, 0.02)],
->>>>>>> 39f0c833
+    result = performance.test_diff_reference_actual_accuracy(
+        model=request.getfixturevalue(model),
+        actual_dataset=data.slice(SlicingFunction(lambda df: df.tail(len(df) // 2), row_level=False)),
+        reference_dataset=data.slice(SlicingFunction(lambda df: df.head(len(df) // 2), row_level=False)),
+        threshold=threshold,
+    ).execute()
+    assert round(result.metric, 2) == expected_metric
+    assert result.passed
+
+
+@pytest.mark.parametrize(
+    "model,data,threshold,expected_metric",
+    [("linear_regression_diabetes", "diabetes_dataset_with_target", 0.1, -0.02)],
 )
 def test_diff_reference_actual_rmse(model, data, threshold, expected_metric, request):
     data = request.getfixturevalue(data)
-    result = performance.test_diff_reference_actual_rmse(model=request.getfixturevalue(model),
-                                                         actual_dataset=data.slice(
-                                                             SlicingFunction(lambda df: df.tail(len(df) // 2),
-                                                                             row_level=False)),
-                                                         reference_dataset=data.slice(
-                                                             SlicingFunction(lambda df: df.head(len(df) // 2),
-                                                                             row_level=False)),
-                                                         threshold=threshold).execute()
-    assert round(result.metric, 2) == expected_metric
-    assert result.passed
-
-<<<<<<< HEAD
+    result = performance.test_diff_reference_actual_rmse(
+        model=request.getfixturevalue(model),
+        actual_dataset=data.slice(SlicingFunction(lambda df: df.tail(len(df) // 2), row_level=False)),
+        reference_dataset=data.slice(SlicingFunction(lambda df: df.head(len(df) // 2), row_level=False)),
+        threshold=threshold,
+    ).execute()
+    assert round(result.metric, 2) == expected_metric
+    assert result.passed
+
     # Test with direction
     result = performance.test_diff_reference_actual_rmse(
         actual_dataset=data.slice(SlicingFunction(lambda df: df.tail(len(df) // 2), row_level=False)),
         reference_dataset=data.slice(SlicingFunction(lambda df: df.head(len(df) // 2), row_level=False)),
         model=request.getfixturevalue(model),
         threshold=0,
-        direction=Direction.Increasing
+        direction=Direction.Increasing,
     ).execute()
     assert not result.passed
-=======
+
 
 @pytest.mark.parametrize(
     "data,model,threshold,expected_metric,actual_slices_size",
-    [
-        ("german_credit_data", "german_credit_model", 0.5, 0.85, 1000)
-    ],
+    [("german_credit_data", "german_credit_model", 0.5, 0.85, 1000)],
 )
 def test_f1_empty_slice(data, model, threshold, expected_metric, actual_slices_size, request):
     @slicing_function
-    def my_slicing_function(row: pd.core.series.Series):
+    def my_slicing_function(row: pd.Series):
         return row['age'] > 100
 
-    with pytest.raises(
-            ValueError,
-            match="The sliced dataset in test_f1 is empty."):
+    with pytest.raises(ValueError, match="The sliced dataset in test_f1 is empty."):
         performance.test_f1(
             dataset=request.getfixturevalue(data),
             model=request.getfixturevalue(model),
             slicing_function=my_slicing_function,
             threshold=threshold,
-        ).execute()
->>>>>>> 39f0c833
+        ).execute()