--- conflicted
+++ resolved
@@ -60,7 +60,6 @@
                 name=model_name,
                 classification_labels=model.meta.classification_labels,
             ).upload(client, "test-project", ds)
-<<<<<<< HEAD
         assert e.match("Value mentioned in  feature_names is  not available in validate_df")
 
         if model.is_classification:
@@ -73,10 +72,7 @@
                     name=model_name,
                     classification_labels=[0, 1],
                 ).upload(client, "test-project", ds)
-            assert e.match("Values in default column are not declared in classification_labels parameter")
-=======
         assert e.match("Values .* in .* column are not declared in classification_labels parameter \[0, 1\] of the model: uploaded model") # noqa
->>>>>>> 9fcdaf85
 
 
 @pytest.mark.parametrize(
