from giskard.models.automodel import Model
from giskard.models.base import CloudpickleBasedModel
from tests.fixtures.german_credit_scoring import input_types


def test_Model(german_credit_raw_model):
<<<<<<< HEAD
    my_model = Model(
        german_credit_raw_model.predict_proba,
        model_type="classification",
        feature_names=list(input_types),
        classification_threshold=0.5,
        classification_labels=list(german_credit_raw_model.classes_),
    )
=======
    my_model = Model(german_credit_raw_model.predict_proba,
                     model_type="classification",
                     feature_names=list(input_types),
                     classification_threshold=0.5,
                     classification_labels=list(german_credit_raw_model.classes_))
>>>>>>> 963b2bf4

    assert isinstance(my_model, CloudpickleBasedModel)<|MERGE_RESOLUTION|>--- conflicted
+++ resolved
@@ -4,20 +4,10 @@
 
 
 def test_Model(german_credit_raw_model):
-<<<<<<< HEAD
-    my_model = Model(
-        german_credit_raw_model.predict_proba,
-        model_type="classification",
-        feature_names=list(input_types),
-        classification_threshold=0.5,
-        classification_labels=list(german_credit_raw_model.classes_),
-    )
-=======
     my_model = Model(german_credit_raw_model.predict_proba,
                      model_type="classification",
                      feature_names=list(input_types),
                      classification_threshold=0.5,
                      classification_labels=list(german_credit_raw_model.classes_))
->>>>>>> 963b2bf4
 
     assert isinstance(my_model, CloudpickleBasedModel)