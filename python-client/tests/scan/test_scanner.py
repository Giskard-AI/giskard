--- conflicted
+++ resolved
@@ -1,19 +1,14 @@
 import pytest
-<<<<<<< HEAD
 import pandas as pd
 from unittest import mock
 from giskard import Model, Dataset
+
+from giskard import Dataset
 from giskard.scanner import Scanner
 from giskard.core.suite import Suite
 from giskard.scanner.result import ScanResult
 from langchain import LLMChain, PromptTemplate
 from langchain.llms.fake import FakeListLLM
-=======
-
-from giskard import Dataset
-from giskard.scanner import Scanner
-from giskard.core.suite import Suite
-from giskard.scanner.result import ScanResult
 from giskard import GiskardClient
 
 
@@ -33,7 +28,6 @@
 )
 def test_scanner_returns_non_empty_scan_result(dataset_name, model_name, request):
     _EXCEPTION_MODELS = ["linear_regression_diabetes"]
->>>>>>> 7e8f1478
 
     scanner = Scanner()
 
@@ -69,7 +63,6 @@
         scanner.analyze(german_credit_model, german_credit_data)
 
 
-<<<<<<< HEAD
 def test_scan_raises_exception_if_no_dataset_provided(german_credit_model):
     scanner = Scanner()
     with pytest.raises(ValueError) as info:
@@ -108,7 +101,8 @@
     scanner = Scanner()
     result = scanner.analyze(model, dataset)
     assert result.has_issues()
-=======
+
+
 @pytest.mark.skip(reason="For active testing of the UI")
 @pytest.mark.parametrize(
     "dataset_name,model_name",
@@ -149,7 +143,6 @@
             pass
 
         test_suite.upload(client, "testing_UI")
->>>>>>> 7e8f1478
 
 
 def test_warning_duplicate_index(german_credit_model, german_credit_data):
