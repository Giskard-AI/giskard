--- conflicted
+++ resolved
@@ -36,7 +36,6 @@
         scanner.analyze(german_credit_model, german_credit_data)
 
 
-<<<<<<< HEAD
 def test_scan_raises_exception_if_no_dataset_provided(german_credit_model):
     scanner = Scanner()
     with pytest.raises(ValueError) as info:
@@ -75,11 +74,11 @@
     scanner = Scanner()
     result = scanner.analyze(model, dataset)
     assert result.has_issues()
-=======
+
+
 def test_generate_test_suite_some_tests(titanic_model, titanic_dataset):
     scanner = Scanner()
 
     suite = scanner.analyze(titanic_model, titanic_dataset).generate_test_suite()
     created_tests = len(suite.tests)
-    assert created_tests, "Titanic scan doesn't produce tests"
->>>>>>> 652c85c7
+    assert created_tests, "Titanic scan doesn't produce tests"