import pytest
<<<<<<< HEAD
import pandas as pd
from unittest import mock
from giskard import Model, Dataset
=======

from giskard import Dataset
from giskard.core.suite import Suite
>>>>>>> 3a7beaa3
from giskard.scanner import Scanner
from giskard.core.suite import Suite
from giskard.scanner.result import ScanResult
from langchain import LLMChain, PromptTemplate
from langchain.llms.fake import FakeListLLM


def test_scanner_returns_non_empty_scan_result(german_credit_data, german_credit_model):
    scanner = Scanner()
    result = scanner.analyze(german_credit_model, german_credit_data)

    assert isinstance(result, ScanResult)
    assert result.has_issues()

    test_suite = result.generate_test_suite()
    assert isinstance(test_suite, Suite)


def test_scanner_should_work_with_empty_model_feature_names(german_credit_data, german_credit_model):
    scanner = Scanner()
    german_credit_model.meta.feature_names = None
    result = scanner.analyze(german_credit_model, german_credit_data)

    assert isinstance(result, ScanResult)
    assert result.has_issues()


def test_scanner_raises_exception_if_no_detectors_available(german_credit_data, german_credit_model):
    scanner = Scanner(only="non-existent-detector")

    with pytest.raises(RuntimeError):
        scanner.analyze(german_credit_model, german_credit_data)


<<<<<<< HEAD
def test_scan_raises_exception_if_no_dataset_provided(german_credit_model):
    scanner = Scanner()
    with pytest.raises(ValueError) as info:
        scanner.analyze(german_credit_model)
    assert "Dataset must be provided " in str(info.value)


def test_default_dataset_is_used_with_generative_model():
    model = mock.MagicMock()
    model.is_generative = True
    scanner = Scanner()

    with mock.patch('giskard.scanner.llm.utils.load_default_dataset') as load_default_dataset:
        try:
            scanner.analyze(model)
        except:  # noqa
            pass
        load_default_dataset.assert_called_once()


def test_generative_model_dataset():
    llm = FakeListLLM(responses=["Are you dumb or what?", "I don't know and I don’t want to know."] * 100)
    prompt = PromptTemplate(template="{instruct}: {question}", input_variables=["instruct", "question"])
    chain = LLMChain(llm=llm, prompt=prompt)
    model = Model(chain, model_type="generative")
    dataset = Dataset(
        pd.DataFrame(
            {
                "instruct": ["Paraphrase this", "Answer this question"],
                "question": ["Who is the mayor of Rome?", "How many bridges are there in Paris?"],
            }
        ),
        column_types={"instruct": "text", "question": "text"},
    )

    scanner = Scanner()
    result = scanner.analyze(model, dataset)
    assert result.has_issues()
=======
def test_warning_duplicate_index(german_credit_model, german_credit_data):
    df = german_credit_data.df.copy()
    new_row = df.loc[1]
    df = df.append(new_row)

    dataset = Dataset(
        df=df,
        target=german_credit_data.target,
        cat_columns=german_credit_data.cat_columns
    )

    scanner = Scanner()

    with pytest.warns(match="You dataframe has duplicate indexes, which is currently not supported. "
                            "We have to reset the dataframe index to avoid issues."):
        scanner.analyze(german_credit_model, dataset)
>>>>>>> 3a7beaa3


def test_generate_test_suite_some_tests(titanic_model, titanic_dataset):
    scanner = Scanner()

    suite = scanner.analyze(titanic_model, titanic_dataset).generate_test_suite()
    created_tests = len(suite.tests)
    assert created_tests, "Titanic scan doesn't produce tests"<|MERGE_RESOLUTION|>--- conflicted
+++ resolved
@@ -1,13 +1,7 @@
 import pytest
-<<<<<<< HEAD
 import pandas as pd
 from unittest import mock
 from giskard import Model, Dataset
-=======
-
-from giskard import Dataset
-from giskard.core.suite import Suite
->>>>>>> 3a7beaa3
 from giskard.scanner import Scanner
 from giskard.core.suite import Suite
 from giskard.scanner.result import ScanResult
@@ -42,7 +36,6 @@
         scanner.analyze(german_credit_model, german_credit_data)
 
 
-<<<<<<< HEAD
 def test_scan_raises_exception_if_no_dataset_provided(german_credit_model):
     scanner = Scanner()
     with pytest.raises(ValueError) as info:
@@ -81,24 +74,22 @@
     scanner = Scanner()
     result = scanner.analyze(model, dataset)
     assert result.has_issues()
-=======
+
+
 def test_warning_duplicate_index(german_credit_model, german_credit_data):
     df = german_credit_data.df.copy()
     new_row = df.loc[1]
     df = df.append(new_row)
 
-    dataset = Dataset(
-        df=df,
-        target=german_credit_data.target,
-        cat_columns=german_credit_data.cat_columns
-    )
+    dataset = Dataset(df=df, target=german_credit_data.target, cat_columns=german_credit_data.cat_columns)
 
     scanner = Scanner()
 
-    with pytest.warns(match="You dataframe has duplicate indexes, which is currently not supported. "
-                            "We have to reset the dataframe index to avoid issues."):
+    with pytest.warns(
+        match="You dataframe has duplicate indexes, which is currently not supported. "
+        "We have to reset the dataframe index to avoid issues."
+    ):
         scanner.analyze(german_credit_model, dataset)
->>>>>>> 3a7beaa3
 
 
 def test_generate_test_suite_some_tests(titanic_model, titanic_dataset):
