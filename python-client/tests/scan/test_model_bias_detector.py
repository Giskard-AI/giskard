import logging
import pandas as pd
from unittest import mock
from giskard import Dataset
from giskard.scanner.issues import Issue
from giskard.scanner.performance import ModelBiasDetector


<<<<<<< HEAD
@pytest.mark.skip(reason="need to fix this with new logger")
def test_model_bias_detector_skips_small_datasets(german_credit_model, german_credit_data):
=======
def test_model_bias_detector_skips_small_datasets(german_credit_model, german_credit_data, caplog):
>>>>>>> e978dbe5
    small_dataset = german_credit_data.slice(lambda df: df.sample(50), row_level=False)
    detector = ModelBiasDetector()
    with caplog.at_level(logging.WARNING):
        issues = detector.run(german_credit_model, small_dataset)
    record = caplog.records[-1]

    assert len(issues) == 0
    assert record.levelname == "WARNING"
    assert "Skipping scan because the dataset is too small" in record.message


def test_model_bias_detector_trims_large_dataset(german_credit_model, german_credit_data):
    # This test could be improved, needs more decoupling in the model bias detector
    large_dataset = mock.MagicMock(german_credit_data)
    large_dataset.__len__.return_value = 10_000_000

    detector = ModelBiasDetector()
    try:
        detector.run(german_credit_model, large_dataset)
    except ValueError:
        pass

    assert large_dataset.slice.called
    assert large_dataset.df.sample.assert_called_once

    normal_dataset = mock.MagicMock(german_credit_data)
    normal_dataset.__len__.return_value = 10_000

    detector = ModelBiasDetector()
    try:
        detector.run(german_credit_model, normal_dataset)
    except ValueError:
        pass

    assert normal_dataset.slice.not_called


def test_model_bias_detector_with_tabular(german_credit_model, german_credit_data):
    detector = ModelBiasDetector()

    issues = detector.run(german_credit_model, german_credit_data)
    assert len(issues) > 0
    assert all([isinstance(issue, Issue) for issue in issues])


def test_model_bias_detector_with_text_features(enron_model, enron_data):
    # Augment the dataset with random data
    df = pd.DataFrame({col: enron_data.df[col].sample(500, replace=True).values for col in enron_data.columns})
    dataset = Dataset(df, target=enron_data.target, column_types=enron_data.column_types)
    detector = ModelBiasDetector()

    issues = detector.run(enron_model, dataset)
    assert len(issues) > 0
    assert all([isinstance(issue, Issue) for issue in issues])<|MERGE_RESOLUTION|>--- conflicted
+++ resolved
@@ -1,17 +1,14 @@
 import logging
+from unittest import mock
+
 import pandas as pd
-from unittest import mock
+
 from giskard import Dataset
 from giskard.scanner.issues import Issue
 from giskard.scanner.performance import ModelBiasDetector
 
 
-<<<<<<< HEAD
-@pytest.mark.skip(reason="need to fix this with new logger")
-def test_model_bias_detector_skips_small_datasets(german_credit_model, german_credit_data):
-=======
 def test_model_bias_detector_skips_small_datasets(german_credit_model, german_credit_data, caplog):
->>>>>>> e978dbe5
     small_dataset = german_credit_data.slice(lambda df: df.sample(50), row_level=False)
     detector = ModelBiasDetector()
     with caplog.at_level(logging.WARNING):
