--- conflicted
+++ resolved
@@ -63,16 +63,9 @@
     "torchtext>=0.15.1",
     "portalocker>=2.0.0",
     "scikit-learn==1.0.2",
-<<<<<<< HEAD
-    "tensorflow-macos>=2.8.0, <2.10; sys_platform == 'darwin' and platform_machine == 'arm64'",
-    "tensorflow>=2.8.0, <2.10; sys_platform != 'darwin' or platform_machine != 'arm64'",
-    "tensorflow-text>=2.8.0, <2.10; sys_platform != 'darwin' or platform_machine != 'arm64'",
-    "mlflow>=2",
-=======
     "tensorflow-macos>=2.10.0, <2.11; sys_platform == 'darwin' and platform_machine == 'arm64'",
     "tensorflow>=2.10.0, <2.11; sys_platform != 'darwin' or platform_machine != 'arm64'",
     "tensorflow-text>=2.10.0, <2.11; platform_machine == 'x86_64' or platform_machine == 'amd64'",
->>>>>>> 33013794
 ]
 doc = [
     "furo>=2023.5.20",
