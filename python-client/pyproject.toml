# Poetry pyproject.toml: https://python-poetry.org/docs/pyproject/
[build-system]
requires = ["poetry_core>=1.2.0"]
build-backend = "poetry.core.masonry.api"

[tool.poetry.scripts]
giskard = "giskard.cli:cli"

[tool.poetry]
name = "giskard"
version = "1.7.0"
description = "Inspect your AI models visually, find bugs, give feedback 🕵️‍♀️ 💬"
readme = "README.md"
authors = ["Giskard AI <hello@giskard.ai>"]
license = "Apache Software License 2.0"
repository = "https://github.com/Giskard-AI/python-client"
homepage = "https://github.com/Giskard-AI/python-client"
include = ["giskard/ml_worker/generated/*"]

# Keywords description https://python-poetry.org/docs/pyproject/#keywords
keywords = [
    "Artificial Intelligence",
    "Machine Learning",
    "Quality",
    "MLOps"
]

# Pypi classifiers: https://pypi.org/classifiers/
classifiers = [
    "Development Status :: 4 - Beta",
    "Intended Audience :: Developers",
    "Intended Audience :: Science/Research",
    "Operating System :: OS Independent",
    "Topic :: Scientific/Engineering :: Artificial Intelligence",
    "License :: OSI Approved :: Apache Software License",
    "Programming Language :: Python :: 3.7",
    "Programming Language :: Python :: 3.8",
    "Programming Language :: Python :: 3.9",
    "Programming Language :: Python :: 3.10",
]



[tool.poetry.dependencies]
python = ">=3.7.5,<3.11"
cloudpickle = "^2.1.0"
importlib_metadata = { version = "^4.11.4" }
numpy = ">=1.21.6,<1.22.0"
pandas = "^1.3.5"
pydantic = "^1.10.2"
requests-toolbelt = "^0.9.1"
scikit-learn = ">=1.0.0,<1.1.0"
mixpanel = "^4.10.0"
beautifulsoup4 = "^4.11.1"
eli5 = "^0.13.0"
grpcio = "^1.46.3"
grpcio-status = "^1.46.3"
protobuf = "^3.9.2"
tenacity = "^8.1.0"
python-daemon = "^2.3.1"
click = "^8.1.3"
lockfile = "^0.12.2"
psutil = "^5.9.2"
requests = "^2.28.1"
tqdm = "^4.64.1"
setuptools = ">=65.4.1,<68.0.0"
zstandard = "^0.15.2"
scipy = ">=1.7.2,<1.8"
shap = "^0.41.0"
ipython = "^7.0.0"
<<<<<<< HEAD
mlflow-skinny = "1.30.0"
=======
mlflow = {git = "https://github.com/Giskard-AI/mlflow.git"}
>>>>>>> eb884220

[tool.poetry.group.dev.dependencies]
typing-extensions = "^4.1.0"
black = "^22.8.0"
bandit = "^1.7.4"
darglint = "^1.8.1"
flake8 = "^3.9.2"
isort = { extras = ["colors"], version = "^5.10.1" }
jupyter = "^1.0.0"
jupyterlab = "^3.4.2"
pre-commit = "^2.19.0"
pydocstyle = "^6.1.1"
pylint = "^2.13.9"
pyupgrade = "^2.32.1"
safety = "^1.10.3"
grpcio-tools = "^1.46.3"
mypy-protobuf = "^3.2.0"
mypy-extensions = "^0.4.3"
mypy = "^0.982"
deptry = "^0.5.13"
httpretty = "^1.1.4"

[tool.poetry.group.test.dependencies]
pytest-cov = "^3.0.0"
pytest = "^7.1.2"
catboost = "^1.1"

[tool.black]
# https://github.com/psf/black
target-version = ["py37"]
line-length = 100
color = true

exclude = '''
/(
    \.git
    | \.hg
    | \.mypy_cache
    | \.tox
    | \.venv
    | _build
    | buck-out
    | build
    | dist
    | env
    | venv
)/
'''

[tool.isort]
# https://github.com/timothycrosley/isort/
py_version = 37
line_length = 100

known_typing = ["typing", "types", "typing_extensions", "mypy", "mypy_extensions"]
sections = ["FUTURE", "TYPING", "STDLIB", "THIRDPARTY", "FIRSTPARTY", "LOCALFOLDER"]
include_trailing_comma = true
profile = "black"
multi_line_output = 3
indent = 4
color_output = true

[tool.mypy]
# https://mypy.readthedocs.io/en/latest/config_file.html#using-a-pyproject-toml-file
python_version = 3.7
pretty = true
show_traceback = true
color_output = true
show_column_numbers = true
show_error_codes = true
show_error_context = true
plugins = ["pydantic.mypy"]

allow_redefinition = false
check_untyped_defs = false # TODO: Andrey: fix it gradually
disallow_untyped_defs = false # TODO: Andrey: fix it gradually
disallow_any_generics = false # TODO: Andrey: fix it gradually
disallow_incomplete_defs = false # TODO: Andrey: fix it gradually
ignore_missing_imports = true
implicit_reexport = false
no_implicit_optional = false # TODO: Andrey: fix it gradually
strict_equality = false # TODO: Andrey: fix it gradually
strict_optional = false # TODO: Andrey: fix it gradually
warn_no_return = false
warn_redundant_casts = true
warn_return_any = false
warn_unreachable = true
warn_unused_configs = false
warn_unused_ignores = false


[tool.pytest.ini_options]
# https://docs.pytest.org/en/6.2.x/customize.html#pyproject-toml
# Directories that are not visited by pytest collector:
norecursedirs = ["hooks", "*.egg", ".eggs", "dist", "build", "docs", ".tox", ".git", "__pycache__"]
doctest_optionflags = ["NUMBER", "NORMALIZE_WHITESPACE", "IGNORE_EXCEPTION_DETAIL"]
# Extra options:
addopts = [
    "--strict-markers",
    "--tb=short",
    "--doctest-modules",
    "--doctest-continue-on-failure",
]

[virtualenvs]
create = true
in-project = true<|MERGE_RESOLUTION|>--- conflicted
+++ resolved
@@ -68,11 +68,7 @@
 scipy = ">=1.7.2,<1.8"
 shap = "^0.41.0"
 ipython = "^7.0.0"
-<<<<<<< HEAD
-mlflow-skinny = "1.30.0"
-=======
 mlflow = {git = "https://github.com/Giskard-AI/mlflow.git"}
->>>>>>> eb884220
 
 [tool.poetry.group.dev.dependencies]
 typing-extensions = "^4.1.0"
