[build-system]
requires = ["setuptools", "wheel"]
build-backend = "setuptools.build_meta"

[tool.setuptools.packages.find]
include = ["giskard*"]
exclude = ["docs*", "tests*"]


[tool.setuptools.package-data]
giskard = [
    "**/*.md",
    "**/*.html",
    "**/*.css",
    "**/*.js",
    "**/*.json",
    "**/*titanic.csv",
    "**/*prompts.csv",
    "**/*.txt",
    "**/injection_data/*.csv",
]


[tool.pdm.scripts]
_.env = { GSK_DISABLE_ANALYTICS = "True", GISKARD_DEV_MODE = "True" }
# add "-n auto" to the pytest command to parallelize the execution
test.cmd = "pdm base-test tests/"
# for some reason github runners don't work when calling 'pdm test -m "not slow"'
base-test.cmd = "pytest -c pyproject.toml --cov=giskard --cov-report=xml --cov-append --disable-warnings --no-header -vv --durations=0"
test-fast.cmd = "pdm base-test -n auto -m 'not slow and not concurrency' --use-subprocess tests"
test-slow.cmd = "pdm base-test -m 'slow and not concurrency' --use-subprocess"
test-worker.cmd = "pdm base-test -m 'concurrency' tests/"
lint = "ruff giskard tests"
doc = "sphinx-build docs docs/_build/html"
#  -W --keep-going -n => temporary disable
check-doc = "python ./docs/scrapper.py"
watch-doc = "python -m sphinx_autobuild --watch giskard docs docs/_build/html"
clean = "rm -rf coverage.xml coverage* .coverage*"
notebook = "jupyter notebook --ip 0.0.0.0 --port 8888 --no-browser --notebook-dir ./docs/reference/notebooks --NotebookApp.token=''"
check-deps = "deptry ."
debug-worker = "python3 -Xfrozen_modules=off -m debugpy --listen localhost:5678 --wait-for-client giskard/cli.py worker start"
worker = "python3 giskard/cli.py worker start"
debug-internal-worker = "python3 -Xfrozen_modules=off -m debugpy --listen localhost:5678 --wait-for-client giskard/cli.py worker start -s"
internal-worker = "python3 giskard/cli.py worker start -s"
update-lock = "docker run --platform linux/amd64 --rm -it -w /work -v ${PWD}/pdm.lock:/work/pdm.lock -v ${PWD}/pyproject.toml:/work/pyproject.toml python:3.10-slim bash -c \"apt update && apt install curl -y && curl -sSL https://pdm.fming.dev/install-pdm.py | python3 - && /root/.local/bin/pdm lock -G :all -v\""

[tool.pdm.dev-dependencies]
dev = [
    "typing-extensions",
    "jupyter>=1.0.0",
    "jupyterlab>=3.4.2",
    "pre-commit>=2.19.0",
    "mypy>=0.982",
    "deptry>=0.5.13",
    "ruff>=0.0.271",
    "mlflow>2",
    "black[d]>=22.12.0",
    "pip>=23.1.2",
    "pytest-asyncio>=0.21.1",
    "pydantic>=2",
    "avidtools",
]
ml_runtime = [
    "langchain>=0.0.275",
    "nltk>=3.8.1",
    "xgboost>=1.7.5",
    "lightgbm>=3.3.5",
    "imbalanced-learn>=0.12.0",
    "catboost>=1.1.1",
    "requests-mock>=1.10.0",
    "tensorflow-hub>=0.12.0",
    "transformers>=4.34.1",
    "sentencepiece",                                                                      # needed for some transformers stuff with tokenizer
    "torch>=2.0.0",
    "torchdata>=0.6.0",
    "portalocker>=2.0.0",                                                                 # Needed by torchdata for test_newspaper_classification_pytorch_dataset
    "torchtext>=0.15.1",
    "tensorflow-macos==2.14.0; sys_platform == 'darwin' and platform_machine == 'arm64'",
    "tensorflow==2.14.0",
    # tensorflow-text is only available on linux or mac, but not for arm64 nor windows
    "tensorflow-text==2.14.0; python_version < '3.11' and (sys_platform == 'linux' or sys_platform == 'darwin') and platform_machine == 'x86_64'",
    "mlflow>2",
    "wandb",
    "tensorflow-io-gcs-filesystem<0.32; platform_machine != 'arm64'",                                                                              # Tensorflow io does not work for windows from 0.32, but does not work for arm64 before...
]
test = [
    "pytest-cov>=4.0.0",
    "pytest>=7.1.2",
    "pytest-xdist>=3.3.1",
    "polyfactory",
    "pytest-env>=1.1.0",
    "openai>=1",
    "pytest-memray; sys_platform == 'linux' or sys_platform == 'darwin'",
    "pytest-reportlog>=0.4.0",
]
doc = [
    "furo>=2023.5.20",
    "myst-parser>=1.0.0",
    "sphinx-autobuild>=2021.3.14",
    "sphinx>=6.1.3",
    "sphinxcontrib-napoleon>=0.7",
    "sphinx-autoapi>=2.1.0",
    "sphinx-rtd-theme>=1.2.0",
    "sphinx-tabs>=3.4.1",
    "sphinx-design>=0.4.1",
    "sphinx-copybutton>=0.5.2",
    "sphinx-click>=4.4.0",
    "nbsphinx>=0.9.2",
    "ipython==8.12.0",
    "scrapy",
    "requests",
]

[project.scripts]
giskard = "giskard.cli:cli"

[project.entry-points."mlflow.model_evaluator"]
giskard = "giskard.integrations.mlflow.giskard_evaluator:GiskardEvaluator"

[project.urls]
"Homepage" = "https://giskard.ai"
"Source Code" = "https://github.com/Giskard-AI/giskard"
"Bug Tracker" = "https://github.com/Giskard-AI/giskard/issues"
"Documentation" = "https://docs.giskard.ai/"
"Discord" = "https://discord.gg/ABvfpbu69R"
"Linkedin" = "https://www.linkedin.com/company/giskard-ai"
"Mastodon" = "https://fosstodon.org/@Giskard"
"Twitter" = "https://twitter.com/giskard_ai"


[project]
name = "giskard"
readme = "README.md"
license = { text = "Apache Software License 2.0" }
<<<<<<< HEAD
version = "2.7.7"
=======
version = "2.8.0"
>>>>>>> 42fe96f6
description = "The testing framework dedicated to ML models, from tabular to LLMs"
authors = [{ name = "Giskard AI", email = "hello@giskard.ai" }]
keywords = ["Artificial Intelligence", "Machine Learning", "Quality", "MLOps"]

# Pypi classifiers: https://pypi.org/classifiers/
classifiers = [
    "Development Status :: 4 - Beta",
    "Intended Audience :: Developers",
    "Intended Audience :: Science/Research",
    "Operating System :: OS Independent",
    "Topic :: Scientific/Engineering :: Artificial Intelligence",
    "License :: OSI Approved :: Apache Software License",
    "Programming Language :: Python :: 3.9",
    "Programming Language :: Python :: 3.10",
    "Programming Language :: Python :: 3.11",
]

requires-python = ">=3.9, <3.12"
dependencies = [
    "cloudpickle>=1.1.1",
    "zstandard>=0.10.0",
    "mlflow-skinny>=2",
    "numpy>=1.22.0",
    "scikit-learn>=1.0",
    "scipy>=1.7.3, <1.12.0",
    "mixpanel>=4.4.0",
    "requests>=2.19",
    "pydantic<3,>1",
    "pandas>=1.3.4",
    "xxhash>=3.2.0",
    "langdetect>=1.0.9",
    "chardet",                  # text metadata
    "jinja2>=3",                # scan template
    "requests-toolbelt>=0.9.1",
    "setuptools",               # used for pkg_resources
    "typing_extensions",        # used in registry/decorators, for python <3.10
    "pyyaml",
    "packaging",                # used in settings
    "markdown",                 # needed for display of scan results in notebook
    "colorama",                 # needed for the scan
    "num2words>=0.5.13",
    "griffe>=0.36.9",
    "sentry-sdk>=1.40.5",
]

[project.optional-dependencies]
llm = [
    "openai",
    "evaluate>=0.4.1",
    "bert-score>=0.3.13",
    "tenacity>=4.11.0",
    "faiss-cpu>=1.7.4",
    "bokeh>=3.3.4",
    "umap-learn>=0.5.5",
    "scikit-learn>=1.3.2",
]

hub = [
    # Worker deps
    "websockets>=11.0",                        # Not sure what is the minimal version, let's say 11 to handle python 3.11
    "uvloop>=0.18.0; sys_platform != 'win32'",
    # Server deps
    "tenacity>=4.11.0",
    "psutil>=5.4.6",
    "click>=7.0",
    "docker>=6.0.0",
    "shap>=0.41.0",
    "llvmlite>=0.40.0",    # Needed to be installable for Poetry
    "numba>=0.50.0",       # Needed to be installable for Poetry
    "lockfile>=0.12.2",
    "pycryptodome>=3.6.1",
    "pyngrok>=6.0.0",
]

[tool.ruff]
line-length = 120
ignore = ["E501"]

[tool.black]
# https://github.com/psf/black
target-version = ['py39', 'py310', 'py311']
line-length = 120
color = true

exclude = '''
/(
    \.git
    | \.hg
    | \.mypy_cache
    | \.tox
    | \.venv
    | _build
    | buck-out
    | build
    | dist
    | env
    | venv
    | giskard/ml_worker/generated
)/
'''

[tool.isort]
# https://github.com/timothycrosley/isort/
py_version = 38
line_length = 100

known_typing = [
    "typing",
    "types",
    "typing_extensions",
    "mypy",
    "mypy_extensions",
]
sections = [
    "FUTURE",
    "TYPING",
    "STDLIB",
    "THIRDPARTY",
    "FIRSTPARTY",
    "LOCALFOLDER",
]
include_trailing_comma = true
profile = "black"
multi_line_output = 3
indent = 4
color_output = true

[tool.mypy]
# https://mypy.readthedocs.io/en/latest/config_file.html#using-a-pyproject-toml-file
python_version = 3.8
pretty = true
show_traceback = true
color_output = true
show_column_numbers = true
show_error_codes = true
show_error_context = true
plugins = ["pydantic.mypy"]

allow_redefinition = false
check_untyped_defs = false       # TODO: Andrey: fix it gradually
disallow_untyped_defs = false    # TODO: Andrey: fix it gradually
disallow_any_generics = false    # TODO: Andrey: fix it gradually
disallow_incomplete_defs = false # TODO: Andrey: fix it gradually
ignore_missing_imports = true
implicit_reexport = false
no_implicit_optional = false     # TODO: Andrey: fix it gradually
strict_equality = false          # TODO: Andrey: fix it gradually
strict_optional = false          # TODO: Andrey: fix it gradually
warn_no_return = false
warn_redundant_casts = true
warn_return_any = false
warn_unreachable = true
warn_unused_configs = false
warn_unused_ignores = false

[tool.pytest.ini_options]
# https://docs.pytest.org/en/6.2.x/customize.html#pyproject-toml
# Directories that are not visited by pytest collector:
testpaths = ["tests"]
norecursedirs = [
    "hooks",
    "*.egg",
    ".eggs",
    "dist",
    "build",
    "docs",
    ".tox",
    ".git",
    "__pycache__",
]
doctest_optionflags = [
    "ELLIPSIS",
    "NUMBER",
    "NORMALIZE_WHITESPACE",
    "IGNORE_EXCEPTION_DETAIL",
]
markers = [
    "slow: marks tests as slow (deselect with '-m \"not slow\"')",
    "concurrency: run MLWorker pool tests",
    "memory_expensive: memory consuming tests",
]

# Extra options:
addopts = [
    "--strict-markers",
    "--tb=short",
    "--doctest-modules",
    "--doctest-continue-on-failure",
]

env = ["WANDB_MODE=disabled"]

[tool.deptry]
extend_exclude = [".history"]
ignore_notebooks = true<|MERGE_RESOLUTION|>--- conflicted
+++ resolved
@@ -132,11 +132,7 @@
 name = "giskard"
 readme = "README.md"
 license = { text = "Apache Software License 2.0" }
-<<<<<<< HEAD
-version = "2.7.7"
-=======
 version = "2.8.0"
->>>>>>> 42fe96f6
 description = "The testing framework dedicated to ML models, from tabular to LLMs"
 authors = [{ name = "Giskard AI", email = "hello@giskard.ai" }]
 keywords = ["Artificial Intelligence", "Machine Learning", "Quality", "MLOps"]
