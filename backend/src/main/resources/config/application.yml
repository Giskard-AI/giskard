--- conflicted
+++ resolved
@@ -229,8 +229,5 @@
   home: giskard-home
   regressionThreshold: 0.15
   limeNumberSamples: 500
-<<<<<<< HEAD
-
-=======
   licensePublicKey: c947f66224d465b50004c327fc831cff672fc07b540b0613d6f661d0e72d455d
->>>>>>> 18069643
+
