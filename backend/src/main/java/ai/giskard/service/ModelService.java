package ai.giskard.service;

import ai.giskard.domain.ColumnMeaning;
import ai.giskard.domain.InspectionSettings;
import ai.giskard.domain.ml.Dataset;
import ai.giskard.domain.ml.Inspection;
import ai.giskard.domain.ml.ProjectModel;
import ai.giskard.ml.MLWorkerClient;
import ai.giskard.repository.FeedbackRepository;
import ai.giskard.repository.InspectionRepository;
import ai.giskard.repository.ml.DatasetRepository;
import ai.giskard.repository.ml.ModelRepository;
import ai.giskard.security.PermissionEvaluator;
import ai.giskard.service.ml.MLWorkerService;
import ai.giskard.worker.*;
import com.google.common.collect.Maps;
import lombok.RequiredArgsConstructor;
import org.slf4j.Logger;
import org.slf4j.LoggerFactory;
import org.springframework.stereotype.Service;
import org.springframework.transaction.annotation.Transactional;

import java.io.IOException;
import java.nio.file.Files;
import java.nio.file.Path;
import java.util.Map;
import java.util.Objects;
import java.util.UUID;

@Service
@Transactional
@RequiredArgsConstructor
public class ModelService {
    private final DatasetRepository datasetRepository;
    final FeedbackRepository feedbackRepository;
    final ModelRepository modelRepository;
    private final PermissionEvaluator permissionEvaluator;
    private final InspectionRepository inspectionRepository;
    private final Logger log = LoggerFactory.getLogger(ModelService.class);
    private final MLWorkerService mlWorkerService;
    private final FileLocationService fileLocationService;
    private final GRPCMapper grpcMapper;


    public RunModelForDataFrameResponse predict(ProjectModel model, Dataset dataset, Map<String, String> features) {
        RunModelForDataFrameResponse response;
        try (MLWorkerClient client = mlWorkerService.createClient(model.getProject().isUsingInternalWorker())) {
<<<<<<< HEAD
=======
            UploadStatus modelUploadStatus = mlWorkerService.upload(client, model);
            assert modelUploadStatus.getCode().equals(StatusCode.Ok) : "Failed to upload model";
>>>>>>> d94fe2f4
            response = getRunModelForDataFrameResponse(model, dataset, features, client);
        }
        return response;
    }

    private RunModelForDataFrameResponse getRunModelForDataFrameResponse(ProjectModel model, Dataset dataset, Map<String, String> features, MLWorkerClient client) {
        RunModelForDataFrameResponse response;
        RunModelForDataFrameRequest.Builder requestBuilder = RunModelForDataFrameRequest.newBuilder()
            .setModel(grpcMapper.createRef(model))
            .setDataframe(
                DataFrame.newBuilder()
                    .addRows(DataRow.newBuilder().putAllColumns(Maps.filterValues(features, Objects::nonNull)))
                    .build()
            );
        if (dataset.getTarget() != null) {
            requestBuilder.setTarget(dataset.getTarget());
        }
        if (dataset.getColumnMeanings() != null) {
            requestBuilder.putAllColumnMeanings(Maps.transformValues(dataset.getColumnMeanings(), ColumnMeaning::getName));
        }
        if (dataset.getColumnTypes() != null) {
            requestBuilder.putAllColumnTypes(dataset.getColumnTypes());
        }
        response = client.getBlockingStub().runModelForDataFrame(requestBuilder.build());
        return response;
    }

    public ExplainResponse explain(ProjectModel model, Dataset dataset, Map<String, String> features) {
        try (MLWorkerClient client = mlWorkerService.createClient(model.getProject().isUsingInternalWorker())) {
            ExplainRequest request = ExplainRequest.newBuilder()
                .setModel(grpcMapper.createRef(model))
                .setDataset(grpcMapper.createRef(dataset))
                .putAllColumns(Maps.filterValues(features, Objects::nonNull))
                .build();

            return client.getBlockingStub().explain(request);
        }
    }

    public ExplainTextResponse explainText(ProjectModel model, Dataset dataset, InspectionSettings inspectionSettings, String featureName, Map<String, String> features) throws IOException {
        ExplainTextResponse response;
        try (MLWorkerClient client = mlWorkerService.createClient(model.getProject().isUsingInternalWorker())) {
            response = client.getBlockingStub().explainText(
                ExplainTextRequest.newBuilder()
                    .setModel(grpcMapper.createRef(model))
                    .setFeatureName(featureName)
                    .putAllColumns(features)
                    .putAllColumnMeanings(Maps.transformValues(dataset.getColumnMeanings(), ColumnMeaning::getName))
                    .setNSamples(inspectionSettings.getLimeNumberSamples())
                    .build()
            );
        }
        return response;
    }

    public Inspection createInspection(UUID modelId, UUID datasetId) throws IOException {
        log.info("Creating inspection for model {} and dataset {}", modelId, datasetId);
        ProjectModel model = modelRepository.getById(modelId);
        Dataset dataset = datasetRepository.getById(datasetId);
        permissionEvaluator.validateCanReadProject(model.getProject().getId());

        Inspection inspection = new Inspection();
        inspection.setDataset(dataset);
        inspection.setModel(model);
        inspection = inspectionRepository.save(inspection);

        RunModelResponse predictions = predictSerializedDataset(model, dataset);
        if (predictions == null) {
            return inspection;
        }
        Path inspectionPath = fileLocationService.resolvedInspectionPath(model.getProject().getKey(), inspection.getId());
        Files.createDirectories(inspectionPath);
        Files.write(inspectionPath.resolve("predictions.csv"), predictions.getResultsCsvBytes().toByteArray());
        Files.write(inspectionPath.resolve("calculated.csv"), predictions.getCalculatedCsvBytes().toByteArray());
        return inspection;
    }

    private RunModelResponse predictSerializedDataset(ProjectModel model, Dataset dataset) {
        RunModelResponse response;
        try (MLWorkerClient client = mlWorkerService.createClient(model.getProject().isUsingInternalWorker())) {
            RunModelRequest request = RunModelRequest.newBuilder()
                .setModel(grpcMapper.createRef(model))
                .setDataset(grpcMapper.createRef(dataset))
                .build();

            response = client.getBlockingStub().runModel(request);
        }

        return response;
    }
}<|MERGE_RESOLUTION|>--- conflicted
+++ resolved
@@ -45,11 +45,8 @@
     public RunModelForDataFrameResponse predict(ProjectModel model, Dataset dataset, Map<String, String> features) {
         RunModelForDataFrameResponse response;
         try (MLWorkerClient client = mlWorkerService.createClient(model.getProject().isUsingInternalWorker())) {
-<<<<<<< HEAD
-=======
-            UploadStatus modelUploadStatus = mlWorkerService.upload(client, model);
-            assert modelUploadStatus.getCode().equals(StatusCode.Ok) : "Failed to upload model";
->>>>>>> d94fe2f4
+            //UploadStatus modelUploadStatus = mlWorkerService.upload(client, model);
+            //assert modelUploadStatus.getCode().equals(StatusCode.Ok) : "Failed to upload model";
             response = getRunModelForDataFrameResponse(model, dataset, features, client);
         }
         return response;
