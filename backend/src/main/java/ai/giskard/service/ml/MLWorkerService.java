--- conflicted
+++ resolved
@@ -45,17 +45,6 @@
     private final FileLocationService locationService;
     private final FileUploadService fileUploadService;
 
-<<<<<<< HEAD
-=======
-    private static void streamFile(InputStream inputStream, StreamObserver<FileUploadRequest> streamObserver) throws IOException {
-        byte[] bytes = new byte[1024 * UPLOAD_FILE_CHUNK_KB];
-        int size;
-        while ((size = inputStream.read(bytes)) > 0) {
-            streamObserver.onNext(FileUploadRequest.newBuilder().setChunk(Chunk.newBuilder().setContent(ByteString.copyFrom(bytes, 0, size)).build()).build());
-        }
-    }
-
->>>>>>> 6246c4e8
     public MLWorkerClient createClient(boolean isInternal) {
         return createClient(isInternal, true);
     }
@@ -82,39 +71,6 @@
         }
     }
 
-<<<<<<< HEAD
-=======
-    // synchronizing in order not to corrupt a file on an ML worker file in case of concurrent
-    // model execution
-    public synchronized UploadStatus upload(MLWorkerClient client, ProjectFile file) throws IOException {
-        log.info("Uploading {}", file.getFileName());
-        Path path = locationService.resolveFilePath(file);
-
-        AtomicReference<StreamObserver<FileUploadRequest>> requestObserverRef = new AtomicReference<>();
-        AtomicReference<UploadStatus> result = new AtomicReference<>();
-        CountDownLatch finishedLatch = new CountDownLatch(1);
-        try (InputStream inputStream = Files.newInputStream(path)) {
-            StreamObserver<FileUploadRequest> observer = client.getNonBlockingStub().upload(new UploadStatusStreamObserver(file, inputStream, requestObserverRef, result, finishedLatch));
-            requestObserverRef.set(observer);
-
-            FileType fileType = determineFileType(file);
-
-            FileUploadRequest metadata = FileUploadRequest.newBuilder().setMetadata(FileUploadMetadata.newBuilder().setId(file.getId()).setFileType(fileType).setName(file.getFileName()).setProjectKey(file.getProject().getKey()).build()).build();
-
-            observer.onNext(metadata);
-
-            try {
-                finishedLatch.await();
-            } catch (InterruptedException e) {
-                Thread.currentThread().interrupt();
-                log.warn("Interrupted while uploading a file: {}", file.getFileName());
-                throw new GiskardRuntimeException("Interrupted while uploading a file");
-            }
-        }
-        return result.get();
-    }
-
->>>>>>> 6246c4e8
     public List<Integer> filterDataset(MLWorkerClient client, Dataset dataset, String function, Integer limit) throws IOException {
         log.info("Filtering dataset {}", dataset.getName());
         Path path = locationService.resolvedDatasetPath(dataset).resolve("data.csv.zst");
@@ -131,7 +87,6 @@
             StreamObserver<FilterDatasetRequest> observer = client.getNonBlockingStub().filterDataset(new FilterDatasetResponseStreamObserver(requestObserverRef, finishedLatch, reader, validRows, limit, error));
             requestObserverRef.set(observer);
 
-<<<<<<< HEAD
             FilterDatasetMetadata.Builder metaBuilder = FilterDatasetMetadata.newBuilder()
                 .setHeaders(headers)
                 .setFunction(function);
@@ -139,12 +94,7 @@
                 metaBuilder.putAllColumnTypes(dataset.getColumnTypes());
             }
             FilterDatasetRequest metadata = FilterDatasetRequest.newBuilder()
-                .setMeta(metaBuilder.build())
-                .setIdx(0)
-                .build();
-=======
-            FilterDatasetRequest metadata = FilterDatasetRequest.newBuilder().setMeta(FilterDatasetMetadata.newBuilder().setHeaders(headers).setFunction(function).putAllColumnTypes(dataset.getColumnTypes()).build()).setIdx(0).build();
->>>>>>> 6246c4e8
+                .setMeta(metaBuilder.build()).setIdx(0).build();
 
             observer.onNext(metadata);
 
@@ -161,20 +111,6 @@
         }
 
         return validRows;
-    }
-
-<<<<<<< HEAD
-=======
-    private static FileType determineFileType(ProjectFile file) {
-        FileType fileType;
-        if (file instanceof ProjectModel) {
-            fileType = FileType.MODEL;
-        } else if (file instanceof Dataset) {
-            fileType = FileType.DATASET;
-        } else {
-            throw new IllegalArgumentException(String.format("Upload object should be either model or dataset, got %s", file.getClass().getCanonicalName()));
-        }
-        return fileType;
     }
 
     private int getMlWorkerPort(boolean isInternal) {
@@ -199,42 +135,6 @@
         return mlWorkerTunnelService.getTunnelPort().isPresent();
     }
 
-    @RequiredArgsConstructor
-    private class UploadStatusStreamObserver implements StreamObserver<UploadStatus> {
-        private final ProjectFile file;
-        private final InputStream inputStream;
-        private final AtomicReference<StreamObserver<FileUploadRequest>> requestObserverRef;
-        private final AtomicReference<UploadStatus> result;
-        private final CountDownLatch finishedLatch;
-
-        @Override
-        public void onNext(UploadStatus uploadStatus) {
-            if (StatusCode.CacheMiss.equals(uploadStatus.getCode())) {
-                log.info("Transferring file {}", file.getFileName());
-                try {
-                    streamFile(inputStream, requestObserverRef.get());
-                } catch (IOException e) {
-                    throw new GiskardRuntimeException("Error while uploading file", e);
-                }
-            } else {
-                log.info("File uploaded {}", file.getFileName());
-                result.set(uploadStatus);
-            }
-            requestObserverRef.get().onCompleted();
-        }
-
-        @Override
-        public void onCompleted() {
-            finishedLatch.countDown();
-        }
-
-        @Override
-        public void onError(Throwable throwable) {
-            finishedLatch.countDown();
-        }
-    }
-
->>>>>>> 6246c4e8
     @RequiredArgsConstructor
     private class FilterDatasetResponseStreamObserver implements StreamObserver<FilterDatasetResponse> {
         private final AtomicReference<StreamObserver<FilterDatasetRequest>> requestObserverRef;
@@ -299,26 +199,6 @@
         }
     }
 
-<<<<<<< HEAD
-    private int getMlWorkerPort(boolean isInternal) {
-        if (isInternal || !applicationProperties.isExternalMlWorkerEnabled()) {
-            return applicationProperties.getMlWorkerPort();
-        } else {
-            return mlWorkerTunnelService.getTunnelPort()
-                .orElseThrow(() -> new GiskardRuntimeException("No external worker is connected"));
-        }
-    }
-
-    private String getMlWorkerHost(boolean isInternal) {
-        if (!isInternal && mlWorkerTunnelService.getTunnelPort().isEmpty()) {
-            throw new GiskardRuntimeException("No external worker is connected");
-        }
-        if (isInternal || !applicationProperties.isExternalMlWorkerEnabled()) {
-            return applicationProperties.getMlWorkerHost();
-        }
-        return "localhost";
-    }
-=======
     @Scheduled(fixedRateString = "${giskard.external-worker-heartbeat-interval-seconds:60}", timeUnit = TimeUnit.SECONDS)
     public void sendHeartbeatToConnectedWorkers() {
         if (isExternalWorkerConnected()) {
@@ -333,5 +213,4 @@
             }
         }
     }
->>>>>>> 6246c4e8
 }