package ai.giskard.service.ml;

<<<<<<< HEAD
import ai.giskard.domain.Project;
import ai.giskard.ml.MLWorkerClient;
import ai.giskard.ml.tunnel.MLWorkerTunnelService;
=======
import ai.giskard.ml.MLWorkerID;
import ai.giskard.ml.MLWorkerWSAction;
import ai.giskard.ml.dto.MLWorkerWSCatalogDTO;
>>>>>>> 13d563f5
import ai.giskard.repository.ProjectRepository;
import ai.giskard.repository.ml.SlicingFunctionRepository;
import ai.giskard.repository.ml.TestFunctionRepository;
import ai.giskard.repository.ml.TransformationFunctionRepository;
import ai.giskard.service.SlicingFunctionService;
import ai.giskard.service.TestFunctionService;
import ai.giskard.service.TransformationFunctionService;
import ai.giskard.web.dto.CatalogDTO;
import ai.giskard.web.dto.SlicingFunctionDTO;
import ai.giskard.web.dto.TestFunctionDTO;
import ai.giskard.web.dto.TransformationFunctionDTO;
import ai.giskard.web.dto.mapper.GiskardMapper;
import com.fasterxml.jackson.core.JsonProcessingException;
import lombok.RequiredArgsConstructor;
import org.springframework.stereotype.Service;
import org.springframework.transaction.annotation.Transactional;

<<<<<<< HEAD
import static ai.giskard.utils.GRPCUtils.convertGRPCObject;
=======
import java.util.UUID;
import java.util.stream.Stream;

import static ai.giskard.ml.dto.MLWorkerWSUtils.convertMLWorkerWSObject;
>>>>>>> 13d563f5

@Service
@RequiredArgsConstructor
public class MLWorkerCacheService {

    private final MLWorkerWSService mlWorkerWSService;
    private final MLWorkerWSCommService mlWorkerWSCommService;
    private final TestFunctionService testFunctionService;
    private final TestFunctionRepository testFunctionRepository;
    private final SlicingFunctionService slicingFunctionService;
    private final SlicingFunctionRepository slicingFunctionRepository;
    private final TransformationFunctionService transformationFunctionService;
    private final TransformationFunctionRepository transformationFunctionRepository;
    private final ProjectRepository projectRepository;
    private final GiskardMapper giskardMapper;

    @Transactional
    public CatalogDTO getCatalog(long projectId) {
        // TODO: Remove from transaction, however it mostly relly on cache so impact is reduced

        Project project = projectRepository.getMandatoryById(projectId);
        findGiskardTest(project.isUsingInternalWorker());

        return CatalogDTO.builder()
            .tests(testFunctionRepository.findAll().stream().map(giskardMapper::toDTO).toList())
            .slices(slicingFunctionRepository.findAllForProject(project).stream()
                .map(giskardMapper::toDTO).toList())
            .transformations(transformationFunctionRepository.findAllForProject(project).stream()
                .map(giskardMapper::toDTO).toList())
            .build();
    }

    public void findGiskardTest(boolean isInternal) {
        if (isInternal) {
            return;
        }

<<<<<<< HEAD
        if (mlWorkerTunnelService.isClearCacheRequested()) {
            CatalogDTO catalogWithoutPickles = getTestFunctions(false);
            testFunctionService.saveAll(catalogWithoutPickles.getTests());
            slicingFunctionService.saveAll(catalogWithoutPickles.getSlices());
            transformationFunctionService.saveAll(catalogWithoutPickles.getTransformations());
            mlWorkerTunnelService.setClearCacheRequested(false);
        }
=======
        catalogWithoutPickles = getTestFunctions(false);
        testFunctionService.saveAll(catalogWithoutPickles.getTests());
        slicingFunctionService.saveAll(catalogWithoutPickles.getSlices());
        transformationFunctionService.saveAll(catalogWithoutPickles.getTransformations());
>>>>>>> 13d563f5

    }

    private CatalogDTO getTestFunctions(boolean isInternal) {
        if (mlWorkerWSService.isWorkerConnected(isInternal ? MLWorkerID.INTERNAL : MLWorkerID.EXTERNAL)) {
            MLWorkerWSCatalogDTO response;
            UUID replyUuid = mlWorkerWSCommService.performActionAsync(
                isInternal ? MLWorkerID.INTERNAL : MLWorkerID.EXTERNAL,
                MLWorkerWSAction.GET_CATALOG, null
            );
            String reply = mlWorkerWSCommService.blockAwaitReply(replyUuid);
            if (reply != null) {
                try {
                    response = mlWorkerWSCommService.parseReplyDTO(reply, MLWorkerWSCatalogDTO.class);
                    return CatalogDTO.builder()
                        .tests(response.getTests().values().stream()
                            .map(test -> convertMLWorkerWSObject(test, TestFunctionDTO.class))
                            .toList())
                        .slices(response.getSlices().values().stream()
                            .map(test -> convertMLWorkerWSObject(test, SlicingFunctionDTO.class))
                            .toList())
                        .transformations(response.getTransformations().values().stream()
                            .map(test -> convertMLWorkerWSObject(test, TransformationFunctionDTO.class))
                            .toList())
                        .build();
                } catch (JsonProcessingException e) {
                    mlWorkerWSCommService.parseReplyErrorDTO(reply);
                }
            }
        } else if (!isInternal) {
            // Fallback to internal ML worker to not display empty catalog
            CatalogDTO catalog = getTestFunctions(true);
            catalog.getTests().forEach(fn -> fn.setPotentiallyUnavailable(true));
            catalog.getSlices().forEach(fn -> fn.setPotentiallyUnavailable(true));
            catalog.getTransformations().forEach(fn -> fn.setPotentiallyUnavailable(true));
            return catalog;
        }
        return new CatalogDTO();
    }

}<|MERGE_RESOLUTION|>--- conflicted
+++ resolved
@@ -1,14 +1,8 @@
 package ai.giskard.service.ml;
 
-<<<<<<< HEAD
-import ai.giskard.domain.Project;
-import ai.giskard.ml.MLWorkerClient;
-import ai.giskard.ml.tunnel.MLWorkerTunnelService;
-=======
 import ai.giskard.ml.MLWorkerID;
 import ai.giskard.ml.MLWorkerWSAction;
 import ai.giskard.ml.dto.MLWorkerWSCatalogDTO;
->>>>>>> 13d563f5
 import ai.giskard.repository.ProjectRepository;
 import ai.giskard.repository.ml.SlicingFunctionRepository;
 import ai.giskard.repository.ml.TestFunctionRepository;
@@ -26,14 +20,10 @@
 import org.springframework.stereotype.Service;
 import org.springframework.transaction.annotation.Transactional;
 
-<<<<<<< HEAD
-import static ai.giskard.utils.GRPCUtils.convertGRPCObject;
-=======
 import java.util.UUID;
 import java.util.stream.Stream;
 
 import static ai.giskard.ml.dto.MLWorkerWSUtils.convertMLWorkerWSObject;
->>>>>>> 13d563f5
 
 @Service
 @RequiredArgsConstructor
@@ -71,21 +61,12 @@
             return;
         }
 
-<<<<<<< HEAD
-        if (mlWorkerTunnelService.isClearCacheRequested()) {
-            CatalogDTO catalogWithoutPickles = getTestFunctions(false);
-            testFunctionService.saveAll(catalogWithoutPickles.getTests());
-            slicingFunctionService.saveAll(catalogWithoutPickles.getSlices());
-            transformationFunctionService.saveAll(catalogWithoutPickles.getTransformations());
-            mlWorkerTunnelService.setClearCacheRequested(false);
-        }
-=======
         catalogWithoutPickles = getTestFunctions(false);
         testFunctionService.saveAll(catalogWithoutPickles.getTests());
         slicingFunctionService.saveAll(catalogWithoutPickles.getSlices());
         transformationFunctionService.saveAll(catalogWithoutPickles.getTransformations());
->>>>>>> 13d563f5
 
+        return catalogWithoutPickles;
     }
 
     private CatalogDTO getTestFunctions(boolean isInternal) {
