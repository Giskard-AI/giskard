--- conflicted
+++ resolved
@@ -4,46 +4,33 @@
 import ai.giskard.domain.TestFunctionArgument;
 import ai.giskard.domain.ml.SuiteTest;
 import ai.giskard.domain.ml.TestInput;
-<<<<<<< HEAD
 import ai.giskard.repository.ml.DatasetRepository;
 import ai.giskard.repository.ml.ModelRepository;
 import ai.giskard.worker.ArtifactRef;
 import ai.giskard.worker.FixedTestArgument;
 import ai.giskard.worker.TestArgument;
-=======
 import ai.giskard.worker.*;
 import com.google.common.collect.Maps;
->>>>>>> 576a8c52
 import lombok.RequiredArgsConstructor;
 import org.springframework.stereotype.Service;
 import org.springframework.transaction.annotation.Transactional;
 
 import java.util.Map;
-<<<<<<< HEAD
 import java.util.UUID;
 import java.util.stream.Collectors;
-=======
->>>>>>> 576a8c52
 
 @Service
 @Transactional
 @RequiredArgsConstructor
 public class TestArgumentService {
 
-<<<<<<< HEAD
-    public FixedTestArgument buildFixedTestArgument(SuiteTest test) {
+    public SuiteTestArgument buildFixedTestArgument(SuiteTest test, String projectKey) {
         TestFunction testFunction = test.getTestFunction();
-        FixedTestArgument.Builder builder = FixedTestArgument.newBuilder()
-            .setTestUuid(testFunction.getUuid().toString());
-=======
-    public SuiteTestArgument buildFixedTestArgument(SuiteTest test, TestFunction testFunction, String projectKey) {
         SuiteTestArgument.Builder builder = SuiteTestArgument.newBuilder()
-            .setTestId(test.getTestId())
+            .setTestUuid(testFunction.getUuid().toString())
             .setId(test.getId());
->>>>>>> 576a8c52
 
-        Map<String, String> argumentTypes = testFunction.getArgs().stream()
-            .collect(Collectors.toMap(TestFunctionArgument::getName, TestFunctionArgument::getType));
+        Map<String, String> argumentTypes = Maps.transformValues(testFunction.getArgumentsMap(), TestFunctionArgument::getType);
 
         for (TestInput input : test.getTestInputs()) {
             builder.addArguments(buildTestArgument(argumentTypes, input.getName(), input.getValue(), projectKey));
