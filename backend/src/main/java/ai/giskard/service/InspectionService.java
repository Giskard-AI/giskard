package ai.giskard.service;

import ai.giskard.config.ApplicationProperties;
import ai.giskard.domain.ml.Inspection;
import ai.giskard.domain.ml.ModelType;
import ai.giskard.domain.ml.table.Filter;
import ai.giskard.repository.InspectionRepository;
import ai.giskard.service.ml.MLWorkerService;
<<<<<<< HEAD
import ai.giskard.web.rest.errors.EntityNotFoundException;
import com.google.common.primitives.Ints;
=======
>>>>>>> eba105bc
import lombok.RequiredArgsConstructor;
import org.springframework.stereotype.Service;
import org.springframework.util.FileSystemUtils;
import tech.tablesaw.api.DoubleColumn;
<<<<<<< HEAD
import tech.tablesaw.api.IntColumn;
=======
>>>>>>> eba105bc
import tech.tablesaw.api.StringColumn;
import tech.tablesaw.api.Table;
import tech.tablesaw.io.csv.CsvReadOptions;
import tech.tablesaw.selection.Selection;

import javax.validation.constraints.NotNull;
import java.io.FileInputStream;
import java.io.FileNotFoundException;
import java.io.IOException;
import java.io.InputStreamReader;
import java.nio.file.Path;
import java.util.List;

import static ai.giskard.domain.ml.table.RowFilterType.CUSTOM;

@Service
@RequiredArgsConstructor
public class InspectionService {


    private final InspectionRepository inspectionRepository;
    private final ApplicationProperties applicationProperties;
    private final FileLocationService fileLocationService;
<<<<<<< HEAD
    private final SliceService sliceService;
=======
>>>>>>> eba105bc
    private final MLWorkerService mlWorkerService;
    private final GRPCMapper grpcMapper;

    public Table getTableFromBucketFile(String location) throws FileNotFoundException {
        InputStreamReader reader = new InputStreamReader(new FileInputStream(location));
        return Table.read().csv(reader);
    }

    public Table getTableFromBucketFile(String location, tech.tablesaw.api.ColumnType[] columnDtypes) throws FileNotFoundException {
        InputStreamReader reader = new InputStreamReader(
            new FileInputStream(location));
        CsvReadOptions csvReadOptions = CsvReadOptions
            .builder(reader)
            .columnTypes(columnDtypes)
            .build();
        return Table.read().csv(csvReadOptions);
    }

    private Double getThresholdForRegression(DoubleColumn predColumn, boolean isCorrect) {
        DoubleColumn column = predColumn.copy();
        if (isCorrect) {
            column.sortAscending();
        } else {
            column.sortDescending();
        }
        int maxIndex = (int) Math.round(applicationProperties.getRegressionThreshold() * column.size());
        return column.get(maxIndex);
    }

    /**
     * Returns regression selection given filter parameters
     * TODO: Refactor this
     *
     * @param inspection inspection
     * @param filter     filter parameters
     * @return selection
     * @throws FileNotFoundException when file not found
     */
    private Selection getSelectionRegression(Inspection inspection, Filter filter) throws FileNotFoundException {
        Table calculatedTable = getTableFromBucketFile(getCalculatedPath(inspection).toString());
        Selection selection = null;
        Double threshold;
        if (inspection.getDataset().getTarget() != null) {
            DoubleColumn absDiffPercentColumn = calculatedTable.doubleColumn("absDiffPercent");
            DoubleColumn diffPercent = calculatedTable.doubleColumn("diffPercent");
            switch (filter.getType()) {
                case CORRECT -> {
                    threshold = getThresholdForRegression(absDiffPercentColumn, true);
                    selection = absDiffPercentColumn.isLessThanOrEqualTo(threshold);
                }
                case WRONG -> {
                    threshold = getThresholdForRegression(absDiffPercentColumn, false);
                    selection = absDiffPercentColumn.isGreaterThanOrEqualTo(threshold);
                }
                case CUSTOM -> {
                    DoubleColumn prediction = calculatedTable.doubleColumn(0);
                    DoubleColumn target = calculatedTable.numberColumn(1).asDoubleColumn();
                    selection = prediction.isNotMissing();
                    if (filter.getMinThreshold() != null) {
                        selection = selection.and(prediction.isGreaterThanOrEqualTo(filter.getMinThreshold()));
                    }
                    if (filter.getMaxThreshold() != null) {
                        selection = selection.and(prediction.isLessThanOrEqualTo(filter.getMaxThreshold()));
                    }
                    if (filter.getMinLabelThreshold() != null) {
                        selection = selection.and(target.isGreaterThanOrEqualTo(filter.getMinLabelThreshold()));
                    }
                    if (filter.getMaxLabelThreshold() != null) {
                        selection = selection.and(target.isLessThanOrEqualTo(filter.getMaxLabelThreshold()));
                    }
                    if (filter.getMaxDiffThreshold() != null) {
                        selection = selection.and(diffPercent.isLessThanOrEqualTo(filter.getMaxDiffThreshold() / 100));
                    }
                    if (filter.getMinDiffThreshold() != null) {
                        selection = selection.and(diffPercent.isGreaterThanOrEqualTo(filter.getMinDiffThreshold() / 100));
                    }
                }
                default -> {
                }
            }
        } else if (filter.getType() == CUSTOM) {
            DoubleColumn prediction = calculatedTable.doubleColumn(0);
            selection = prediction.isNotMissing();
            if (filter.getMinThreshold() != null) {
                selection = selection.and(prediction.isGreaterThanOrEqualTo(filter.getMinThreshold()));
            }
            if (filter.getMaxThreshold() != null) {
                selection = selection.and(prediction.isLessThanOrEqualTo(filter.getMaxThreshold()));
            }
        }
        return selection;
    }

    public Path getPredictionsPath(Inspection inspection) {
        String projectKey = inspection.getModel().getProject().getKey();
        return fileLocationService.resolvedInspectionPath(projectKey, inspection.getId()).resolve("predictions.csv");
    }

    public Path getCalculatedPath(Inspection inspection) {
        String projectKey = inspection.getModel().getProject().getKey();
        return fileLocationService.resolvedInspectionPath(projectKey, inspection.getId()).resolve("calculated.csv");
    }

    private Selection getSelection(Inspection inspection, Filter filter) throws FileNotFoundException {
        Table predsTable = getTableFromBucketFile(getPredictionsPath(inspection).toString());
        tech.tablesaw.api.ColumnType[] columnDtypes = {tech.tablesaw.api.ColumnType.STRING, tech.tablesaw.api.ColumnType.STRING, tech.tablesaw.api.ColumnType.DOUBLE};
        Table calculatedTable = getTableFromBucketFile(getCalculatedPath(inspection).toString(), columnDtypes);
        StringColumn predictedClass = calculatedTable.stringColumn(0);
        Selection selection = predictedClass.isNotMissing();
        if (inspection.getDataset().getTarget() != null) {
            StringColumn targetClass = calculatedTable.stringColumn(1);
            Selection correctSelection = predictedClass.isEqualTo(targetClass);
            switch (filter.getType()) {
                case CORRECT -> selection = correctSelection;
                case WRONG -> selection = predictedClass.isNotEqualTo(targetClass);
                case CUSTOM -> {
                    if (filter.getTargetLabel().length > 0) {
                        selection.and(targetClass.isIn(filter.getTargetLabel()));
                    }
                    customClassifFilters(filter, predsTable, predictedClass, selection);
                }
                case BORDERLINE -> {
                    DoubleColumn absDiff = calculatedTable.doubleColumn("absDiff");
                    selection = correctSelection.and(absDiff.isLessThanOrEqualTo(applicationProperties.getBorderLineThreshold()));
                }
                default -> selection = null;
            }
        } else if (filter.getType() == CUSTOM) {
            customClassifFilters(filter, predsTable, predictedClass, selection);
        }
        return selection;
    }

    private void customClassifFilters(Filter filter, Table predsTable, StringColumn predictedClass, Selection selection) {
        if (filter.getPredictedLabel().length > 0) {
            selection.and(predictedClass.isIn(filter.getPredictedLabel()));
        }
        if (filter.getThresholdLabel() != null) {
            DoubleColumn probPredicted = (DoubleColumn) predsTable.column(filter.getThresholdLabel());
            if (filter.getMaxThreshold() != null) {
                selection.and(probPredicted.isLessThanOrEqualTo(filter.getMaxThreshold() / 100));
            }
            if (filter.getMinThreshold() != null) {
                selection.and(probPredicted.isGreaterThanOrEqualTo(filter.getMinThreshold() / 100));
            }
        }
    }

    /**
     * Get filtered rows
     *
     * @return filtered table
     */
    public Table getRowsFiltered(@NotNull Table table, @NotNull Filter filter) throws IOException {
        Inspection inspection = inspectionRepository.getMandatoryById(filter.getInspectionId());
        Selection selection = (inspection.getModel().getModelType() == ModelType.CLASSIFICATION) ? getSelection(inspection, filter) : getSelectionRegression(inspection, filter);

        return selection == null ? table : table.where(selection);
    }

    /**
     * Get labels
     *
     * @return filtered table
     */
    public List<String> getLabels(@NotNull Long inspectionId) {
        Inspection inspection = inspectionRepository.getMandatoryById(inspectionId);
        return inspection.getModel().getClassificationLabels();
    }


    public void deleteInspections(List<Inspection> inspections) {
        inspectionRepository.deleteAll(inspections);
        try {
            List<Path> paths = inspections.stream().map(inspection -> {
                // TODO: we should have a project key directly on inspection
                String projectKey = inspection.getModel().getProject().getKey();
                return fileLocationService.resolvedInspectionPath(projectKey, inspection.getId());
            }).toList();
            inspectionRepository.flush();
            for (Path path : paths) {
                FileSystemUtils.deleteRecursively(path);
            }
        } catch (Exception e) {
            throw new GiskardRuntimeException("Failed to delete inspections", e);
        }
    }

<<<<<<< HEAD
=======
    public List<Inspection> getInspections() {
        return inspectionRepository.findAll();
    }

    public List<Inspection> getInspectionsByProjectId(long projectId) {
        return inspectionRepository.findAllByModelProjectId(projectId);
    }

    public void deleteInspection(Long inspectionId) {
        inspectionRepository.deleteById(inspectionId);
    }

    public Inspection updateInspectionName(long inspectionId, String name) {
        Inspection inspection = inspectionRepository.getMandatoryById(inspectionId);
        inspection.setName(name);
        return inspectionRepository.save(inspection);
    }
>>>>>>> eba105bc
//    public ExplainResponse explain(ProjectModel model, Dataset dataset, Map<String, String> features) {
//        try (MLWorkerClient client = mlWorkerService.createClient(model.getProject().isUsingInternalWorker())) {
//            ExplainRequest request = ExplainRequest.newBuilder()
//                .setModel(grpcMapper.createRef(model))
//                .setDataset(grpcMapper.createRef(dataset))
//                .putAllColumns(Maps.filterValues(features, Objects::nonNull))
//                .build();
//
//            return client.getBlockingStub().explain(request);
//        }
//    }

}<|MERGE_RESOLUTION|>--- conflicted
+++ resolved
@@ -6,19 +6,10 @@
 import ai.giskard.domain.ml.table.Filter;
 import ai.giskard.repository.InspectionRepository;
 import ai.giskard.service.ml.MLWorkerService;
-<<<<<<< HEAD
-import ai.giskard.web.rest.errors.EntityNotFoundException;
-import com.google.common.primitives.Ints;
-=======
->>>>>>> eba105bc
 import lombok.RequiredArgsConstructor;
 import org.springframework.stereotype.Service;
 import org.springframework.util.FileSystemUtils;
 import tech.tablesaw.api.DoubleColumn;
-<<<<<<< HEAD
-import tech.tablesaw.api.IntColumn;
-=======
->>>>>>> eba105bc
 import tech.tablesaw.api.StringColumn;
 import tech.tablesaw.api.Table;
 import tech.tablesaw.io.csv.CsvReadOptions;
@@ -42,10 +33,6 @@
     private final InspectionRepository inspectionRepository;
     private final ApplicationProperties applicationProperties;
     private final FileLocationService fileLocationService;
-<<<<<<< HEAD
-    private final SliceService sliceService;
-=======
->>>>>>> eba105bc
     private final MLWorkerService mlWorkerService;
     private final GRPCMapper grpcMapper;
 
@@ -234,8 +221,6 @@
         }
     }
 
-<<<<<<< HEAD
-=======
     public List<Inspection> getInspections() {
         return inspectionRepository.findAll();
     }
@@ -253,7 +238,6 @@
         inspection.setName(name);
         return inspectionRepository.save(inspection);
     }
->>>>>>> eba105bc
 //    public ExplainResponse explain(ProjectModel model, Dataset dataset, Map<String, String> features) {
 //        try (MLWorkerClient client = mlWorkerService.createClient(model.getProject().isUsingInternalWorker())) {
 //            ExplainRequest request = ExplainRequest.newBuilder()
