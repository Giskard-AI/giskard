--- conflicted
+++ resolved
@@ -40,10 +40,6 @@
         return modelsDirectory(projectKey).resolve(createZSTname("model_", modelId));
     }
 
-<<<<<<< HEAD
-    public Path resolvedSlicePath(String projectKey, Long datasetId, String sliceHash) {
-        return slicesDirectory(projectKey).resolve("slice_" + datasetId.toString() + "_" + sliceHash + ".slice");
-=======
     public Path temporaryMetadataDirectory(String prefix) {
         String randomDirName = RandomStringUtils.randomAlphanumeric(8).toLowerCase(); // NOSONAR: no security risk here
         return resolvedTmpPath().resolve(prefix + "-" + randomDirName);
@@ -51,7 +47,10 @@
 
     public Path resolvedMetadataPath(Path temporaryMetadataDir, String entityName) {
         return temporaryMetadataDir.resolve(entityName.toLowerCase() + "-metadata.yaml");
->>>>>>> 7924360f
+    }
+
+    public Path resolvedSlicePath(String projectKey, Long datasetId, String sliceHash) {
+        return slicesDirectory(projectKey).resolve("slice_" + datasetId.toString() + "_" + sliceHash + ".slice");
     }
 
     public Path resolveFilePath(ProjectFile file) {
