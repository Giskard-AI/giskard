package ai.giskard.service;

import ai.giskard.config.ApplicationProperties;
import ai.giskard.domain.ml.Dataset;
import ai.giskard.domain.ml.ProjectModel;
import lombok.RequiredArgsConstructor;
import org.apache.commons.lang3.RandomStringUtils;
import org.springframework.stereotype.Service;

import java.nio.file.Path;
import java.nio.file.Paths;
import java.util.UUID;

@Service
@RequiredArgsConstructor
public class FileLocationService {
    private final ApplicationProperties applicationProperties;

    public Path modelsDirectory(String projectKey) {
        return resolvedProjectHome(projectKey).resolve("models");
    }

    public static Path projectHome(String projectKey) {
        return Paths.get("projects", projectKey);
    }

    public Path datasetsDirectory(String projectKey) {
        return resolvedProjectHome(projectKey).resolve("datasets");
    }

<<<<<<< HEAD
    public Path resolvedDatasetPath(Dataset dataset) {
        return resolvedDatasetPath(dataset.getProject().getKey(), dataset.getId());
    }

    public Path resolvedDatasetPath(String projectKey, UUID datasetId) {
        return datasetsDirectory(projectKey).resolve(datasetId.toString());
    }

    public Path resolvedModelPath(ProjectModel model) {
        return resolvedModelPath(model.getProject().getKey(), model.getId());
    }

=======
    public Path slicesDirectory(String projectKey) {
        return resolvedProjectHome(projectKey).resolve("slices");
    }

    public Path resolvedDatasetPath(Dataset dataset) {
        return resolvedDatasetPath(dataset.getProject().getKey(), dataset.getId());
    }

    public Path resolvedDatasetPath(String projectKey, UUID datasetId) {
        return datasetsDirectory(projectKey).resolve(datasetId.toString());
    }

    public Path temporaryMetadataDirectory(String prefix) {
        String randomDirName = RandomStringUtils.randomAlphanumeric(8).toLowerCase(); // NOSONAR: no security risk here
        return resolvedTmpPath().resolve(prefix + "-" + randomDirName);
    }

    public Path resolvedMetadataPath(Path temporaryMetadataDir, String entityName) {
        return temporaryMetadataDir.resolve(entityName.toLowerCase() + "-metadata.yaml");
    }

    public Path resolvedSlicePath(String projectKey, UUID datasetId, String sliceHash) {
        return slicesDirectory(projectKey).resolve("slice_" + datasetId.toString() + "_" + sliceHash + ".slice");
    }

    public Path resolvedModelPath(ProjectModel model) {
        return resolvedModelPath(model.getProject().getKey(), model.getId());
    }

>>>>>>> 2d1c1785
    public Path resolvedModelPath(String projectKey, UUID modelId) {
        return modelsDirectory(projectKey).resolve(modelId.toString());
    }

    public Path resolvedInspectionPath(String projectKey, Long inspectionId) {
        return modelsDirectory(projectKey).resolve(Paths.get("inspections", inspectionId.toString()));
    }

    public Path resolvedProjectHome(String projectKey) {
        return giskardHome().resolve(projectHome(projectKey));
    }

<<<<<<< HEAD
    public Path giskardHome() {
        return applicationProperties.getHome();
    }
=======
    public Path resolvedTmpPath() {
        return giskardHome().resolve("tmp");
    }

    public Path giskardHome() {
        return applicationProperties.getHome();
    }

    public static String createZSTname(String prefix, UUID id) {
        return prefix + id.toString() + ".zst";
    }

    public static String createTXTname(String prefix, UUID id) {
        return prefix + id.toString() + ".txt";
    }

>>>>>>> 2d1c1785
}<|MERGE_RESOLUTION|>--- conflicted
+++ resolved
@@ -28,20 +28,6 @@
         return resolvedProjectHome(projectKey).resolve("datasets");
     }
 
-<<<<<<< HEAD
-    public Path resolvedDatasetPath(Dataset dataset) {
-        return resolvedDatasetPath(dataset.getProject().getKey(), dataset.getId());
-    }
-
-    public Path resolvedDatasetPath(String projectKey, UUID datasetId) {
-        return datasetsDirectory(projectKey).resolve(datasetId.toString());
-    }
-
-    public Path resolvedModelPath(ProjectModel model) {
-        return resolvedModelPath(model.getProject().getKey(), model.getId());
-    }
-
-=======
     public Path slicesDirectory(String projectKey) {
         return resolvedProjectHome(projectKey).resolve("slices");
     }
@@ -71,7 +57,6 @@
         return resolvedModelPath(model.getProject().getKey(), model.getId());
     }
 
->>>>>>> 2d1c1785
     public Path resolvedModelPath(String projectKey, UUID modelId) {
         return modelsDirectory(projectKey).resolve(modelId.toString());
     }
@@ -84,11 +69,6 @@
         return giskardHome().resolve(projectHome(projectKey));
     }
 
-<<<<<<< HEAD
-    public Path giskardHome() {
-        return applicationProperties.getHome();
-    }
-=======
     public Path resolvedTmpPath() {
         return giskardHome().resolve("tmp");
     }
@@ -105,5 +85,4 @@
         return prefix + id.toString() + ".txt";
     }
 
->>>>>>> 2d1c1785
 }