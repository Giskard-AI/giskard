package ai.giskard.service;

import ai.giskard.domain.ml.SuiteTest;
import ai.giskard.domain.ml.SuiteTestExecution;
import ai.giskard.domain.ml.TestResult;
import ai.giskard.domain.ml.TestSuiteExecution;
import ai.giskard.ml.MLWorkerClient;
import ai.giskard.repository.TestSuiteExecutionRepository;
import ai.giskard.service.ml.MLWorkerService;
import ai.giskard.web.dto.mapper.GiskardMapper;
import ai.giskard.web.dto.ml.TestSuiteExecutionDTO;
import ai.giskard.worker.RunTestSuiteRequest;
import ai.giskard.worker.TestSuiteResultMessage;
import lombok.RequiredArgsConstructor;
import org.slf4j.Logger;
import org.slf4j.LoggerFactory;
import org.springframework.stereotype.Service;
import org.springframework.transaction.annotation.Transactional;

import java.util.Date;
import java.util.List;
import java.util.Map;
import java.util.function.Function;
import java.util.stream.Collectors;

@Service
@Transactional
@RequiredArgsConstructor
public class TestSuiteExecutionService {

    private final Logger log = LoggerFactory.getLogger(TestSuiteExecutionService.class);

    private final MLWorkerService mlWorkerService;
    private final TestArgumentService testArgumentService;
    private final TestSuiteExecutionRepository testSuiteExecutionRepository;
    private final GiskardMapper giskardMapper;

    @Transactional(readOnly = true)
    public List<TestSuiteExecutionDTO> listAllExecution(long suiteId) {
        return giskardMapper.testSuiteExecutionToDTOs(testSuiteExecutionRepository.findAllBySuiteIdOrderByExecutionDateDesc(suiteId));
    }

    @Transactional(noRollbackFor = Exception.class)
    public void executeScheduledTestSuite(TestSuiteExecution execution, Map<String, String> suiteInputs) {
        try (MLWorkerClient client = mlWorkerService.createClient(execution.getSuite().getProject().isUsingInternalWorker())) {
<<<<<<< HEAD
            RunTestSuiteRequest.Builder builder = RunTestSuiteRequest.newBuilder()
                .addAllTestUuid(execution.getSuite().getTests().stream()
                    .map(test -> test.getTestFunction().getUuid().toString())
                    .collect(Collectors.toList()));
=======
            TestRegistryResponse response = client.getBlockingStub().getTestRegistry(Empty.newBuilder().build());
            Map<String, TestFunction> registry = response.getTestsMap().values().stream()
                .collect(Collectors.toMap(TestFunction::getId, Function.identity()));

            RunTestSuiteRequest.Builder builder = RunTestSuiteRequest.newBuilder();
>>>>>>> 50004b3f

            for (Map.Entry<String, String> entry : execution.getInputs().entrySet()) {
                builder.addGlobalArguments(testArgumentService
                    .buildTestArgument(suiteInputs, entry.getKey(), entry.getValue(), execution.getSuite().getProject().getKey()));
            }

            for (SuiteTest suiteTest : execution.getSuite().getTests()) {
<<<<<<< HEAD
                builder.addFixedArguments(testArgumentService.buildFixedTestArgument(suiteTest));
=======
                builder.addTests(testArgumentService
                    .buildFixedTestArgument(suiteTest, registry.get(suiteTest.getTestId()), execution.getSuite().getProject().getKey()));
>>>>>>> 50004b3f
            }

            TestSuiteResultMessage testSuiteResultMessage = client.getBlockingStub().runTestSuite(builder.build());

<<<<<<< HEAD
            Map<String, SuiteTest> tests = execution.getSuite().getTests().stream()
                .collect(Collectors.toMap(test -> test.getTestFunction().getUuid().toString(), Function.identity()));

            execution.setResult(testSuiteResultMessage.getIsPass() ? TestResult.PASSED : TestResult.FAILED);
            execution.setResults(testSuiteResultMessage.getResultsList().stream()
                .map(namedSingleTestResult ->
                    new SuiteTestExecution(tests.get(namedSingleTestResult.getTestUuid()), execution, namedSingleTestResult.getResult()))
=======
            Map<Long, SuiteTest> tests = execution.getSuite().getTests().stream()
                .collect(Collectors.toMap(SuiteTest::getId, Function.identity()));

            execution.setResult(testSuiteResultMessage.getIsPass() ? TestResult.PASSED : TestResult.FAILED);
            execution.setResults(testSuiteResultMessage.getResultsList().stream()
                .map(identifierSingleTestResult ->
                    new SuiteTestExecution(tests.get(identifierSingleTestResult.getId()), execution, identifierSingleTestResult.getResult()))
>>>>>>> 50004b3f
                .collect(Collectors.toList()));
        } catch (Exception e) {
            log.error("Error while executing test suite {}", execution.getSuite().getName(), e);
            execution.setResult(TestResult.ERROR);
            execution.setMessage(e.getMessage());
            throw e;
        } finally {
            execution.setCompletionDate(new Date());
            testSuiteExecutionRepository.save(execution);
        }
    }

}<|MERGE_RESOLUTION|>--- conflicted
+++ resolved
@@ -42,45 +42,24 @@
 
     @Transactional(noRollbackFor = Exception.class)
     public void executeScheduledTestSuite(TestSuiteExecution execution, Map<String, String> suiteInputs) {
+
         try (MLWorkerClient client = mlWorkerService.createClient(execution.getSuite().getProject().isUsingInternalWorker())) {
-<<<<<<< HEAD
             RunTestSuiteRequest.Builder builder = RunTestSuiteRequest.newBuilder()
                 .addAllTestUuid(execution.getSuite().getTests().stream()
                     .map(test -> test.getTestFunction().getUuid().toString())
                     .collect(Collectors.toList()));
-=======
-            TestRegistryResponse response = client.getBlockingStub().getTestRegistry(Empty.newBuilder().build());
-            Map<String, TestFunction> registry = response.getTestsMap().values().stream()
-                .collect(Collectors.toMap(TestFunction::getId, Function.identity()));
-
-            RunTestSuiteRequest.Builder builder = RunTestSuiteRequest.newBuilder();
->>>>>>> 50004b3f
 
             for (Map.Entry<String, String> entry : execution.getInputs().entrySet()) {
-                builder.addGlobalArguments(testArgumentService
-                    .buildTestArgument(suiteInputs, entry.getKey(), entry.getValue(), execution.getSuite().getProject().getKey()));
+                builder.addGlobalArguments(testArgumentService.buildTestArgument(suiteInputs, entry.getValue()));
             }
 
             for (SuiteTest suiteTest : execution.getSuite().getTests()) {
-<<<<<<< HEAD
-                builder.addFixedArguments(testArgumentService.buildFixedTestArgument(suiteTest));
-=======
                 builder.addTests(testArgumentService
-                    .buildFixedTestArgument(suiteTest, registry.get(suiteTest.getTestId()), execution.getSuite().getProject().getKey()));
->>>>>>> 50004b3f
+                    .buildFixedTestArgument(suiteTest, execution.getSuite().getProject().getKey()));
             }
 
             TestSuiteResultMessage testSuiteResultMessage = client.getBlockingStub().runTestSuite(builder.build());
 
-<<<<<<< HEAD
-            Map<String, SuiteTest> tests = execution.getSuite().getTests().stream()
-                .collect(Collectors.toMap(test -> test.getTestFunction().getUuid().toString(), Function.identity()));
-
-            execution.setResult(testSuiteResultMessage.getIsPass() ? TestResult.PASSED : TestResult.FAILED);
-            execution.setResults(testSuiteResultMessage.getResultsList().stream()
-                .map(namedSingleTestResult ->
-                    new SuiteTestExecution(tests.get(namedSingleTestResult.getTestUuid()), execution, namedSingleTestResult.getResult()))
-=======
             Map<Long, SuiteTest> tests = execution.getSuite().getTests().stream()
                 .collect(Collectors.toMap(SuiteTest::getId, Function.identity()));
 
@@ -88,7 +67,6 @@
             execution.setResults(testSuiteResultMessage.getResultsList().stream()
                 .map(identifierSingleTestResult ->
                     new SuiteTestExecution(tests.get(identifierSingleTestResult.getId()), execution, identifierSingleTestResult.getResult()))
->>>>>>> 50004b3f
                 .collect(Collectors.toList()));
         } catch (Exception e) {
             log.error("Error while executing test suite {}", execution.getSuite().getName(), e);
