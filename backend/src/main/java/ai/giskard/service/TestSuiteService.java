package ai.giskard.service;

import ai.giskard.domain.TestFunctionArgument;
import ai.giskard.domain.FeatureType;
import ai.giskard.domain.ml.*;
import ai.giskard.domain.ml.testing.Test;
import ai.giskard.jobs.JobType;
import ai.giskard.repository.ml.*;
import ai.giskard.web.dto.mapper.GiskardMapper;
import ai.giskard.web.dto.ml.TestSuiteDTO;
import ai.giskard.web.dto.ml.UpdateTestSuiteDTO;
import ai.giskard.web.rest.errors.Entity;
import ai.giskard.web.rest.errors.EntityNotFoundException;
import com.google.common.collect.ImmutableMap;
import com.google.common.collect.Maps;
import lombok.RequiredArgsConstructor;
import org.apache.commons.text.StringSubstitutor;
import org.slf4j.Logger;
import org.slf4j.LoggerFactory;
import org.springframework.stereotype.Service;
import org.springframework.transaction.annotation.Transactional;

import java.util.*;
import java.util.stream.Collectors;

import static ai.giskard.web.rest.errors.Entity.TEST_SUITE;

@Service
@Transactional
@RequiredArgsConstructor
public class TestSuiteService {
    private final Logger log = LoggerFactory.getLogger(TestSuiteService.class);

    private final TestSuiteRepository testSuiteRepository;
    private final TestRepository testRepository;
    private final DatasetRepository datasetRepository;
    private final ModelRepository modelRepository;
    private final GiskardMapper giskardMapper;
    private final CodeTestTemplateService testTemplateService;
    private final TestSuiteNewRepository testSuiteNewRepository;
<<<<<<< HEAD

=======
    private final TestService testService;
    private final TestSuiteExecutionService testSuiteExecutionService;
    private final JobService jobService;
>>>>>>> 40f44d54

    public TestSuite updateTestSuite(UpdateTestSuiteDTO dto) {
        TestSuite suite = testSuiteRepository.getById(dto.getId());
        if (dto.getActualDatasetId() != null && !suite.getProject().equals(datasetRepository.getById(dto.getActualDatasetId()).getProject())) {
            throw new IllegalArgumentException("Actual dataset is not part of the test project");
        }
        if (dto.getReferenceDatasetId() != null && !suite.getProject().equals(datasetRepository.getById(dto.getReferenceDatasetId()).getProject())) {
            throw new IllegalArgumentException("Reference dataset is not part of the test project");
        }
        if (dto.getModelId() != null && !suite.getProject().equals(modelRepository.getById(dto.getModelId()).getProject())) {
            throw new IllegalArgumentException("Model is not part of the test project");
        }

        TestSuite testSuite = testSuiteRepository.findById(dto.getId()).orElseThrow(() -> new EntityNotFoundException(Entity.TEST_SUITE, dto.getId()));
        giskardMapper.updateTestSuiteFromDTO(dto, testSuite);
        return testSuite;
    }

    public void deleteSuite(Long suiteId) {
        testRepository.deleteAllByTestSuiteId(suiteId);
        testSuiteRepository.deleteById(suiteId);
    }

    public TestSuiteDTO createTestSuite(TestSuite testSuite, boolean shouldGenerateTests) {
        TestSuite ts = testSuiteRepository.save(testSuite);
        if (shouldGenerateTests) {
            generateTests(ts);
        }
        return giskardMapper.testSuiteToTestSuiteDTO(ts);
    }

    private void generateTests(TestSuite suite) {
        List<Test> generatedTests = new ArrayList<>();
        for (CodeTestTemplate template : testTemplateService.getAllTemplates()) {
            if (!testTemplateService.doesTestTemplateSuiteTestSuite(suite, template)) {
                continue;
            }
            Test test = Test.builder()
                .testSuite(suite)
                .name(template.title)
                .code(replacePlaceholders(template.code, suite))
                .build();
            generatedTests.add(test);
            suite.getTests().add(test);
        }
        log.info("Generated {} tests for test suite {}", generatedTests.size(), suite.getId());
        testRepository.saveAll(generatedTests);
    }

    private String replacePlaceholders(String code, TestSuite suite) {
        Map<String, String> substitutions = new HashMap<>();

        ProjectModel model = suite.getModel();

        if (model.getModelType() == ModelType.CLASSIFICATION) {
            model.getClassificationLabels().stream().findFirst().ifPresent(label -> substitutions.putIfAbsent("CLASSIFICATION LABEL", label));
        }
        Dataset ds = suite.getReferenceDataset() != null ? suite.getReferenceDataset() : suite.getActualDataset();
        if (ds != null) {
            ds.getFeatureTypes().forEach((fName, fType) -> {
                if (fName.equals(ds.getTarget())) {
                    substitutions.putIfAbsent("TARGET NAME", fName);
                } else {
                    substitutions.putIfAbsent("FEATURE NAME", fName);
                    if (fType == FeatureType.CATEGORY) {
                        substitutions.putIfAbsent("CATEGORICAL FEATURE NAME", fName);
                    }
                    if (fType == FeatureType.NUMERIC) {
                        substitutions.putIfAbsent("NUMERIC FEATURE NAME", fName);
                    }
                    if (fType == FeatureType.TEXT) {
                        substitutions.putIfAbsent("TEXTUAL FEATURE NAME", fName);
                    }
                }
            });
        }

        StringSubstitutor sub = new StringSubstitutor(substitutions, "{{", "}}");
        return sub.replace(code);
    }

    public Map<String, String> getSuiteInputs(Long projectId, Long suiteId) {
        TestSuiteNew suite = testSuiteNewRepository.findOneByProjectIdAndId(projectId, suiteId);

        Map<String, String> res = new HashMap<>();

        suite.getTests().forEach(test -> {
            Collection<TestFunctionArgument> signatureArgs = test.getTestFunction().getArgs();
            ImmutableMap<String, TestInput> providedInputs = Maps.uniqueIndex(test.getTestInputs(), TestInput::getName);

            signatureArgs.stream()
                .filter(a -> !a.isOptional())
                .forEach(a -> {
                    String name = null;
                    if (!providedInputs.containsKey(a.getName())) {
                        name = a.getName();
                    } else if (providedInputs.get(a.getName()).isAlias()) {
                        name = providedInputs.get(a.getName()).getValue();
                    }
                    if (name != null) {
                        if (res.containsKey(name) && !a.getType().equals(res.get(name))) {
                            throw new IllegalArgumentException("Variable with name %s is declared as %s and %s at the same time".formatted(a.getName(), res.get(a.getName()), a.getType()));
                        }
                        res.put(name, a.getType());
                    }
                });
        });
        return res;
    }


    @Transactional
    public UUID scheduleTestSuiteExecution(Long projectId, Long suiteId, Map<String, String> inputs) {
        TestSuiteNew testSuite = testSuiteNewRepository.findById(suiteId)
            .orElseThrow(() -> new EntityNotFoundException(TEST_SUITE, suiteId));

        TestSuiteExecution execution = new TestSuiteExecution(testSuite);
        execution.setInputs(inputs.entrySet().stream()
            .collect(Collectors.toMap(Map.Entry::getKey, Map.Entry::getValue)));

        Map<String, String> suiteInputs = getSuiteInputs(projectId, suiteId);

        verifyAllInputProvided(inputs, testSuite, suiteInputs);

        return jobService.undetermined(() ->
            testSuiteExecutionService.executeScheduledTestSuite(execution, suiteInputs), projectId, JobType.TEST_SUITE_EXECUTION,
            testSuite.getProject().getMlWorkerType());
    }

    private static void verifyAllInputProvided(Map<String, String> providedInputs,
                                               TestSuiteNew testSuite,
                                               Map<String, String> requiredInputs) {
        List<String> missingInputs = requiredInputs.keySet().stream()
            .filter(requiredInput -> !providedInputs.containsKey(requiredInput))
            .toList();
        if (!missingInputs.isEmpty()) {
            throw new IllegalArgumentException("Inputs '%s' required to execute test suite %s"
                .formatted(String.join(", ", missingInputs), testSuite.getName()));
        }
    }
}<|MERGE_RESOLUTION|>--- conflicted
+++ resolved
@@ -38,13 +38,9 @@
     private final GiskardMapper giskardMapper;
     private final CodeTestTemplateService testTemplateService;
     private final TestSuiteNewRepository testSuiteNewRepository;
-<<<<<<< HEAD
-
-=======
     private final TestService testService;
     private final TestSuiteExecutionService testSuiteExecutionService;
     private final JobService jobService;
->>>>>>> 40f44d54
 
     public TestSuite updateTestSuite(UpdateTestSuiteDTO dto) {
         TestSuite suite = testSuiteRepository.getById(dto.getId());
