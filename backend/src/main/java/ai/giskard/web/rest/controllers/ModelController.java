--- conflicted
+++ resolved
@@ -106,15 +106,9 @@
         Dataset dataset = datasetRepository.getMandatoryById(datasetId);
         permissionEvaluator.validateCanReadProject(model.getProject().getId());
         ExplainTextResponseDTO explanationRes = new ExplainTextResponseDTO();
-<<<<<<< HEAD
         MLWorkerWSExplainTextDTO textResponse = modelService.explainText(model, dataset, inspectionSettings, featureName, data.getFeatures());
         textResponse.getWeights().forEach((label, weightPerFeature) ->
             explanationRes.getWeights().put(label, weightPerFeature.getWeights())
-=======
-        ExplainTextResponse textResponse = modelService.explainText(model, dataset, featureName, data.getFeatures());
-        textResponse.getWeightsMap().forEach((label, weightPerFeature) ->
-            explanationRes.getWeights().put(label, weightPerFeature.getWeightsList())
->>>>>>> 08661476
         );
         explanationRes.setWords(textResponse.getWords());
         return explanationRes;
