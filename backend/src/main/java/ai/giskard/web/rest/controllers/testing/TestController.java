package ai.giskard.web.rest.controllers.testing;

import ai.giskard.domain.Project;
<<<<<<< HEAD
=======
import ai.giskard.domain.TestFunction;
import ai.giskard.domain.TestFunctionArgument;
>>>>>>> 8ed1df1d
import ai.giskard.domain.ml.TestResult;
import ai.giskard.domain.ml.testing.Test;
import ai.giskard.domain.ml.testing.TestExecution;
import ai.giskard.ml.MLWorkerClient;
import ai.giskard.repository.ProjectRepository;
import ai.giskard.repository.ml.*;
import ai.giskard.service.CodeTestTemplateService;
import ai.giskard.service.GRPCMapper;
import ai.giskard.service.TestArgumentService;
import ai.giskard.service.TestService;
import ai.giskard.service.ml.MLWorkerService;
import ai.giskard.web.dto.RunAdhocTestRequest;
import ai.giskard.web.dto.TestTemplatesResponse;
import ai.giskard.web.dto.mapper.GiskardMapper;
import ai.giskard.web.dto.ml.TestDTO;
import ai.giskard.web.dto.ml.TestExecutionResultDTO;
import ai.giskard.web.dto.ml.TestSuiteDTO;
import ai.giskard.web.dto.ml.TestTemplateExecutionResultDTO;
import ai.giskard.web.rest.errors.Entity;
import ai.giskard.web.rest.errors.EntityNotFoundException;
import ai.giskard.worker.RunAdHocTestRequest;
import ai.giskard.worker.TestResultMessage;
import lombok.RequiredArgsConstructor;
import org.springframework.transaction.annotation.Transactional;
import org.springframework.web.bind.annotation.*;

import javax.validation.Valid;
import java.io.IOException;
import java.util.List;
import java.util.Map;
import java.util.Optional;
import java.util.UUID;
import java.util.stream.Collectors;

import static ai.giskard.web.rest.errors.Entity.TEST_FUNCTION;
import static ai.giskard.web.rest.errors.Entity.TEST_SUITE;


@RestController
@RequestMapping("/api/v2/testing/tests")
@RequiredArgsConstructor
public class TestController {
    private final TestRepository testRepository;
    private final TestService testService;
    private final TestSuiteRepository testSuiteRepository;
    private final TestExecutionRepository testExecutionRepository;
    private final CodeTestTemplateService codeTestTemplateService;
    private final MLWorkerService mlWorkerService;
    private final ProjectRepository projectRepository;
    private final DatasetRepository datasetRepository;
    private final ModelRepository modelRepository;
    private final TestFunctionRepository testFunctionRepository;
    private final GRPCMapper grpcMapper;
    private final TestArgumentService testArgumentService;
    private final GiskardMapper giskardMapper;

    @GetMapping("")
    public List<TestDTO> getTests(@RequestParam Long suiteId) {
        return testRepository.findAllByTestSuiteId(suiteId).stream().map(test -> {
            TestDTO res = new TestDTO(test);
            Optional<TestExecution> exec = testExecutionRepository.findFirstByTestIdOrderByExecutionDateDesc(test.getId());
            exec.ifPresent(testExecution -> {
                res.setStatus(testExecution.getResult());
                res.setLastExecutionDate(testExecution.getExecutionDate());
            });
            return res;
        }).toList();
    }

    @GetMapping("/{testId}")
    public TestDTO getTest(@PathVariable() Long testId) {
        Optional<Test> test = testRepository.findById(testId);
        if (test.isPresent()) {
            return new TestDTO(test.get());
        } else {
            throw new EntityNotFoundException(Entity.TEST, testId);
        }
    }

    @DeleteMapping("/{testId}")
    public TestSuiteDTO deleteTest(@PathVariable() Long testId) {
        return giskardMapper.testSuiteToTestSuiteDTO(testService.deleteTest(testId));
    }

    @PostMapping("")
    public TestDTO createTest(@Valid @RequestBody TestDTO dto) {
        Test test = new Test();
        test.setName(dto.getName());
        testSuiteRepository.findById(dto.getSuiteId()).ifPresentOrElse(test::setTestSuite, () -> {
            throw new EntityNotFoundException(TEST_SUITE, dto.getSuiteId());
        });

        Test savedTest = testRepository.save(test);
        return new TestDTO(savedTest);
    }


    @PostMapping("/{testId}/run")
    public TestExecutionResultDTO runTest(@PathVariable() Long testId) throws IOException {
        return testService.runTest(testId);
    }

    @PutMapping("")
    public Optional<TestDTO> saveTest(@RequestBody TestDTO dto) {
        return testService.saveTest(dto);
    }

    @GetMapping("/code-test-templates")
    @Transactional
    public TestTemplatesResponse getCodeTestTemplates(@RequestParam(value = "suiteId", required = true) Long suiteId) {
        return codeTestTemplateService.getTemplates(suiteId);
    }

    @PostMapping("/run-test")
    @Transactional
    public TestTemplateExecutionResultDTO runAdHocTest(@RequestBody RunAdhocTestRequest request) {
<<<<<<< HEAD
        try (MLWorkerClient client = mlWorkerService.createClient(projectRepository.getById(request.getProjectId()).isUsingInternalWorker())) {
            Project project = projectRepository.getById(request.getProjectId());
            TestRegistryResponse response = client.getBlockingStub().getTestRegistry(Empty.newBuilder().build());
            Map<String, TestFunction> registry = new HashMap<>();
            response.getTestsMap().values().forEach((TestFunction fn) -> registry.put(fn.getId(), fn));
=======
        TestFunction testFunction = testFunctionRepository.findById(UUID.fromString(request.getTestUuid()))
            .orElseThrow(() -> new EntityNotFoundException(TEST_FUNCTION, request.getTestUuid()));

        Project project = projectRepository.getById(request.getProjectId());
>>>>>>> 8ed1df1d

        try (MLWorkerClient client = mlWorkerService.createClient(projectRepository.getById(request.getProjectId()).isUsingInternalWorker())) {
            Map<String, String> argumentTypes = testFunction.getArgs().stream()
                .collect(Collectors.toMap(TestFunctionArgument::getName, TestFunctionArgument::getType));

            RunAdHocTestRequest.Builder builder = RunAdHocTestRequest.newBuilder()
                .setTestUuid(request.getTestUuid());

            for (Map.Entry<String, String> entry : request.getInputs().entrySet()) {
                builder.addArguments(testArgumentService.buildTestArgument(argumentTypes, entry.getKey(), entry.getValue(), project.getKey()));
            }

            TestResultMessage testResultMessage = client.getBlockingStub().runAdHocTest(builder.build());
            TestTemplateExecutionResultDTO res = new TestTemplateExecutionResultDTO(testFunction.getUuid());
            res.setResult(testResultMessage);
            if (testResultMessage.getResultsList().stream().anyMatch(r -> !r.getResult().getPassed())) {
                res.setStatus(TestResult.FAILED);
            } else {
                res.setStatus(TestResult.PASSED);
            }
            return res;
        }

        //TestRegistryResponse response = mlWorkerService.createClient().getBlockingStub().getTestRegistry(Empty.newBuilder().build());

        //return JsonFormat.printer().print(response);
    }
}<|MERGE_RESOLUTION|>--- conflicted
+++ resolved
@@ -1,11 +1,8 @@
 package ai.giskard.web.rest.controllers.testing;
 
 import ai.giskard.domain.Project;
-<<<<<<< HEAD
-=======
 import ai.giskard.domain.TestFunction;
 import ai.giskard.domain.TestFunctionArgument;
->>>>>>> 8ed1df1d
 import ai.giskard.domain.ml.TestResult;
 import ai.giskard.domain.ml.testing.Test;
 import ai.giskard.domain.ml.testing.TestExecution;
@@ -122,18 +119,10 @@
     @PostMapping("/run-test")
     @Transactional
     public TestTemplateExecutionResultDTO runAdHocTest(@RequestBody RunAdhocTestRequest request) {
-<<<<<<< HEAD
-        try (MLWorkerClient client = mlWorkerService.createClient(projectRepository.getById(request.getProjectId()).isUsingInternalWorker())) {
-            Project project = projectRepository.getById(request.getProjectId());
-            TestRegistryResponse response = client.getBlockingStub().getTestRegistry(Empty.newBuilder().build());
-            Map<String, TestFunction> registry = new HashMap<>();
-            response.getTestsMap().values().forEach((TestFunction fn) -> registry.put(fn.getId(), fn));
-=======
         TestFunction testFunction = testFunctionRepository.findById(UUID.fromString(request.getTestUuid()))
             .orElseThrow(() -> new EntityNotFoundException(TEST_FUNCTION, request.getTestUuid()));
 
         Project project = projectRepository.getById(request.getProjectId());
->>>>>>> 8ed1df1d
 
         try (MLWorkerClient client = mlWorkerService.createClient(projectRepository.getById(request.getProjectId()).isUsingInternalWorker())) {
             Map<String, String> argumentTypes = testFunction.getArgs().stream()
