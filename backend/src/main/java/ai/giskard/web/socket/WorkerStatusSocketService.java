package ai.giskard.web.socket;

<<<<<<< HEAD
import ai.giskard.service.GeneralSettingsService;
=======
import ai.giskard.event.UpdateWorkerStatusEvent;
>>>>>>> 83334beb
import ai.giskard.service.ml.MLWorkerService;
import lombok.RequiredArgsConstructor;
import org.springframework.context.event.EventListener;
import org.springframework.messaging.simp.SimpMessagingTemplate;
import org.springframework.stereotype.Service;
import org.springframework.web.socket.messaging.SessionSubscribeEvent;
import java.util.HashMap;
import java.util.Map;

@Service
@RequiredArgsConstructor
public class WorkerStatusSocketService {

    private final MLWorkerService mlWorkerService;
    private final SimpMessagingTemplate simpMessagingTemplate;

<<<<<<< HEAD
    @PostConstruct
    public void init() {
        Timer timer = new Timer();
        timer.schedule(new TimerTask() {
            @Override
            public void run() {
                Map<String, Boolean> data = new HashMap<>();
                data.put("connected",
                    // HF Space uses internal worker that always connected
                    mlWorkerService.isExternalWorkerConnected() || GeneralSettingsService.isRunningInHFSpaces
                );

                simpMessagingTemplate.convertAndSend(
                        "/topic/worker-status",
                        data);
            }
        }, 0, 5000);
=======
    @EventListener
    public void handleSessionSubscribeEvent(SessionSubscribeEvent event) {
        sendCurrentStatus();
    }

    @EventListener()
    public void handleWorkerStatusChangeEvent(UpdateWorkerStatusEvent event) {
        Map<String, Boolean> data = new HashMap<>();
        data.put("connected", event.isConnected());
        sendData(data);
    }


    public void sendCurrentStatus() {
        Map<String, Boolean> data = new HashMap<>();
        data.put("connected", mlWorkerService.isExternalWorkerConnected());
        sendData(data);
    }

    private void sendData(Map<String, Boolean> data) {
        simpMessagingTemplate.convertAndSend(
                "/topic/worker-status",
                data);
>>>>>>> 83334beb
    }
}<|MERGE_RESOLUTION|>--- conflicted
+++ resolved
@@ -1,16 +1,14 @@
 package ai.giskard.web.socket;
 
-<<<<<<< HEAD
+import ai.giskard.event.UpdateWorkerStatusEvent;
 import ai.giskard.service.GeneralSettingsService;
-=======
-import ai.giskard.event.UpdateWorkerStatusEvent;
->>>>>>> 83334beb
 import ai.giskard.service.ml.MLWorkerService;
 import lombok.RequiredArgsConstructor;
 import org.springframework.context.event.EventListener;
 import org.springframework.messaging.simp.SimpMessagingTemplate;
 import org.springframework.stereotype.Service;
 import org.springframework.web.socket.messaging.SessionSubscribeEvent;
+
 import java.util.HashMap;
 import java.util.Map;
 
@@ -21,25 +19,6 @@
     private final MLWorkerService mlWorkerService;
     private final SimpMessagingTemplate simpMessagingTemplate;
 
-<<<<<<< HEAD
-    @PostConstruct
-    public void init() {
-        Timer timer = new Timer();
-        timer.schedule(new TimerTask() {
-            @Override
-            public void run() {
-                Map<String, Boolean> data = new HashMap<>();
-                data.put("connected",
-                    // HF Space uses internal worker that always connected
-                    mlWorkerService.isExternalWorkerConnected() || GeneralSettingsService.isRunningInHFSpaces
-                );
-
-                simpMessagingTemplate.convertAndSend(
-                        "/topic/worker-status",
-                        data);
-            }
-        }, 0, 5000);
-=======
     @EventListener
     public void handleSessionSubscribeEvent(SessionSubscribeEvent event) {
         sendCurrentStatus();
@@ -55,7 +34,10 @@
 
     public void sendCurrentStatus() {
         Map<String, Boolean> data = new HashMap<>();
-        data.put("connected", mlWorkerService.isExternalWorkerConnected());
+        data.put("connected",
+                    // HF Space uses internal worker that always connected
+                    mlWorkerService.isExternalWorkerConnected() || GeneralSettingsService.isRunningInHFSpaces
+                );
         sendData(data);
     }
 
@@ -63,6 +45,5 @@
         simpMessagingTemplate.convertAndSend(
                 "/topic/worker-status",
                 data);
->>>>>>> 83334beb
     }
 }