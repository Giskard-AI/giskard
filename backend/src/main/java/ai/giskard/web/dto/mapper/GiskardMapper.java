package ai.giskard.web.dto.mapper;

import ai.giskard.domain.Feedback;
import ai.giskard.domain.Project;
import ai.giskard.domain.Role;
import ai.giskard.domain.User;
import ai.giskard.domain.ml.*;
import ai.giskard.repository.ProjectRepository;
import ai.giskard.repository.ml.DatasetRepository;
import ai.giskard.repository.ml.ModelRepository;
import ai.giskard.utils.JSON;
import ai.giskard.web.dto.*;
import ai.giskard.web.dto.ml.*;
import ai.giskard.web.dto.user.AdminUserDTO;
import ai.giskard.web.dto.user.UserDTO;
import org.mapstruct.*;

import java.util.*;
import java.util.stream.Collectors;

@Mapper(
    componentModel = "spring",
    unmappedTargetPolicy = ReportingPolicy.ERROR,
    uses = {
        DatasetRepository.class,
        ModelRepository.class,
        ProjectRepository.class,
        JSON.class
    }
)
public interface GiskardMapper {
    default Set<String> roleNames(Set<Role> value) {
        return value.stream().map(Role::getName).collect(Collectors.toSet());
    }

    default Set<Role> stringSetToRoleSet(Set<String> value) {
        if (value == null) {
            return Collections.emptySet();
        }
        return value.stream().map(roleName -> {
            Role role = new Role();
            role.setName(roleName);
            return role;
        }).collect(Collectors.toSet());
    }

    @BeanMapping(nullValuePropertyMappingStrategy = NullValuePropertyMappingStrategy.IGNORE)
    @Mapping(target = "createdBy", ignore = true)
    @Mapping(target = "createdDate", ignore = true)
    @Mapping(target = "lastModifiedBy", ignore = true)
    @Mapping(target = "lastModifiedDate", ignore = true)
    @Mapping(target = "datasets", ignore = true)
    @Mapping(target = "feedbacks", ignore = true)
    @Mapping(target = "slices", ignore = true)
    @Mapping(target = "guests", ignore = true)
    @Mapping(target = "models", ignore = true)
    @Mapping(target = "owner", ignore = true)
    @Mapping(target = "testSuites", ignore = true)
    @Mapping(target = "mlWorkerType", ignore = true)
    void updateProjectFromDto(ProjectPostDTO dto, @MappingTarget Project entity);

    @BeanMapping(nullValuePropertyMappingStrategy = NullValuePropertyMappingStrategy.IGNORE)
    @Mapping(target = "createdBy", ignore = true)
    @Mapping(target = "createdDate", ignore = true)
    @Mapping(target = "lastModifiedBy", ignore = true)
    @Mapping(target = "lastModifiedDate", ignore = true)
    @Mapping(target = "project", ignore = true)
    void updateSliceFromDto(SlicePutDTO dto, @MappingTarget Slice entity);

    @Mapping(target = "createdBy", ignore = true)
    @Mapping(target = "createdDate", ignore = true)
    @Mapping(target = "lastModifiedBy", ignore = true)
    @Mapping(target = "lastModifiedDate", ignore = true)
    @Mapping(target = "datasets", ignore = true)
    @Mapping(target = "feedbacks", ignore = true)
    @Mapping(target = "slices", ignore = true)
    @Mapping(target = "guests", ignore = true)
    @Mapping(target = "models", ignore = true)
    @Mapping(target = "owner", ignore = true)
    @Mapping(target = "testSuites", ignore = true)
    @Mapping(target = "mlWorkerType", ignore = true)
    Project projectPostDTOToProject(ProjectPostDTO projectPostDto);

    TestSuiteDTO testSuiteToTestSuiteDTO(TestSuite testSuite);

    ProjectPostDTO projectToProjectPostDTO(Project project);

    ProjectDTO projectToProjectDTO(Project project);

    SliceDTO sliceToSliceDTO(Slice slice);

    List<SliceDTO> slicesToSlicesDTO(List<Slice> slice);

    List<ProjectDTO> projectsToProjectDTOs(List<Project> projects);

    List<ModelDTO> modelsToModelDTOs(List<ProjectModel> models);

    @Mapping(source = "classificationLabels", target = "classificationLabels")
    @Mapping(source = "featureNames", target = "featureNames")
    ModelDTO modelToModelDTO(ProjectModel model);

    List<DatasetDTO> datasetsToDatasetDTOs(List<Dataset> datasets);

    @Mapping(source = "columnMeanings", target = "columnMeanings")
    DatasetDTO datasetToDatasetDTO(Dataset dataset);

    List<TestSuiteDTO> testSuitesToTestSuiteDTOs(List<TestSuite> testSuites);

    @Mapping(source = "actualDatasetId", target = "actualDataset")
    @Mapping(source = "referenceDatasetId", target = "referenceDataset")
    @Mapping(source = "modelId", target = "model")
    @Mapping(target = "project", ignore = true)
    @Mapping(target = "tests", ignore = true)
    @Mapping(target = "createdBy", ignore = true)
    @Mapping(target = "createdDate", ignore = true)
    @Mapping(target = "lastModifiedBy", ignore = true)
    @Mapping(target = "lastModifiedDate", ignore = true)
    void updateTestSuiteFromDTO(UpdateTestSuiteDTO dto, @MappingTarget TestSuite entity);

    UserDTO userToUserDTO(User user);

    default List<UserDTO> usersToUserDTOs(List<User> dtos) {
        return dtos.stream().filter(Objects::nonNull).map(this::userToUserDTO).toList();
    }

    InspectionDTO toDTO(Inspection inspection);

    AdminUserDTO userToAdminUserDTO(User user);

    @Mapping(target = "activationKey", ignore = true)
    @Mapping(target = "password", ignore = true)
    @Mapping(target = "projects", ignore = true)
    @Mapping(target = "resetDate", ignore = true)
    @Mapping(target = "resetKey", ignore = true)
    User adminUserDTOtoUser(AdminUserDTO dto);

    default List<User> adminUserDTOsToUsers(List<AdminUserDTO> dtos) {
        return dtos.stream().filter(Objects::nonNull).map(this::adminUserDTOtoUser).toList();
    }

    @Mapping(source = "classificationLabels", target = "classificationLabels")
    @Mapping(source = "featureNames", target = "featureNames")
    ModelMetadataDTO modelToModelMetadataDTO(ProjectModel model);

    @Mapping(source = "modelId", target = "model")
    @Mapping(source = "referenceDatasetId", target = "referenceDataset")
    @Mapping(source = "actualDatasetId", target = "actualDataset")
    @Mapping(source = "projectId", target = "project")
    @Mapping(target = "id", ignore = true)
    @Mapping(target = "tests", ignore = true)
    @Mapping(target = "createdBy", ignore = true)
    @Mapping(target = "createdDate", ignore = true)
    @Mapping(target = "lastModifiedBy", ignore = true)
    @Mapping(target = "lastModifiedDate", ignore = true)
    TestSuite fromDTO(TestSuiteCreateDTO dto);

    @Mapping(source = "projectId", target = "project")
    @Mapping(target = "createdBy", ignore = true)
    @Mapping(target = "createdDate", ignore = true)
    @Mapping(target = "lastModifiedBy", ignore = true)
    @Mapping(target = "lastModifiedDate", ignore = true)
    ProjectModel fromDTO(ModelDTO dto);

    @Mapping(source = "columnMeanings", target = "columnMeanings")
    @Mapping(target = "inspections", ignore = true)
    @Mapping(target = "project", ignore = true)
    @Mapping(target = "createdBy", ignore = true)
    @Mapping(target = "createdDate", ignore = true)
    @Mapping(target = "lastModifiedBy", ignore = true)
    @Mapping(target = "lastModifiedDate", ignore = true)
    Dataset fromDTO(DatasetDTO dto);
<<<<<<< HEAD
=======
    @Mapping(source = "projectId", target = "project")
    @Mapping(target = "id", ignore = true)
    @Mapping(target = "createdBy", ignore = true)
    @Mapping(target = "createdDate", ignore = true)
    @Mapping(target = "lastModifiedBy", ignore = true)
    @Mapping(target = "lastModifiedDate", ignore = true)
    Slice fromDTO(SliceCreateDTO dto);

>>>>>>> eb884220

    @Mapping(target = "message", source = "feedbackMessage")
    @Mapping(target = "projectId", source = "project.id")
    PrepareDeleteDTO.LightFeedback toDTO(Feedback obj);

    @Mapping(target = "projectId", source = "project.id")
    PrepareDeleteDTO.LightTestSuite toDTO(TestSuite obj);

    List<PrepareDeleteDTO.LightFeedback> toLightFeedbacks(List<Feedback> obj);

    List<PrepareDeleteDTO.LightTestSuite> toLightTestSuites(List<TestSuite> obj);


    @Mapping(target = "createdBy", ignore = true)
    @Mapping(target = "createdDate", ignore = true)
    @Mapping(target = "lastModifiedBy", ignore = true)
    @Mapping(target = "lastModifiedDate", ignore = true)
    @Mapping(target = "id", ignore = true)
    @Mapping(target = "project", source = "projectKey")
    TestSuiteNew fromDTO(TestSuiteNewDTO dto);

    @Mapping(target = "id", ignore = true)
    @Mapping(target = "suite", ignore = true)
    SuiteTest fromDTO(SuiteTestDTO dto);

    @AfterMapping
    default void afterMapping(@MappingTarget TestSuiteNew suite) {
        suite.getTests().forEach(e -> e.setSuite(suite));
    }

    @AfterMapping
    default void afterMapping(@MappingTarget SuiteTest test) {
        test.getTestInputs().forEach(e -> e.setTest(test));
    }

    @Mapping(target = "id", ignore = true)
    @Mapping(target = "test", ignore = true)
    @Mapping(target = "alias", source = "alias")
    TestInput fromDTO(TestInputDTO dto);
    TestInputDTO toDTO(TestInput obj);


    List<TestSuiteNewDTO> toDTO(List<TestSuiteNew> suites);

    @Mapping(target = "projectKey", source = "project.key")
    TestSuiteNewDTO toDTO(TestSuiteNew suite);

    default Map<String, TestInputDTO> map(List<TestInput> value){
        return value.stream().collect(Collectors.toMap(TestInput::getName, this::toDTO));
    }
    default List<TestInput> map(Map<String, TestInputDTO> value){
        return value.values().stream().map(this::fromDTO).toList();
    }

}<|MERGE_RESOLUTION|>--- conflicted
+++ resolved
@@ -169,8 +169,6 @@
     @Mapping(target = "lastModifiedBy", ignore = true)
     @Mapping(target = "lastModifiedDate", ignore = true)
     Dataset fromDTO(DatasetDTO dto);
-<<<<<<< HEAD
-=======
     @Mapping(source = "projectId", target = "project")
     @Mapping(target = "id", ignore = true)
     @Mapping(target = "createdBy", ignore = true)
@@ -179,7 +177,6 @@
     @Mapping(target = "lastModifiedDate", ignore = true)
     Slice fromDTO(SliceCreateDTO dto);
 
->>>>>>> eb884220
 
     @Mapping(target = "message", source = "feedbackMessage")
     @Mapping(target = "projectId", source = "project.id")
