package ai.giskard.web.dto;

import com.dataiku.j2ts.annotations.UIModel;
import lombok.AllArgsConstructor;
import lombok.Getter;
import lombok.NoArgsConstructor;

import java.util.Map;
import java.util.UUID;

@Getter
@AllArgsConstructor
@NoArgsConstructor
@UIModel
public class RunAdhocTestRequest {
    private Long projectId;
<<<<<<< HEAD
    private UUID testUuid;
    private Map<String, Object> inputs;
=======
    private String testId;
    private Map<String, String> inputs;
>>>>>>> 1ec98c39
}<|MERGE_RESOLUTION|>--- conflicted
+++ resolved
@@ -6,7 +6,6 @@
 import lombok.NoArgsConstructor;
 
 import java.util.Map;
-import java.util.UUID;
 
 @Getter
 @AllArgsConstructor
@@ -14,11 +13,6 @@
 @UIModel
 public class RunAdhocTestRequest {
     private Long projectId;
-<<<<<<< HEAD
-    private UUID testUuid;
-    private Map<String, Object> inputs;
-=======
-    private String testId;
+    private String testUuid;
     private Map<String, String> inputs;
->>>>>>> 1ec98c39
 }