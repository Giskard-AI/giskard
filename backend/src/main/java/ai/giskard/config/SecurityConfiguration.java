package ai.giskard.config;

import ai.giskard.security.AuthoritiesConstants;
import ai.giskard.security.ee.GiskardAuthConfigurer;
import ai.giskard.security.ee.jwt.TokenProvider;
<<<<<<< HEAD
import ai.giskard.service.GeneralSettingsService;
=======
import ai.giskard.service.ApiKeyService;
>>>>>>> b04d6ec6
import ai.giskard.service.ee.LicenseService;
import lombok.RequiredArgsConstructor;
import org.springframework.context.annotation.Bean;
import org.springframework.context.annotation.Configuration;
import org.springframework.http.HttpMethod;
import org.springframework.security.config.annotation.SecurityConfigurerAdapter;
import org.springframework.security.config.annotation.method.configuration.EnableMethodSecurity;
import org.springframework.security.config.annotation.web.builders.HttpSecurity;
import org.springframework.security.config.annotation.web.configuration.EnableWebSecurity;
import org.springframework.security.config.annotation.web.configurers.AbstractHttpConfigurer;
import org.springframework.security.config.annotation.web.configurers.HeadersConfigurer;
import org.springframework.security.config.http.SessionCreationPolicy;
import org.springframework.security.crypto.bcrypt.BCryptPasswordEncoder;
import org.springframework.security.crypto.password.PasswordEncoder;
import org.springframework.security.web.DefaultSecurityFilterChain;
import org.springframework.security.web.SecurityFilterChain;
import org.springframework.security.web.header.writers.ReferrerPolicyHeaderWriter;

import static ai.giskard.config.WebSocketConfig.MLWORKER_WEBSOCKET_ENDPOINT;
import static ai.giskard.config.WebSocketConfig.WEBSOCKET_ENDPOINT;
import static org.springframework.security.config.Customizer.withDefaults;
import static org.springframework.security.web.util.matcher.AntPathRequestMatcher.antMatcher;

@EnableWebSecurity
@EnableMethodSecurity(securedEnabled = true)
@Configuration
@RequiredArgsConstructor
public class SecurityConfiguration {
    private final TokenProvider tokenProvider;
    private final LicenseService licenseService;
    private final ApiKeyService apiKeyService;


    public static final String GISKARD_API_ENDPOINTS = "/api/**";
    public static final String GISKARD_HF_GALLERY_SPACE_ID = "giskardai/giskard";
    @Bean
    public SecurityFilterChain filterChain(HttpSecurity http) throws Exception {
        // Deny requests other than GET for Giskard gallery repo on Hugging Face Spaces
        if (GeneralSettingsService.hfSpaceId.equals(GISKARD_HF_GALLERY_SPACE_ID)) {
            http.authorizeHttpRequests(registry ->
                // For any allowed requests with authorization, put them here
                registry.requestMatchers(
                    antMatcher("/api/v2/testing/tests/run-test"),           // Permit run test for debugging
                    antMatcher("/api/v2/inspection"),                       // Permit create inspection

                    // Permit MLWorker to create inspections
                    antMatcher("/api/v2/artifacts/**/models/inspections/**"),
                    antMatcher("/api/v2/artifacts/**/datasets/**"),
                    antMatcher("/api/v2/project/**/datasets/**"),

                    // Permit test suite running, the following GET APIs will be permitted later
                    antMatcher("/api/v2/testing/project/**/suite/**/schedule-execution"),

                    // Permit to submit feedbacks and reply to feedback
                    antMatcher(HttpMethod.POST, "/api/v2/feedbacks/**"),
                    antMatcher("/api/v2/feedbacks/**/reply"),

                    antMatcher("/api/v2/dataset/**/rows"),                  // Permit shuffle dataset
                    antMatcher("/api/v2/project/**/datasets/**/process"),   // Permit dataset processing
                    antMatcher("/api/v2/models/**/predict"),                // Permit model run
                    antMatcher("/api/v2/models/**/explain/**"),             // Permit model explain
                    antMatcher("/api/v2/models/explain-text/Name")          // Permit model explain text
                ).authenticated()
            ).authorizeHttpRequests(authorizeHttpRequests ->
                // Deny all other APIs
                authorizeHttpRequests.requestMatchers(
                    antMatcher(HttpMethod.POST, GISKARD_API_ENDPOINTS),
                    antMatcher(HttpMethod.PUT, GISKARD_API_ENDPOINTS),
                    antMatcher(HttpMethod.DELETE, GISKARD_API_ENDPOINTS)
                ).hasAuthority(AuthoritiesConstants.HF_SUPERUSER)
            );  // Needs HF Superuser permission, but no one has it
        }

        http
            .cors(withDefaults())
            .csrf(AbstractHttpConfigurer::disable)
            .headers(conf -> conf
                .referrerPolicy(referrerPolicyConfig -> referrerPolicyConfig.policy(ReferrerPolicyHeaderWriter.ReferrerPolicy.STRICT_ORIGIN_WHEN_CROSS_ORIGIN))
                .frameOptions(HeadersConfigurer.FrameOptionsConfig::sameOrigin)
            ).sessionManagement(conf -> conf.sessionCreationPolicy(SessionCreationPolicy.STATELESS))
            .authorizeHttpRequests(authorize -> authorize
                .requestMatchers(
                    antMatcher(WEBSOCKET_ENDPOINT),
                    antMatcher(MLWORKER_WEBSOCKET_ENDPOINT),
                    antMatcher(HttpMethod.OPTIONS, "/**"),
                    antMatcher("/swagger-ui/**"),
                    antMatcher("/v3/api-docs/**"),
                    antMatcher("/test/**"),
                    antMatcher("/api/v2/dev/**"),
                    antMatcher("/api/v2/settings/license"),
                    antMatcher("/api/v2/settings"),
                    antMatcher("/api/v2/setup"),
                    antMatcher("/api/v2/ee/license"),
                    antMatcher("/api/v2/authenticate"),
                    antMatcher("/api/v2/register"),
                    antMatcher("/api/v2/register"),
                    antMatcher("/api/v2/activate"),
                    antMatcher("/api/v2/account/password-recovery"),
                    antMatcher("/api/v2/account/reset-password"),
                    antMatcher("/management/health"),
                    antMatcher("/management/health/**"),
                    antMatcher("/management/info"),
                    antMatcher("/management/prometheus")
                ).permitAll()
                .requestMatchers(
                    antMatcher("/api/admin/**"),
                    antMatcher("/management/**")
                ).hasAuthority(AuthoritiesConstants.ADMIN)
<<<<<<< HEAD
                .requestMatchers(antMatcher("/api/v2/settings/ml-worker-connect")).hasAuthority(AuthoritiesConstants.API)
                .requestMatchers(antMatcher(GISKARD_API_ENDPOINTS)).authenticated()
=======
                .requestMatchers(antMatcher("/public-api/**")).hasAuthority(AuthoritiesConstants.API)
                .requestMatchers(antMatcher("/api/**")).authenticated()
>>>>>>> b04d6ec6
            )
            .sessionManagement(session -> session.sessionCreationPolicy(SessionCreationPolicy.STATELESS))
            .apply(securityConfigurerAdapter());
        return http.build();
    }


    @Bean
    public PasswordEncoder passwordEncoder() {
        return new BCryptPasswordEncoder();
    }

    private SecurityConfigurerAdapter<DefaultSecurityFilterChain, HttpSecurity> securityConfigurerAdapter() {
        return new GiskardAuthConfigurer(licenseService, apiKeyService, tokenProvider);
    }
}<|MERGE_RESOLUTION|>--- conflicted
+++ resolved
@@ -3,11 +3,8 @@
 import ai.giskard.security.AuthoritiesConstants;
 import ai.giskard.security.ee.GiskardAuthConfigurer;
 import ai.giskard.security.ee.jwt.TokenProvider;
-<<<<<<< HEAD
 import ai.giskard.service.GeneralSettingsService;
-=======
 import ai.giskard.service.ApiKeyService;
->>>>>>> b04d6ec6
 import ai.giskard.service.ee.LicenseService;
 import lombok.RequiredArgsConstructor;
 import org.springframework.context.annotation.Bean;
@@ -116,13 +113,8 @@
                     antMatcher("/api/admin/**"),
                     antMatcher("/management/**")
                 ).hasAuthority(AuthoritiesConstants.ADMIN)
-<<<<<<< HEAD
-                .requestMatchers(antMatcher("/api/v2/settings/ml-worker-connect")).hasAuthority(AuthoritiesConstants.API)
+                .requestMatchers(antMatcher("/public-api/**")).hasAuthority(AuthoritiesConstants.API)
                 .requestMatchers(antMatcher(GISKARD_API_ENDPOINTS)).authenticated()
-=======
-                .requestMatchers(antMatcher("/public-api/**")).hasAuthority(AuthoritiesConstants.API)
-                .requestMatchers(antMatcher("/api/**")).authenticated()
->>>>>>> b04d6ec6
             )
             .sessionManagement(session -> session.sessionCreationPolicy(SessionCreationPolicy.STATELESS))
             .apply(securityConfigurerAdapter());
