package ai.giskard.config;

import ai.giskard.security.AuthoritiesConstants;
import ai.giskard.security.ee.GiskardAuthConfigurer;
import ai.giskard.security.ee.jwt.TokenProvider;
import ai.giskard.service.ee.LicenseService;
import org.springframework.beans.factory.annotation.Autowired;
import org.springframework.context.annotation.Bean;
import org.springframework.context.annotation.Configuration;
import org.springframework.http.HttpMethod;
import org.springframework.security.config.annotation.SecurityConfigurerAdapter;
import org.springframework.security.config.annotation.method.configuration.EnableMethodSecurity;
import org.springframework.security.config.annotation.web.builders.HttpSecurity;
import org.springframework.security.config.annotation.web.configuration.EnableWebSecurity;
import org.springframework.security.config.annotation.web.configurers.AbstractHttpConfigurer;
import org.springframework.security.config.annotation.web.configurers.HeadersConfigurer;
import org.springframework.security.config.http.SessionCreationPolicy;
import org.springframework.security.crypto.bcrypt.BCryptPasswordEncoder;
import org.springframework.security.crypto.password.PasswordEncoder;
import org.springframework.security.web.DefaultSecurityFilterChain;
import org.springframework.security.web.SecurityFilterChain;
import org.springframework.security.web.header.writers.ReferrerPolicyHeaderWriter;

import static ai.giskard.config.WebSocketConfig.MLWORKER_WEBSOCKET_ENDPOINT;
import static ai.giskard.config.WebSocketConfig.WEBSOCKET_ENDPOINT;
import static org.springframework.security.config.Customizer.withDefaults;
import static org.springframework.security.web.util.matcher.AntPathRequestMatcher.antMatcher;

@EnableWebSecurity
@EnableMethodSecurity(securedEnabled = true)
@Configuration
public class SecurityConfiguration {
    @Autowired
    private TokenProvider tokenProvider;
    @Autowired
    private LicenseService licenseService;


    @Bean
    public SecurityFilterChain filterChain(HttpSecurity http) throws Exception {
        http
            .cors(withDefaults())
            .csrf(AbstractHttpConfigurer::disable)
            .headers(conf -> conf
                .referrerPolicy(referrerPolicyConfig -> referrerPolicyConfig.policy(ReferrerPolicyHeaderWriter.ReferrerPolicy.STRICT_ORIGIN_WHEN_CROSS_ORIGIN))
                .frameOptions(HeadersConfigurer.FrameOptionsConfig::sameOrigin)
            ).sessionManagement(conf -> conf.sessionCreationPolicy(SessionCreationPolicy.STATELESS))
            .authorizeHttpRequests(authorize -> authorize
                .requestMatchers(
                    antMatcher(WEBSOCKET_ENDPOINT),
                    antMatcher(MLWORKER_WEBSOCKET_ENDPOINT),
                    antMatcher(HttpMethod.OPTIONS, "/**"),
                    antMatcher("/swagger-ui/**"),
                    antMatcher("/test/**"),
                    antMatcher("/api/v2/dev/**"),
                    antMatcher("/api/v2/settings/license"),
                    antMatcher("/api/v2/settings"),
                    antMatcher("/api/v2/setup"),
                    antMatcher("/api/v2/ee/license"),
                    antMatcher("/api/v2/authenticate"),
                    antMatcher("/api/v2/register"),
                    antMatcher("/api/v2/register"),
                    antMatcher("/api/v2/activate"),
                    antMatcher("/api/v2/account/password-recovery"),
                    antMatcher("/api/v2/account/reset-password"),
                    antMatcher("/management/health"),
                    antMatcher("/management/health/**"),
                    antMatcher("/management/info"),
                    antMatcher("/management/prometheus")
                ).permitAll()
                .requestMatchers(
                    antMatcher("/api/admin/**"),
                    antMatcher("/management/**")
                ).hasAuthority(AuthoritiesConstants.ADMIN)
                .requestMatchers(antMatcher("/api/v2/settings/ml-worker-connect")).hasAuthority(AuthoritiesConstants.API)
                .requestMatchers(antMatcher("/api/**")).authenticated()
            )
            .sessionManagement(session -> session.sessionCreationPolicy(SessionCreationPolicy.STATELESS))
            .apply(securityConfigurerAdapter());
        return http.build();
    }

<<<<<<< HEAD
=======
    @Bean
    public WebSecurityCustomizer webSecurityCustomizer() {
        return web -> web.ignoring()
            .requestMatchers(antMatcher(WEBSOCKET_ENDPOINT))
            .requestMatchers(antMatcher(MLWORKER_WEBSOCKET_ENDPOINT))
            .requestMatchers(antMatcher(HttpMethod.OPTIONS, "/**"))
            .requestMatchers(antMatcher("/swagger-ui/**"))
            .requestMatchers(antMatcher("/v3/api-docs/**"))
            .requestMatchers(antMatcher("/test/**"));
    }
>>>>>>> 761bfef5

    @Bean
    public PasswordEncoder passwordEncoder() {
        return new BCryptPasswordEncoder();
    }

    private SecurityConfigurerAdapter<DefaultSecurityFilterChain, HttpSecurity> securityConfigurerAdapter() {
        return new GiskardAuthConfigurer(licenseService, tokenProvider);
    }
}<|MERGE_RESOLUTION|>--- conflicted
+++ resolved
@@ -51,6 +51,7 @@
                     antMatcher(MLWORKER_WEBSOCKET_ENDPOINT),
                     antMatcher(HttpMethod.OPTIONS, "/**"),
                     antMatcher("/swagger-ui/**"),
+                    antMatcher("/v3/api-docs/**"),
                     antMatcher("/test/**"),
                     antMatcher("/api/v2/dev/**"),
                     antMatcher("/api/v2/settings/license"),
@@ -80,19 +81,6 @@
         return http.build();
     }
 
-<<<<<<< HEAD
-=======
-    @Bean
-    public WebSecurityCustomizer webSecurityCustomizer() {
-        return web -> web.ignoring()
-            .requestMatchers(antMatcher(WEBSOCKET_ENDPOINT))
-            .requestMatchers(antMatcher(MLWORKER_WEBSOCKET_ENDPOINT))
-            .requestMatchers(antMatcher(HttpMethod.OPTIONS, "/**"))
-            .requestMatchers(antMatcher("/swagger-ui/**"))
-            .requestMatchers(antMatcher("/v3/api-docs/**"))
-            .requestMatchers(antMatcher("/test/**"));
-    }
->>>>>>> 761bfef5
 
     @Bean
     public PasswordEncoder passwordEncoder() {
