--- conflicted
+++ resolved
@@ -26,10 +26,6 @@
     @OneToMany(mappedBy = "suite", cascade = CascadeType.ALL)
     private List<SuiteTest> tests = new java.util.ArrayList<>();
 
-<<<<<<< HEAD
-
-=======
     @OneToMany(mappedBy = "suite", cascade = CascadeType.ALL)
     private List<TestSuiteExecution> executions = new java.util.ArrayList<>();
->>>>>>> 118a3e54
 }