package ai.giskard.domain.ml.testing;

import ai.giskard.domain.AbstractAuditingEntity;
import ai.giskard.domain.ml.CodeLanguage;
import ai.giskard.domain.ml.TestSuite;
import ai.giskard.domain.ml.TestType;
import com.fasterxml.jackson.annotation.JsonBackReference;
import com.fasterxml.jackson.annotation.JsonIgnore;
import lombok.*;

import javax.persistence.*;
import java.util.HashSet;
import java.util.Set;


@Entity
@Builder
@Getter
@Setter
@NoArgsConstructor
@AllArgsConstructor
public class Test extends AbstractAuditingEntity {
    @Id
<<<<<<< HEAD
    @GeneratedValue
=======
    @GeneratedValue(strategy = GenerationType.AUTO)
>>>>>>> eb884220
    private Long id;
    private String name;

    @Column(columnDefinition = "VARCHAR")
    private String code;

    private CodeLanguage language;

    @ManyToOne
    @JsonBackReference
    private TestSuite testSuite;

    @Enumerated(EnumType.STRING)
    private TestType type;

    @OneToMany(mappedBy = "test", fetch = FetchType.LAZY, cascade = CascadeType.ALL)
    @JsonIgnore
    @Builder.Default
    private Set<TestExecution> testExecutions = new HashSet<>();

}<|MERGE_RESOLUTION|>--- conflicted
+++ resolved
@@ -21,11 +21,7 @@
 @AllArgsConstructor
 public class Test extends AbstractAuditingEntity {
     @Id
-<<<<<<< HEAD
     @GeneratedValue
-=======
-    @GeneratedValue(strategy = GenerationType.AUTO)
->>>>>>> eb884220
     private Long id;
     private String name;
 
