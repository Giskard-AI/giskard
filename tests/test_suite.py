<<<<<<< HEAD
=======
import tempfile
import uuid
from datetime import datetime

>>>>>>> cf74a50d
import numpy as np
import pytest

from giskard import Model, Suite
from giskard.core.suite import SuiteResult, TestPartial, single_binary_result
from giskard.core.test_result import TestResult
from giskard.testing import test_accuracy


@pytest.mark.parametrize(
    "results, single_result",
    [
        ([True, True, True], True),
        ([False, False, True], False),
        ([True, True, False], False),
        ([True, False, True], False),
        ([False, False, False], False),
    ],
)
def test_single_binary_result(results, single_result):
    assert single_binary_result([TestResult(passed=result) for result in results]) is single_result


def test_default_parameters_are_used_at_runtime(german_credit_data, german_credit_model):
    my_test = test_accuracy(threshold=0.7)

    # This will miss dataset
    suite = Suite(default_params=dict(model=german_credit_model))
    suite.add_test(my_test)
    result = suite.run()
    assert not result.passed
    _, test_result, _ = result.results[0]
    assert test_result.is_error

    # But we can pass dataset at runtime
    result = suite.run(dataset=german_credit_data)
    assert result.passed
    _, test_result, _ = result.results[0]
    assert not test_result.is_error
    assert test_result.passed

    # Or we can provide it in the suite defaults
    suite.default_params["dataset"] = german_credit_data
    result = suite.run()
    assert result.passed
    _, test_result, _ = result.results[0]
    assert not test_result.is_error
    assert test_result.passed


def test_runtime_parameters_override_default_parameters(german_credit_data, german_credit_model):
    my_test = test_accuracy(threshold=0.7)

    def constant_pred(df):
        return np.stack((np.ones(len(df)), np.zeros(len(df)))).T

    bad_model = Model(
        constant_pred, model_type="classification", classification_labels=german_credit_model.classification_labels
    )

    # The test will not pass
    suite = Suite(default_params=dict(model=bad_model, dataset=german_credit_data))
    suite.add_test(my_test)
    assert not suite.run().passed

    # With the right model, the test will pass
    assert suite.run(model=german_credit_model).passed


def test_export_for_unittest_with_default(german_credit_data, german_credit_model):
    my_test = test_accuracy(threshold=0.7)

    suite = Suite(default_params=dict(model=german_credit_model, dataset=german_credit_data))
    suite.add_test(my_test)
    tests_list = suite.to_unittest()
    assert len(tests_list) == 1
    assert bool(tests_list[0].fullname)


def test_export_for_unittest_with_export_args(german_credit_data, german_credit_model):
    my_test = test_accuracy(threshold=0.7)

    suite = Suite()
    suite.add_test(my_test)
    tests_list = suite.to_unittest(model=german_credit_model, dataset=german_credit_data)
    assert len(tests_list) == 1
    assert bool(tests_list[0].fullname)


def test_suite_result_backward_compatibility():
    """This allow backward compatibility by going moving Suiteresult from a tuple to a dataclass"""
    test_name, result, params = SuiteResult("name", TestResult(), {}, TestPartial(test_accuracy, dict(), 1))
    assert test_name == "name"
    assert result == TestResult()
<<<<<<< HEAD
    assert params == {}
=======
    assert params == {}


def test_suite_result_to_dto():
    dataset = Dataset(pd.DataFrame({"test": [1, 2, 3]}))
    dataset.id = uuid.uuid4()

    suite = Suite()
    suite.id = 2

    result = TestSuiteResult(
        suite,
        {"dataset": dataset, "threshold": 0.5},
        True,
        [
            SuiteResult(
                "name", TestResult(), {"dataset": dataset, "threshold": 0.5}, TestPartial(test_accuracy, dict(), 1)
            )
        ],
        datetime.now(),
        datetime.now(),
    )

    with MockedClient() as (client, mr):
        dto = result._to_dto("label", client, "project_key")

        assert dto.inputs[0].value == str(dataset.id)
        assert dto.inputs[1].value == str(0.5)

        assert dto.results[0].inputs["dataset"] == str(dataset.id)
        assert dto.results[0].inputs["threshold"] == str(0.5)


def test_suite_save_and_load(german_credit_data, german_credit_model):
    my_test = test_accuracy(threshold=0.7)

    suite = Suite()
    suite.add_test(my_test)

    with tempfile.TemporaryDirectory() as tmp_dirname:
        suite.save(tmp_dirname)
        loaded_suite = Suite.load(tmp_dirname)

    result = loaded_suite.run(model=german_credit_model, dataset=german_credit_data)

    assert result.passed
    assert len(result.results) == 1
    _, test_result, _ = result.results[0]
    assert not test_result.is_error
    assert test_result.passed
>>>>>>> cf74a50d
<|MERGE_RESOLUTION|>--- conflicted
+++ resolved
@@ -1,10 +1,5 @@
-<<<<<<< HEAD
-=======
+
 import tempfile
-import uuid
-from datetime import datetime
-
->>>>>>> cf74a50d
 import numpy as np
 import pytest
 
@@ -99,41 +94,7 @@
     test_name, result, params = SuiteResult("name", TestResult(), {}, TestPartial(test_accuracy, dict(), 1))
     assert test_name == "name"
     assert result == TestResult()
-<<<<<<< HEAD
     assert params == {}
-=======
-    assert params == {}
-
-
-def test_suite_result_to_dto():
-    dataset = Dataset(pd.DataFrame({"test": [1, 2, 3]}))
-    dataset.id = uuid.uuid4()
-
-    suite = Suite()
-    suite.id = 2
-
-    result = TestSuiteResult(
-        suite,
-        {"dataset": dataset, "threshold": 0.5},
-        True,
-        [
-            SuiteResult(
-                "name", TestResult(), {"dataset": dataset, "threshold": 0.5}, TestPartial(test_accuracy, dict(), 1)
-            )
-        ],
-        datetime.now(),
-        datetime.now(),
-    )
-
-    with MockedClient() as (client, mr):
-        dto = result._to_dto("label", client, "project_key")
-
-        assert dto.inputs[0].value == str(dataset.id)
-        assert dto.inputs[1].value == str(0.5)
-
-        assert dto.results[0].inputs["dataset"] == str(dataset.id)
-        assert dto.results[0].inputs["threshold"] == str(0.5)
-
 
 def test_suite_save_and_load(german_credit_data, german_credit_model):
     my_test = test_accuracy(threshold=0.7)
@@ -151,5 +112,4 @@
     assert len(result.results) == 1
     _, test_result, _ = result.results[0]
     assert not test_result.is_error
-    assert test_result.passed
->>>>>>> cf74a50d
+    assert test_result.passed