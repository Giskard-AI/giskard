import re
import warnings
from unittest import mock

import numpy as np
import pandas as pd
import pytest

from giskard import Dataset, GiskardClient, Model
from giskard.core.core import ModelMeta, SupportedModelTypes
from giskard.core.suite import Suite
from giskard.scanner import Scanner
from giskard.scanner.report import ScanReport
from tests.dill_pool import DillProcessPoolExecutor


@pytest.mark.parametrize(
    "dataset_name,model_name",
    [
        ("german_credit_data", "german_credit_model"),
        ("breast_cancer_data", "breast_cancer_model"),
        ("drug_classification_data", "drug_classification_model"),
        ("diabetes_dataset_with_target", "linear_regression_diabetes"),
        ("hotel_text_data", "hotel_text_model"),
    ],
)
@pytest.mark.memory_expensive
def test_scanner_returns_non_empty_scan_result_fast(dataset_name, model_name, request):
    _test_scanner_returns_non_empty_scan_result(dataset_name, model_name, request)


@pytest.mark.parametrize(
    "dataset_name,model_name",
    [
        ("enron_data_full", "enron_model"),
        ("medical_transcript_data", "medical_transcript_model"),
        # ("fraud_detection_data", "fraud_detection_model"),
        ("amazon_review_data", "amazon_review_model"),
    ],
)
@pytest.mark.slow
def test_scanner_returns_non_empty_scan_result_slow(dataset_name, model_name, request):
    _test_scanner_returns_non_empty_scan_result(dataset_name, model_name, request)


def _test_scanner_returns_non_empty_scan_result(dataset_name, model_name, request):
    _EXCEPTION_MODELS = ["linear_regression_diabetes"]

    dataset = request.getfixturevalue(dataset_name)
    model = request.getfixturevalue(model_name)

<<<<<<< HEAD
    def _analyze(model, dataset):
        return Scanner().analyze(model, dataset, raise_exceptions=True)
=======
    result = scanner.analyze(model, dataset, features=model.meta.feature_names, raise_exceptions=True)
>>>>>>> c74205eb

    with DillProcessPoolExecutor() as executor:
        result = executor.submit_and_wait(_analyze, model, dataset)

        assert isinstance(result, ScanReport)
        assert result.to_html()

        # Do not do below tests for the diabetes regression model.
        if model_name not in _EXCEPTION_MODELS:
            assert result.has_issues()

            test_suite = result.generate_test_suite()
            assert isinstance(test_suite, Suite)


def test_scanner_should_work_with_empty_model_feature_names(german_credit_data, german_credit_model):
    scanner = Scanner()
    german_credit_model.meta.feature_names = None
    result = scanner.analyze(
        german_credit_model, german_credit_data, features=german_credit_model.meta.feature_names, raise_exceptions=True
    )

    assert isinstance(result, ScanReport)
    assert result.has_issues()


def test_scanner_raises_exception_if_no_detectors_available(german_credit_data, german_credit_model):
    scanner = Scanner(only="non-existent-detector")

    with pytest.raises(RuntimeError):
        scanner.analyze(german_credit_model, german_credit_data)


@pytest.mark.memory_expensive
def test_scanner_works_if_dataset_has_no_target(titanic_model, titanic_dataset):
    no_target_dataset = Dataset(titanic_dataset.df, target=None)
<<<<<<< HEAD
=======
    result = scanner.analyze(
        titanic_model, no_target_dataset, features=titanic_model.meta.feature_names, raise_exceptions=True
    )
>>>>>>> c74205eb

    def _analyze(model, dataset):
        return Scanner().analyze(model, dataset, raise_exceptions=True)

    with DillProcessPoolExecutor() as executor:
        result = executor.submit_and_wait(_analyze, titanic_model, no_target_dataset)

        assert isinstance(result, ScanReport)
        assert result.has_issues()
        assert result.to_html()


def test_scan_raises_exception_if_no_dataset_provided(german_credit_model):
    scanner = Scanner()
    with pytest.raises(ValueError) as info:
        scanner.analyze(german_credit_model)
    assert "Dataset must be provided " in str(info.value)


def test_default_dataset_is_used_with_generative_model():
    def fake_model(*args, **kwargs):
        return None

    model = Model(
        model=fake_model,
        model_type=SupportedModelTypes.TEXT_GENERATION,
        name="test",
        description="test",
        feature_names=["query"],
        target="query",
    )

    model.meta = ModelMeta(
        "Model name",
        "Some meaningful model description",
        SupportedModelTypes.TEXT_GENERATION,
        ["query"],
        [],
        0,
        "test",
        "test",
    )
    scanner = Scanner()

    with mock.patch("giskard.scanner.scanner.generate_test_dataset") as generate_test_dataset:
        try:
            scanner.analyze(model)
        except:  # noqa
            pass
        generate_test_dataset.assert_called_once()


@pytest.mark.skip(reason="For active testing of the UI")
@pytest.mark.parametrize(
    "dataset_name,model_name",
    [
        ("german_credit_data", "german_credit_model"),
        ("enron_data_full", "enron_model"),
        ("medical_transcript_data", "medical_transcript_model"),
        ("breast_cancer_data", "breast_cancer_model"),
        ("fraud_detection_data", "fraud_detection_model"),
        ("drug_classification_data", "drug_classification_model"),
        ("amazon_review_data", "amazon_review_model"),
        ("diabetes_dataset_with_target", "linear_regression_diabetes"),
        ("hotel_text_data", "hotel_text_model"),
    ],
)
def test_scanner_on_the_UI(dataset_name, model_name, request):
    _EXCEPTION_MODELS = ["linear_regression_diabetes"]

    scanner = Scanner()

    dataset = request.getfixturevalue(dataset_name)
    model = request.getfixturevalue(model_name)

    result = scanner.analyze(model, dataset)

    # Do not do below tests for the diabetes regression model.
    if model_name not in _EXCEPTION_MODELS:
        test_suite = result.generate_test_suite()

        client = GiskardClient(url="http://localhost:19000", key="API_KEY")  # URL of your Giskard instance

        try:
            client.create_project("testing_UI", "testing_UI", "testing_UI")
        except ValueError:
            pass

        test_suite.upload(client, "testing_UI")


@pytest.mark.slow
def test_warning_duplicate_index(german_credit_model, german_credit_data):
    df = german_credit_data.df.copy()
    new_row = df.loc[1]
    df = pd.concat([df, pd.DataFrame([new_row])])

    dataset = Dataset(df=df, target=german_credit_data.target, cat_columns=german_credit_data.cat_columns)

    scanner = Scanner()

    with pytest.warns(
        match="You dataframe has duplicate indexes, which is currently not supported. "
        "We have to reset the dataframe index to avoid issues."
    ):
        scanner.analyze(german_credit_model, dataset)


@pytest.mark.slow
def test_generate_test_suite_some_tests(titanic_model, titanic_dataset):
    scanner = Scanner()

    suite = scanner.analyze(titanic_model, titanic_dataset).generate_test_suite()
    created_tests = len(suite.tests)
    assert created_tests, "Titanic scan doesn't produce tests"


def test_scanner_raises_error_if_non_giskard_model_is_passed(titanic_model, titanic_dataset):
    scanner = Scanner()
    msg = re.escape("The model object you provided is not valid. Please wrap it with the `giskard.Model` class.")
    with pytest.raises(ValueError, match=msg):
        scanner.analyze(titanic_model.model, titanic_dataset)


def test_scanner_raises_error_if_non_giskard_dataset_is_passed(titanic_model, titanic_dataset):
    scanner = Scanner()
    msg = re.escape("The dataset object you provided is not valid")
    with pytest.raises(ValueError, match=msg):
        scanner.analyze(titanic_model, titanic_dataset.df)


def test_scanner_warns_if_too_many_features():
    scanner = Scanner()

    # Model with no feature names
    model = Model(lambda x: np.ones(len(x)), model_type="classification", classification_labels=[0, 1])
    dataset = Dataset(pd.DataFrame(np.ones((10, 121)), columns=map(str, np.arange(121))), target="0")

    with pytest.warns(
        UserWarning, match=re.escape("It looks like your dataset has a very large number of features (120)")
    ):
        scanner.analyze(model, dataset)

    # Model specifying few feature names should not raise a warning
    model = Model(
        lambda x: np.ones(len(x)),
        model_type="classification",
        classification_labels=[0, 1],
        feature_names=["1", "2", "3"],
    )
    with warnings.catch_warnings():
        warnings.simplefilter("error")
        scanner.analyze(model, dataset)


def test_can_limit_features_to_subset():
    scanner = Scanner()

    # Model with no feature names
    model = Model(lambda x: np.ones(len(x)), model_type="classification", classification_labels=[0, 1])
    dataset = Dataset(pd.DataFrame(np.ones((123, 4)), columns=["feat1", "feat2", "feat3", "label"]), target="label")

    # Mock method
    detector = mock.Mock()
    detector.run.return_value = []
    scanner.get_detectors = lambda *args, **kwargs: [detector]

    scanner.analyze(model, dataset, features=["feat1", "feat2"])
    detector.run.assert_called_once_with(model, dataset, features=["feat1", "feat2"])

    detector.run.reset_mock()
    scanner.analyze(model, dataset)
    detector.run.assert_called_once_with(model, dataset, features=["feat1", "feat2", "feat3"])

    detector.run.reset_mock()
    scanner.analyze(model, dataset)
    detector.run.assert_called_once_with(model, dataset, features=["feat1", "feat2", "feat3"])

    with pytest.raises(ValueError, match=r"The `features` argument contains invalid feature names: does-not-exist"):
        scanner.analyze(model, dataset, features=["feat1", "does-not-exist"])

    with pytest.raises(ValueError, match=r"No features to scan"):
        scanner.analyze(model, dataset, features=[])<|MERGE_RESOLUTION|>--- conflicted
+++ resolved
@@ -49,12 +49,8 @@
     dataset = request.getfixturevalue(dataset_name)
     model = request.getfixturevalue(model_name)
 
-<<<<<<< HEAD
     def _analyze(model, dataset):
-        return Scanner().analyze(model, dataset, raise_exceptions=True)
-=======
-    result = scanner.analyze(model, dataset, features=model.meta.feature_names, raise_exceptions=True)
->>>>>>> c74205eb
+        return Scanner().analyze(model, dataset, features=model.meta.feature_names, raise_exceptions=True)
 
     with DillProcessPoolExecutor() as executor:
         result = executor.submit_and_wait(_analyze, model, dataset)
@@ -91,15 +87,9 @@
 @pytest.mark.memory_expensive
 def test_scanner_works_if_dataset_has_no_target(titanic_model, titanic_dataset):
     no_target_dataset = Dataset(titanic_dataset.df, target=None)
-<<<<<<< HEAD
-=======
-    result = scanner.analyze(
-        titanic_model, no_target_dataset, features=titanic_model.meta.feature_names, raise_exceptions=True
-    )
->>>>>>> c74205eb
 
     def _analyze(model, dataset):
-        return Scanner().analyze(model, dataset, raise_exceptions=True)
+        return Scanner().analyze(model, dataset, features=model.meta.feature_names, raise_exceptions=True)
 
     with DillProcessPoolExecutor() as executor:
         result = executor.submit_and_wait(_analyze, titanic_model, no_target_dataset)
