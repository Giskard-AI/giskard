--- conflicted
+++ resolved
@@ -1,53 +1,6 @@
 import logging
 from unittest.mock import Mock
 
-<<<<<<< HEAD
-import numpy as np
-import pandas as pd
-
-from giskard.llm.client import ChatMessage
-from giskard.rag import TestsetGenerator
-
-
-def make_knowledge_base_df():
-    knowledge_base_df = pd.DataFrame(
-        [
-            {"context": "Camembert is a moist, soft, creamy, surface-ripened cow's milk cheese."},
-            {
-                "context": "Bleu d'Auvergne is a French blue cheese, named for its place of origin in the Auvergne region."
-            },
-            {"context": "Scamorza is a Southern Italian cow's milk cheese."},
-            {
-                "context": "Freeriding is a style of snowboarding or skiing performed on natural, un-groomed terrain, without a set course, goals or rules."
-            },
-        ]
-    )
-    return knowledge_base_df
-
-
-CONTEXT_STRING = """
-------
-Scamorza is a Southern Italian cow's milk cheese.
-------
-Bleu d'Auvergne is a French blue cheese, named for its place of origin in the Auvergne region.
-------
-Freeriding is a style of snowboarding or skiing performed on natural, un-groomed terrain, without a set course, goals or rules.
-------
-"""
-
-
-def test_testset_generation():
-    llm_client = Mock()
-    llm_client.complete.side_effect = (
-        [
-            ChatMessage(
-                role="assistant",
-                content="""{"question": "Where is Camembert from?",
-"answer": "Camembert was created in Normandy, in the northwest of France."}""",
-            )
-        ]
-        * 2
-=======
 from giskard.rag.question_generators import SimpleQuestionsGenerator
 from giskard.rag.testset_generation import generate_testset
 
@@ -134,7 +87,6 @@
         knowledge_base=knowledge_base,
         num_questions=2,
         question_generators=question_generator,
->>>>>>> c836c5a0
     )
 
     assert len(test_set) == 2
