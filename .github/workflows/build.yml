name: Build
on:
  push:
<<<<<<< HEAD
    branches:
      - main
  pull_request:
    branches:
      - main
=======
  pull_request:
>>>>>>> 844b0cd8
  workflow_dispatch:

jobs:
  build:
    name: Build
    runs-on: ubuntu-latest
    steps:
      - name: Check if organization member
        id: is_organization_member
<<<<<<< HEAD
        uses: JamesSingleton/is-organization-member@1.0.0
=======
        uses: JamesSingleton/is-organization-member@1.0.1
>>>>>>> 844b0cd8
        with:
          organization: Giskard-AI
          username: ${{ github.actor }}
          token: ${{ secrets.GITHUB_TOKEN }}

      - name: Ask to add the 'safe for build' label
        if: ${{ github.actor != 'dependabot[bot]' && !contains(github.event.*.labels.*.name, 'safe for build') && steps.is_organization_member.outputs.result == 'false' }}
        uses: mshick/add-pr-comment@v2
        with:
          message: |
            Please add the 'safe for build' label in order to perform the sonar analysis!

      - name: Interrupt job
        if: ${{ github.actor != 'dependabot[bot]' && !contains(github.event.*.labels.*.name, 'safe for build') && steps.is_organization_member.outputs.result == 'false' }}
        shell: bash
        run: |
          echo "Job failed due to user not being a member of Giskard-AI organization and the 'safe for build' label not being set on the PR"
          exit 1

      - name: Stop on security check failure
        if: ${{ github.event.workflow_run.conclusion == 'failure' }}
        shell: bash
        run: |
          echo "Job failed due to user not being a member of Giskard-AI organization and the 'safe for build' label not being set on the PR"
          exit 1

      - name: Extract branch name
        shell: bash
        run: echo "##[set-output name=branch;]$(echo ${GITHUB_REF#refs/heads/})"
        id: extract_branch

      - name: Checkout code
        uses: actions/checkout@v3.3.0
      #        with:
      #          ref: ${{ github.event.pull_request.head.sha }}

      - uses: actions/setup-node@v3
        with:
          node-version: 16

      - name: Set up JDK 17
        uses: actions/setup-java@v3
        with:
          distribution: temurin
          java-version: 17
          cache: gradle

      - name: Set up Python
        uses: actions/setup-python@v4
        with:
          python-version: 3.9

      - name: Cache SonarQube packages
        uses: actions/cache@v3
        if: ${{ github.actor != 'dependabot[bot]' }}
        with:
          path: ~/.sonar/cache
          key: ${{ runner.os }}-sonar

      - name: Cache Frontend dependencies
        uses: actions/cache@v3
        with:
          path: frontend/node_modules
          key: ${{ runner.os }}-frontend-${{ hashFiles('frontend/package-lock.json')}}
          restore-keys: ${{ runner.os }}-frontend

      - name: Cache Python dependencies
        uses: actions/cache@v3
        with:
          path: python-client/.venv
          key: ${{ runner.os }}-client-${{ hashFiles('python-client/poetry.lock')}}
          restore-keys: ${{ runner.os }}-client

      - name: "Python client: extract current package version"
        if: ${{ steps.extract_branch.outputs.branch == 'main' }}
        uses: SebRollen/toml-action@v1.0.2
        id: read_toml
        with:
          file: 'python-client/pyproject.toml'
          field: 'tool.poetry.version'

      - name: Get current date
        if: ${{ steps.extract_branch.outputs.branch == 'main' }}
        id: current_date
        env:
          TZ: Europe/Paris
        run: echo "CURRENT_DATE=$(date '+%Y%m%d%H%M%S')" >> $GITHUB_OUTPUT

      - name: "Python client: set dev version"
        if: ${{ steps.extract_branch.outputs.branch == 'main' }}
        uses: ciiiii/toml-editor@1.0.0
        with:
          file: "python-client/pyproject.toml"
          key: "tool.poetry.version"
          value: '${{ steps.read_toml.outputs.value }}.dev${{ steps.current_date.outputs.CURRENT_DATE }}'

      - name: Build
<<<<<<< HEAD
        run: ./gradlew build jacocoTestReport --info --parallel
=======
        run: ./gradlew build :python-client:package jacocoTestReport --info --parallel
>>>>>>> 844b0cd8

      - name: Analyze with Sonar
        if: ${{ github.actor != 'dependabot[bot]' }}
        env:
          GITHUB_TOKEN: ${{ secrets.GITHUB_TOKEN }}  # Needed to get PR information, if any
          SONAR_TOKEN: ${{ secrets.SONAR_TOKEN }}
          SONAR_HOST_URL: ${{ secrets.SONAR_HOST_URL }}
        run: ./gradlew sonar --info --parallel

      - name: "Python client: archive built artifacts"
        if: ${{ steps.extract_branch.outputs.branch == 'main' }}
        uses: actions/upload-artifact@v3
        with:
          name: giskard-dev.whl
          path: python-client/dist/*whl<|MERGE_RESOLUTION|>--- conflicted
+++ resolved
@@ -1,15 +1,7 @@
 name: Build
 on:
   push:
-<<<<<<< HEAD
-    branches:
-      - main
   pull_request:
-    branches:
-      - main
-=======
-  pull_request:
->>>>>>> 844b0cd8
   workflow_dispatch:
 
 jobs:
@@ -19,11 +11,7 @@
     steps:
       - name: Check if organization member
         id: is_organization_member
-<<<<<<< HEAD
-        uses: JamesSingleton/is-organization-member@1.0.0
-=======
         uses: JamesSingleton/is-organization-member@1.0.1
->>>>>>> 844b0cd8
         with:
           organization: Giskard-AI
           username: ${{ github.actor }}
@@ -121,11 +109,7 @@
           value: '${{ steps.read_toml.outputs.value }}.dev${{ steps.current_date.outputs.CURRENT_DATE }}'
 
       - name: Build
-<<<<<<< HEAD
-        run: ./gradlew build jacocoTestReport --info --parallel
-=======
         run: ./gradlew build :python-client:package jacocoTestReport --info --parallel
->>>>>>> 844b0cd8
 
       - name: Analyze with Sonar
         if: ${{ github.actor != 'dependabot[bot]' }}
