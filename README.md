<p align="center">
  <img width="300" alt="giskardlogo" src="giskard-frontend/src/assets/logo_full.svg">
</p>
<h3 align="center">Deliver ML products, better & faster</h3>
<br />

<<<<<<< HEAD
#### Giskard is an Open-Source CI/CD platform for ML teams.

- **Inspect** ML models visually from your Python notebook 📗
- **Review** ML models collaboratively to get feedback on potential errors 🧐
- **Test** ML models automatically for a safe deployment to production ⛑
<br />
<p align="center">
    <img src="readme/inspect.png" alt="Administration panel" />
</p>
<br/>
<h3 align="center">Installation</h3>

```shell
git clone https://github.com/Giskard-AI/giskard.git
cd giskard
docker-compose up -d
```
=======
**_Why Giskard?_**

⚡ **Collaborate faster** with **feedback** from business stakeholders.<br/>
🧑‍🔧 **Deploy automated tests** to eliminate regressions, errors & biases.

---

**Open Source Project Website:** https://giskard.ai/

**Get started with the Documentation:** https://docs.giskard.ai/

**Documentation Source Code:** https://github.com/Giskard-AI/documentation

**Join our User Community:** https://gisk.ar/discord

<a href="https://discord.com/invite/ABvfpbu69R">
         <img alt="Discord" src="readme/Discord.png">
      </a>

---

<br />

<h2>Interactive demo</h2>

Click the image below to start the demo:

<a align='center' href="https://app.arcade.software/share/zPfpXFt8lRm5XDkaWM85">
         <img width='600' align='center' alt="Interactive demo" src="readme/demo.png">
      </a>
<br/>

<h2>Product workflow</h2>

<h3 >Installation</h3>

**Requirements:** `git`, `docker` and `docker-compose`

```shell
git clone https://github.com/Giskard-AI/giskard.git
cd giskard
docker-compose up -d
```

After the application is started you can access at:

http://localhost:19000 with default login / password: **admin** / **admin**


<h3>Upload your model</h3>

  <a align='center' href="https://app.arcade.software/share/zPfpXFt8lRm5XDkaWM85">
         <img width='500' alt="Interactive demo" src="readme/upload.png">
      </a>
<br/>
  <br/>
  <br/>
  
  Easy upload for any Python model: PyTorch, TensorFlow, Transformers, Scikit-learn, etc. </br>
[👉 Documentation](https://docs.giskard.ai/start/guides/upload-your-model)

<h3>Collect feedback on your model</h3>
  
  <a align='center' href="https://app.arcade.software/share/zPfpXFt8lRm5XDkaWM85">
         <img width='600' alt="Interactive demo" src="readme/feedback.png">
      </a>
<br/>
  <br/>
  <br/>
  
  Improve ML models with business stakeholders in no time. </br>
[👉 Documentation](https://docs.giskard.ai/start/guides/review-your-model)
  
 <h3>Get automated test suites in seconds</h3>
  
  <a href="https://app.arcade.software/share/zPfpXFt8lRm5XDkaWM85">
         <img width='600' alt="Interactive demo" src="readme/test.png">
      </a>
<br/>
   <br/>
   <br/>
  

  Exhaustive test suites, backed by  State-of-the-Art ML research.</br>
  [👉 Documentation](https://docs.giskard.ai/start/guides/create-tests-from-your-review)
  
   <h3>Deploy tests in your CI/CD Pipeline</h3>
  
  <a href="https://app.arcade.software/share/zPfpXFt8lRm5XDkaWM85">
         <img width='600' alt="Deploy tests in CI/CD Pipeline" src="readme/pipeline.png">
      </a>
<br/>
   <br/>
   <br/>
  

  Protect your ML models against the risk of regressions, drift and bias.</br>
  [👉 Documentation](https://docs.giskard.ai/start/)

>>>>>>> ae1dbb43



<br/>

<<<<<<< HEAD
<h3 align="center">Requirements</h3>

- [docker](https://docs.docker.com/get-docker/) 
- [docker-compose](https://docs.docker.com/compose/install/) 

<h3 align="center">Quick Start</h3>

You can upload models to Giskard from Jupyter notebooks or any other python environment. 
it can be done using [Giskard client library](https://docs.giskard.ai/start/guides/upload-your-model#1.-load-ai-inspector)

There's a demo python notebook available at http://localhost:18888 that can be used to upload a first model. 

<h3 align="center">Documentation</h3>

Find out more about Giskard by reading [our docs](https://docs.giskard.ai/)

<h3 align="center">Community</h3>

Join [our community](https://discord.com/invite/ABvfpbu69R) on Discord to get support and leave feedback
=======
<h2>Star history</h2>

[![Star History Chart](https://api.star-history.com/svg?repos=Giskard-AI/giskard&type=Date)](https://star-history.com/#Giskard-AI/giskard&Date)
>>>>>>> ae1dbb43
<|MERGE_RESOLUTION|>--- conflicted
+++ resolved
@@ -1,28 +1,24 @@
 <p align="center">
-  <img width="300" alt="giskardlogo" src="giskard-frontend/src/assets/logo_full.svg">
+  <img width="500" alt="giskardlogo" src="readme/Logo_full_darkgreen.png">
 </p>
-<h3 align="center">Deliver ML products, better & faster</h3>
+<h1 align="center" weight='300' >Open-Source CI/CD platform for ML teams</h1>
+<h3 align="center" weight='300' >Deliver ML products, better & faster</h3>
+<p align="center">
+   <a href="https://github.com/Giskard-AI/giskard/releases">
+      <img alt="GitHub release" src="https://img.shields.io/github/v/release/Giskard-AI/giskard">
+  </a>
+ <a href="https://github.com/Giskard-AI/giskard/blob/main/LICENSE">
+     <img alt="GitHub" src="https://img.shields.io/badge/License-Apache_2.0-blue.svg">
+ </a>
+  <a href="https://github.com/Giskard-AI/giskard/actions/workflows/build.yml">
+    <img alt="build" src="https://github.com/Giskard-AI/giskard/actions/workflows/build.yml/badge.svg?branch=main"/>
+ </a>
+  <a href="https://gisk.ar/discord">
+    <img alt="Giskard on Discord" src="https://img.shields.io/discord/939190303397666868?label=Discord"/>
+  </a>
+</p>
 <br />
 
-<<<<<<< HEAD
-#### Giskard is an Open-Source CI/CD platform for ML teams.
-
-- **Inspect** ML models visually from your Python notebook 📗
-- **Review** ML models collaboratively to get feedback on potential errors 🧐
-- **Test** ML models automatically for a safe deployment to production ⛑
-<br />
-<p align="center">
-    <img src="readme/inspect.png" alt="Administration panel" />
-</p>
-<br/>
-<h3 align="center">Installation</h3>
-
-```shell
-git clone https://github.com/Giskard-AI/giskard.git
-cd giskard
-docker-compose up -d
-```
-=======
 **_Why Giskard?_**
 
 ⚡ **Collaborate faster** with **feedback** from business stakeholders.<br/>
@@ -123,34 +119,11 @@
   Protect your ML models against the risk of regressions, drift and bias.</br>
   [👉 Documentation](https://docs.giskard.ai/start/)
 
->>>>>>> ae1dbb43
 
 
 
 <br/>
 
-<<<<<<< HEAD
-<h3 align="center">Requirements</h3>
-
-- [docker](https://docs.docker.com/get-docker/) 
-- [docker-compose](https://docs.docker.com/compose/install/) 
-
-<h3 align="center">Quick Start</h3>
-
-You can upload models to Giskard from Jupyter notebooks or any other python environment. 
-it can be done using [Giskard client library](https://docs.giskard.ai/start/guides/upload-your-model#1.-load-ai-inspector)
-
-There's a demo python notebook available at http://localhost:18888 that can be used to upload a first model. 
-
-<h3 align="center">Documentation</h3>
-
-Find out more about Giskard by reading [our docs](https://docs.giskard.ai/)
-
-<h3 align="center">Community</h3>
-
-Join [our community](https://discord.com/invite/ABvfpbu69R) on Discord to get support and leave feedback
-=======
 <h2>Star history</h2>
 
-[![Star History Chart](https://api.star-history.com/svg?repos=Giskard-AI/giskard&type=Date)](https://star-history.com/#Giskard-AI/giskard&Date)
->>>>>>> ae1dbb43
+[![Star History Chart](https://api.star-history.com/svg?repos=Giskard-AI/giskard&type=Date)](https://star-history.com/#Giskard-AI/giskard&Date)