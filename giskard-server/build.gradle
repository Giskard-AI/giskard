--- conflicted
+++ resolved
@@ -295,13 +295,8 @@
     annotationProcessor "org.mapstruct:mapstruct-processor:${mapstructVersion}"
 
     implementation files("$projectDir/src/main/resources/third-party/j2ts-api.jar")
-<<<<<<< HEAD
-    implementation group: 'com.fasterxml.jackson.dataformat', name: 'jackson-dataformat-yaml', version: '2.13.2'
+    implementation group: 'com.fasterxml.jackson.dataformat', name: 'jackson-dataformat-yaml', version: '2.13.3'
     implementation group: 'com.github.luben', name: 'zstd-jni', version: '1.5.2-3'
-=======
-    implementation group: 'com.fasterxml.jackson.dataformat', name: 'jackson-dataformat-yaml', version: '2.13.3'
-    implementation group: 'com.github.luben', name: 'zstd-jni', version: '1.5.2-2'
->>>>>>> 86e11244
     implementation 'org.apache.commons:commons-compress:1.21'
 
 }
