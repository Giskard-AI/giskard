title: Data drift
id: data_drift
order: 4
items:
  - id: drift_psi
    title: Categorical Drift (Population Stability Index)
<<<<<<< HEAD
    hint : Test if a categorical variable is drifting between two datasets with PSI score
    isMultipleDatasets: True
    isGroundTruthRequired: False
=======
    hint : Test if Categorical variable is drifting between two datasets with PSI score
>>>>>>> c5d72970
    # language=Python
    code: |
      """
        Summary: Test if Categorical variable is drifting between two datasets with PSI score

        Description: Test if the PSI score between the actual and expected datasets is below the threshold for
        a given categorical feature

        Example : The test is passed when the  PSI score of gender between reference and actual sets is below 0.2

        Args:
            actual_series(GiskardDataset):
                Categorical column in actual dataset
            reference_series(GiskardDataset):
                Categorical column in reference dataset
            threshold:
                Threshold value for PSI

        Returns:
            metric:
                The total psi score between the actual and expected datasets
            passed:
                TRUE if total_psi <= threshold
      """
      tests.drift.test_drift_psi(
          actual_series=actual_ds.df['{{CATEGORICAL FEATURE NAME}}'],
          reference_series=reference_ds.df['{{CATEGORICAL FEATURE NAME}}'],
          threshold=0.2
      )
  - id: drift_chi_square
    title: Categorical drift (Chi-squared)
<<<<<<< HEAD
    hint : Test if a categorical variable is drifting between two datasets with the chi square
    isMultipleDatasets: True
    isGroundTruthRequired: False
=======
    hint : Test if Categorical variable is drifting between two datasets with the chi square
>>>>>>> c5d72970
    # language=Python
    code: |
      """
        Summary: Test if Categorical variable is drifting between two datasets with the chi square

        Description: Test if the p-value of the chi square test between the actual and expected datasets is
        above the threshold for a given categorical feature

        Example : The test is passed when the pvalue of the chi square test of the categorical variable between
        reference and actual sets is higher than 0.05. It means that chi square test cannot be rejected at 5% level
        and that we cannot assume drift for this variable.

        Args:
            actual_series(GiskardDataset):
                Categorical column in actual dataset
            reference_series(GiskardDataset):
                Categorical column in reference dataset
            threshold:
                Threshold for p-value of chi-square

        Returns:
            metric:
                The pvalue of chi square test

            passed:
                TRUE if metric > threshold
      """
      tests.drift.test_drift_chi_square(
          actual_series=actual_ds.df['{{CATEGORICAL FEATURE NAME}}'],
          reference_series=reference_ds.df['{{CATEGORICAL FEATURE NAME}}'],
          threshold=0.05
      )
  - id: drift_ks
    title: Numerical drift (Kolmogorov-Smirnov)
    hint : Test if a numerical variable is drifting between two datasets with the Komogorov-Smirnov test
    isMultipleDatasets: True
    isGroundTruthRequired: False
    # language=Python
    code: |
      """
        Summary: Test if a numerical variable is drifting between two datasets with the Komogorov-Smirnov test

        Description:Test if the pvalue of the KS test between the actual and expected datasets is above
        the threshold for a given numerical feature

        Example : The test is passed when the pvalue of the KS test of the numerical variable
        between the actual and expected datasets is higher than 0.05. It means that the KS test
        cannot be rejected at 5% level and that we cannot assume drift for this variable.

        Args:
            actual_series(GiskardDataset):
               Numerical column in actual dataset
            reference_series(GiskardDataset):
                Numerical column in reference dataset
            threshold:
                Threshold for p-value of KS test

        Returns:
            metric:
                The pvalue of KS test
            passed:
                TRUE if metric > threshold
      """
      tests.drift.test_drift_ks(
          actual_series=actual_ds.df['{{NUMERIC FEATURE NAME}}'],
          reference_series=reference_ds.df['{{NUMERIC FEATURE NAME}}'],
          threshold=0.05
      )
  - id: drift_earth_movers_distance
    title: Numerical drift (Earth mover’s distance)
    hint : Test if a numerical variable is drifting between two datasets with the Earth Movers Distance test
    isMultipleDatasets: True
    isGroundTruthRequired: False
    # language=Python
    code: |
      """
        Summary: Test if a numerical variable is drifting between two datasets with the Earth Movers Distance test

        Description: Test if the earth movers distance between the actual and expected datasets is
        below the threshold for a given numerical feature

        Example : The test is passed when the earth movers distance of the numerical
         variable between the actual and expected datasets is lower than 0.1.
         It means that we cannot assume drift for this variable.

        Args:
            actual_series(GiskardDataset):
                Numerical column in actual dataset
            reference_series(GiskardDataset):
                Numerical column in reference dataset
            threshold:
                Threshold for p-value of earth movers distance

        Returns:
            metric:
                The earth movers distance

            passed:
                TRUE if metric < threshold
      """
      tests.drift.test_drift_earth_movers_distance(
          actual_series=actual_ds.df['{{NUMERIC FEATURE NAME}}'],
          reference_series=reference_ds.df['{{NUMERIC FEATURE NAME}}'],
          threshold=0.1
      )<|MERGE_RESOLUTION|>--- conflicted
+++ resolved
@@ -4,13 +4,9 @@
 items:
   - id: drift_psi
     title: Categorical Drift (Population Stability Index)
-<<<<<<< HEAD
-    hint : Test if a categorical variable is drifting between two datasets with PSI score
+    hint : Test if Categorical variable is drifting between two datasets with PSI score
     isMultipleDatasets: True
     isGroundTruthRequired: False
-=======
-    hint : Test if Categorical variable is drifting between two datasets with PSI score
->>>>>>> c5d72970
     # language=Python
     code: |
       """
@@ -42,13 +38,9 @@
       )
   - id: drift_chi_square
     title: Categorical drift (Chi-squared)
-<<<<<<< HEAD
-    hint : Test if a categorical variable is drifting between two datasets with the chi square
+    hint : Test if Categorical variable is drifting between two datasets with the chi square
     isMultipleDatasets: True
     isGroundTruthRequired: False
-=======
-    hint : Test if Categorical variable is drifting between two datasets with the chi square
->>>>>>> c5d72970
     # language=Python
     code: |
       """
