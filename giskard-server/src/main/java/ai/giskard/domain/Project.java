--- conflicted
+++ resolved
@@ -90,14 +90,13 @@
     private Set<User> guests = new HashSet<>();
 
 
-<<<<<<< HEAD
     @Getter
     @Setter
     @Column(columnDefinition = "VARCHAR")
     @Convert(converter = InspectionSettingsConverter.class)
     private InspectionSettings inspectionSettings;
 
-=======
+
     @Setter
     @Getter
     @NotNull
@@ -108,7 +107,6 @@
     public boolean isUsingInternalWorker() {
         return mlWorkerType == MLWorkerType.INTERNAL;
     }
->>>>>>> 5725990e
 
     public void addGuest(User user) {
         this.guests.add(user);
