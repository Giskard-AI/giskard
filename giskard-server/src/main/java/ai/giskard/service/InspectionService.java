--- conflicted
+++ resolved
@@ -57,12 +57,7 @@
     }
 
     private Selection getSelectionRegression(Inspection inspection, Filter filter) throws FileNotFoundException {
-<<<<<<< HEAD
         Table calculatedTable = getTableFromBucketFile(getCalculatedPath(inspection).toString());
-        calculatedTable.addColumns(IntColumn.indexColumn("Index", calculatedTable.rowCount(), 0));
-=======
-        Table calculatedTable = getTableFromBucketFile(getCalculatedPath(inspection.getId()).toString());
->>>>>>> 4da11958
         Selection selection;
         Double threshold;
         DoubleColumn column = calculatedTable.doubleColumn("absDiffPercent");
@@ -77,17 +72,10 @@
                 break;
             case CUSTOM:
                 DoubleColumn prediction = calculatedTable.doubleColumn(0);
-<<<<<<< HEAD
-                DoubleColumn target = calculatedTable.numberColumn("target").asDoubleColumn();
+                DoubleColumn target = calculatedTable.numberColumn(1).asDoubleColumn();
                 selection = prediction.isNotMissing();
                 if (filter.getMinThreshold() != null) {
                     selection = selection.and(prediction.isGreaterThanOrEqualTo(filter.getMinThreshold()));
-=======
-                DoubleColumn target = calculatedTable.numberColumn(1).asDoubleColumn();
-                selection=prediction.isNotMissing();
-                if (filter.getMinThreshold()!= null){
-                    selection=selection.and(prediction.isGreaterThanOrEqualTo(filter.getMinThreshold()));
->>>>>>> 4da11958
                 }
                 if (filter.getMaxThreshold() != null) {
                     selection = selection.and(prediction.isLessThanOrEqualTo(filter.getMaxThreshold()));
