--- conflicted
+++ resolved
@@ -1,41 +1,24 @@
 package ai.giskard.service.dto.ml;
 
 import ai.giskard.domain.ml.ProjectModel;
-<<<<<<< HEAD
-import com.dataiku.j2ts.annotations.UIModel;
-import com.fasterxml.jackson.annotation.JsonIgnore;
-=======
->>>>>>> fb8e0ad6
 import com.fasterxml.jackson.annotation.JsonProperty;
 import lombok.Getter;
 import lombok.NoArgsConstructor;
 import lombok.Setter;
+import com.dataiku.j2ts.annotations.UIModel;
 
 @Getter
 @Setter
 @NoArgsConstructor
-<<<<<<< HEAD
 @UIModel
-public class ModelDTO {
-    @JsonProperty("id")
-    @NotNull
-    protected Long id;
-    @JsonIgnore
-    protected ProjectDTO project;
-    protected String name;
-    @JsonProperty("filename")
-    protected String fileName;
-=======
 public class ModelDTO extends FileDTO {
 
->>>>>>> fb8e0ad6
     @JsonProperty("python_version")
     private String pythonVersion;
 
     public ModelDTO(ProjectModel model) {
         this.id = model.getId();
         this.fileName = model.getFileName();
-        this.name = model.getName();
         this.pythonVersion = model.getPythonVersion();
     }
 
