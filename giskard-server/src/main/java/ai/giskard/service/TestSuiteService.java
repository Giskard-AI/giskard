--- conflicted
+++ resolved
@@ -7,11 +7,7 @@
 import ai.giskard.repository.ml.TestRepository;
 import ai.giskard.repository.ml.TestSuiteRepository;
 import ai.giskard.web.dto.mapper.GiskardMapper;
-<<<<<<< HEAD
 import ai.giskard.web.dto.ml.UpdateTestSuiteDTO;
-=======
-import ai.giskard.web.dto.ml.write.TestSuitePostDTO;
->>>>>>> 0eba9687
 import ai.giskard.web.rest.errors.Entity;
 import ai.giskard.web.rest.errors.EntityNotFoundException;
 import lombok.RequiredArgsConstructor;
@@ -29,13 +25,8 @@
     private final ProjectRepository projectRepository;
     private final GiskardMapper giskardMapper;
 
-<<<<<<< HEAD
 
     public TestSuite updateTestSuite(UpdateTestSuiteDTO dto) {
-=======
-    @Transactional
-    public TestSuite updateTestSuite(TestSuitePostDTO dto) {
->>>>>>> 0eba9687
         TestSuite testSuite = testSuiteRepository.findById(dto.getId()).orElseThrow(() -> new EntityNotFoundException(Entity.TEST_SUITE, dto.getId()));
         giskardMapper.updateTestSuiteFromDTO(dto, testSuite);
         return testSuite;
