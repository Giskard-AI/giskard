--- conflicted
+++ resolved
@@ -79,6 +79,20 @@
         default=None,
         help="Number of processes to use for parallelism (None for number of cpu)",
     )
+    @click.option(
+        "--log-level",
+        "log_level",
+        default=logging.getLevelName(logging.INFO),
+        type=click.Choice(
+            [
+                logging.getLevelName(logging.DEBUG),
+                logging.getLevelName(logging.INFO),
+                logging.getLevelName(logging.WARNING),
+                logging.getLevelName(logging.ERROR),
+            ]
+        ),
+        help="Global log level",
+    )
     @functools.wraps(func)
     def wrapper(*args, **kwargs):
         return func(*args, **kwargs)
@@ -89,53 +103,8 @@
 @worker.command("start")
 @common_options
 @start_stop_options
-<<<<<<< HEAD
 @start_options
-def start_command(url: AnyHttpUrl, api_key, hf_token, nb_workers, worker_name):
-=======
-@click.option(
-    "--key",
-    "-k",
-    "api_key",
-    envvar="GSK_API_KEY",
-    help="Giskard hub API key",
-)
-@click.option(
-    "--daemon",
-    "-d",
-    "is_daemon",
-    is_flag=True,
-    default=False,
-    help="Should ML Worker be started as a Daemon in a background",
-)
-@click.option(
-    "--hf-token",
-    "hf_token",
-    envvar="GSK_HF_TOKEN",
-    help="Access token for Giskard hosted in a private Hugging Face Spaces",
-)
-@click.option(
-    "--parallelism",
-    "nb_workers",
-    default=None,
-    help="Number of processes to use for parallelism (None for number of cpu)",
-)
-@click.option(
-    "--log-level",
-    "log_level",
-    default=logging.getLevelName(logging.INFO),
-    type=click.Choice(
-        [
-            logging.getLevelName(logging.DEBUG),
-            logging.getLevelName(logging.INFO),
-            logging.getLevelName(logging.WARNING),
-            logging.getLevelName(logging.ERROR),
-        ]
-    ),
-    help="Global log level",
-)
-def start_command(url: AnyHttpUrl, is_server, api_key, is_daemon, hf_token, nb_workers, log_level):
->>>>>>> 1d9aa621
+def start_command(url: AnyHttpUrl, api_key, hf_token, nb_workers, worker_name, log_level):
     """\b
     Start ML Worker.
 
@@ -148,22 +117,14 @@
     """
     analytics.track(
         "giskard-worker:start",
-<<<<<<< HEAD
-        {"url": anonymize(url)},
-    )
+        {"url": anonymize(url), "log_level": log_level},
+    )
+
+    logging.root.setLevel(logging.getLevelName(log_level))
+
     api_key = initialize_api_key(api_key)
     hf_token = initialize_hf_token(hf_token)
     _start_command(worker_name, url, api_key, hf_token, int(nb_workers) if nb_workers is not None else None)
-=======
-        {"is_server": is_server, "url": anonymize(url), "is_daemon": is_daemon, "log_level": log_level},
-    )
-
-    logging.root.setLevel(logging.getLevelName(log_level))
-
-    api_key = initialize_api_key(api_key, is_server)
-    hf_token = initialize_hf_token(hf_token, is_server)
-    _start_command(is_server, url, api_key, is_daemon, hf_token, int(nb_workers) if nb_workers is not None else None)
->>>>>>> 1d9aa621
 
 
 def initialize_api_key(api_key):
@@ -261,11 +222,12 @@
 @common_options
 @start_stop_options
 @start_options
-def restart_command(url: AnyHttpUrl, api_key, hf_token, nb_workers, worker_name):
+def restart_command(url: AnyHttpUrl, api_key, hf_token, nb_workers, worker_name, log_level):
     analytics.track(
         "giskard-worker:restart",
         {"url": anonymize(url)},
     )
+    logging.root.setLevel(logging.getLevelName(log_level))
     _find_and_stop(worker_name, url)
     _start_command(worker_name, url, api_key, hf_token=hf_token, nb_workers=nb_workers)
 
