from typing import Any, Dict, List, Optional

<<<<<<< HEAD
from giskard.core.validation import ConfiguredBaseModel
=======
from pydantic import Field
>>>>>>> 23b44b6d

from giskard.core.validation import ConfiguredBaseModel

<<<<<<< HEAD
=======

>>>>>>> 23b44b6d
class TestInputDTO(ConfiguredBaseModel):
    name: str
    value: str
    type: str
    params: List["TestInputDTO"] = Field(default_factory=list)
    is_alias: bool = False


class SuiteTestDTO(ConfiguredBaseModel):
    testUuid: str
    functionInputs: Dict[str, TestInputDTO]
    displayName: Optional[str] = None


class TestSuiteDTO(ConfiguredBaseModel):
    name: Optional[str]
    project_key: str
    tests: List[SuiteTestDTO]
    function_inputs: List[TestInputDTO]


class ServerInfo(ConfiguredBaseModel):
    instanceId: Optional[str] = None
    serverVersion: Optional[str] = None
    instanceLicenseId: Optional[str] = None
    user: Optional[str] = None


class TestInfo(ConfiguredBaseModel):
    testUuid: str
    functionInputs: Dict[str, Any]
<<<<<<< HEAD
=======
    # The following inputs are never used and are here only for
    # coherence with backend
    id: int
    displayName: Optional[str]
    test: Any
>>>>>>> 23b44b6d


class SuiteInfo(ConfiguredBaseModel):
    name: str
    tests: List[TestInfo]
<<<<<<< HEAD
=======
    # The following inputs are never used and are here only for
    # coherence with backend
    id: int
    functionInputs: List
    projectKey: str
>>>>>>> 23b44b6d


class ModelMetaInfo(ConfiguredBaseModel):
    id: str
    name: str
    modelType: str
    featureNames: List[str]
    threshold: Optional[float] = None
    description: Optional[str] = None
    classificationLabels: Optional[List[str]] = None
    classificationLabelsDtype: Optional[str] = None
    languageVersion: str
    language: str
    createdDate: str
    size: int
    projectId: int


class DatasetMetaInfo(ConfiguredBaseModel):
<<<<<<< HEAD
    target: str
=======
    target: Optional[str] = None
>>>>>>> 23b44b6d
    columnTypes: Dict[str, str]
    columnDtypes: Dict[str, str]
    numberOfRows: int
    categoryFeatures: Dict[str, List[str]]
<<<<<<< HEAD
    name: Optional[str]
=======
    name: Optional[str] = None
>>>>>>> 23b44b6d
    originalSizeBytes: int
    compressedSizeBytes: int
    createdDate: str
    id: str<|MERGE_RESOLUTION|>--- conflicted
+++ resolved
@@ -1,17 +1,10 @@
 from typing import Any, Dict, List, Optional
 
-<<<<<<< HEAD
-from giskard.core.validation import ConfiguredBaseModel
-=======
 from pydantic import Field
->>>>>>> 23b44b6d
 
 from giskard.core.validation import ConfiguredBaseModel
 
-<<<<<<< HEAD
-=======
 
->>>>>>> 23b44b6d
 class TestInputDTO(ConfiguredBaseModel):
     name: str
     value: str
@@ -43,27 +36,21 @@
 class TestInfo(ConfiguredBaseModel):
     testUuid: str
     functionInputs: Dict[str, Any]
-<<<<<<< HEAD
-=======
     # The following inputs are never used and are here only for
     # coherence with backend
     id: int
     displayName: Optional[str]
     test: Any
->>>>>>> 23b44b6d
 
 
 class SuiteInfo(ConfiguredBaseModel):
     name: str
     tests: List[TestInfo]
-<<<<<<< HEAD
-=======
     # The following inputs are never used and are here only for
     # coherence with backend
     id: int
     functionInputs: List
     projectKey: str
->>>>>>> 23b44b6d
 
 
 class ModelMetaInfo(ConfiguredBaseModel):
@@ -83,20 +70,12 @@
 
 
 class DatasetMetaInfo(ConfiguredBaseModel):
-<<<<<<< HEAD
-    target: str
-=======
     target: Optional[str] = None
->>>>>>> 23b44b6d
     columnTypes: Dict[str, str]
     columnDtypes: Dict[str, str]
     numberOfRows: int
     categoryFeatures: Dict[str, List[str]]
-<<<<<<< HEAD
-    name: Optional[str]
-=======
     name: Optional[str] = None
->>>>>>> 23b44b6d
     originalSizeBytes: int
     compressedSizeBytes: int
     createdDate: str
