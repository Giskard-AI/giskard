--- conflicted
+++ resolved
@@ -14,10 +14,6 @@
 
 
 @detector("llm_prompt_injection", tags=["jailbreak", "prompt_injection", "llm", "generative", "text_generation"])
-<<<<<<< HEAD
-class LLMPromptInjectionDetector:
-    def __init__(self, threshold: float = 0.5):
-=======
 class LLMPromptInjectionDetector(Detector):
     """Detects prompt injection in LLM-based models.
 
@@ -34,8 +30,7 @@
     .. [#] Leon Derczynsky, garak:  LLM vulnerability scanner, https://github.com/leondz/garak
     """
 
-    def __init__(self, threshold: float = 0.5, num_samples=100):
->>>>>>> 06a12054
+    def __init__(self, threshold: float = 0.5):
         self.threshold = threshold  # default
 
     def get_cost_estimate(self, model: BaseModel, dataset: Dataset) -> float:
