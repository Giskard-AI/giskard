--- conflicted
+++ resolved
@@ -1,18 +1,14 @@
-<<<<<<< HEAD
-=======
 from typing import Optional, Sequence
 
->>>>>>> 586e8537
 import pandas as pd
-from typing import Sequence, Optional
 
-from ..decorators import detector
-from ..issues import Issue, IssueGroup, IssueLevel
-from ..registry import Detector
 from ...datasets.base import Dataset
 from ...llm.evaluators.string_matcher import StringMatcherEvaluator
 from ...llm.loaders.prompt_injections import PromptInjectionDataLoader
 from ...models.base.model import BaseModel
+from ..decorators import detector
+from ..issues import Issue, IssueGroup, IssueLevel
+from ..registry import Detector
 
 
 @detector("llm_prompt_injection", tags=["jailbreak", "prompt_injection", "llm", "generative", "text_generation"])
