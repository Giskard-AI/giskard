from typing import Sequence

from ...datasets.base import Dataset
from ...functions.text_transformations import TextTransformation
from ...models.base import BaseModel
from ..decorators import detector
from .base_detector import BaseTextPerturbationDetector


@detector(
    name="text_perturbation",
    tags=[
        "text_perturbation",
        "robustness",
        "classification",
        "regression",
    ],
)
class TextPerturbationDetector(BaseTextPerturbationDetector):
    """Detects robustness problems in a model by applying text perturbations to the textual features.

    This detector will check invariance of model predictions when the formatting of textual features is altered,
    e.g. transforming to uppercase, lowercase, or title case, or by introducing typos.
    """

    def _get_default_transformations(self, model: BaseModel, dataset: Dataset) -> Sequence[TextTransformation]:
<<<<<<< HEAD
        from ...functions.text_transformations import (
=======
        from .text_transformations import (
            TextAccentRemovalTransformation,
>>>>>>> 782f295b
            TextLowercase,
            TextPunctuationRemovalTransformation,
            TextTitleCase,
            TextTypoTransformation,
            TextUppercase,
        )

        return [
            TextUppercase,
            TextLowercase,
            TextTitleCase,
            TextTypoTransformation,
            TextPunctuationRemovalTransformation,
            TextAccentRemovalTransformation,
        ]<|MERGE_RESOLUTION|>--- conflicted
+++ resolved
@@ -24,12 +24,8 @@
     """
 
     def _get_default_transformations(self, model: BaseModel, dataset: Dataset) -> Sequence[TextTransformation]:
-<<<<<<< HEAD
         from ...functions.text_transformations import (
-=======
-        from .text_transformations import (
             TextAccentRemovalTransformation,
->>>>>>> 782f295b
             TextLowercase,
             TextPunctuationRemovalTransformation,
             TextTitleCase,
