--- conflicted
+++ resolved
@@ -27,11 +27,11 @@
         from .text_transformations import (
             TextAccentRemovalTransformation,
             TextLowercase,
+            TextNumberToWordTransformation,
             TextPunctuationRemovalTransformation,
             TextTitleCase,
             TextTypoTransformation,
             TextUppercase,
-            TextNumberToWordTransformation,
         )
 
         return [
@@ -40,9 +40,6 @@
             TextTitleCase,
             TextTypoTransformation,
             TextPunctuationRemovalTransformation,
-<<<<<<< HEAD
             TextNumberToWordTransformation,
-=======
             TextAccentRemovalTransformation,
->>>>>>> 782f295b
         ]