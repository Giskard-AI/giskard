--- conflicted
+++ resolved
@@ -800,29 +800,4 @@
         PushKind.BORDERLINE: create_borderline_push,
     }
 
-<<<<<<< HEAD
-
-def push_to_ws(push: Push):
-    return push.to_ws() if push is not None else None
-
-
-@websocket_actor(MLWorkerAction.createSubDataset)
-def create_sub_dataset(
-    client: Optional[GiskardClient], params: websocket.CreateSubDatasetParam, *args, **kwargs
-) -> websocket.CreateSubDataset:
-    dataset = Dataset.download(
-        client,
-        params.dataset.project_key,
-        params.dataset.id,
-        sample=params.dataset.sample,
-    ).copy()
-
-    dataset.name = params.name
-    dataset.df = dataset.df.loc[params.rowIndexes]
-
-    dataset.upload(client, params.projectKey)
-
-    return websocket.CreateSubDataset(datasetUuid=str(dataset.id))
-=======
-    return push_functions[params.push_kind](model, dataset, df)
->>>>>>> b8f84c6d
+    return push_functions[params.push_kind](model, dataset, df)