--- conflicted
+++ resolved
@@ -37,10 +37,7 @@
 from giskard.ml_worker.websocket.utils import (
     do_create_sub_dataset,
     do_run_adhoc_test,
-<<<<<<< HEAD
-=======
     extract_debug_info,
->>>>>>> e7ad3f9b
     function_argument_to_ws,
     log_artifact_local,
     map_dataset_process_function_meta_ws,
@@ -57,10 +54,6 @@
 from giskard.push.prediction import create_borderline_push, create_overconfidence_push
 from giskard.settings import settings
 from giskard.testing.tests import debug_prefix
-<<<<<<< HEAD
-from giskard.settings import settings
-=======
->>>>>>> e7ad3f9b
 from giskard.utils import call_in_pool
 from giskard.utils.analytics_collector import analytics
 from giskard.utils.worker_pool import GiskardMLWorkerException
