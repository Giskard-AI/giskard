--- conflicted
+++ resolved
@@ -1,10 +1,6 @@
-<<<<<<< HEAD
-import json
-=======
 from typing import Any, Callable, Dict, Optional, Union
 
 import asyncio
->>>>>>> b00cf374
 import logging
 import os
 import platform
@@ -41,11 +37,6 @@
 from giskard.ml_worker.websocket.action import ActionPayload, MLWorkerAction
 from giskard.ml_worker.websocket.utils import (
     do_run_adhoc_test,
-<<<<<<< HEAD
-    fragment_message,
-=======
-    extract_debug_info,
->>>>>>> b00cf374
     function_argument_to_ws,
     log_artifact_local,
     map_dataset_process_function_meta_ws,
@@ -62,13 +53,9 @@
 from giskard.push.contribution import create_contribution_push
 from giskard.push.perturbation import create_perturbation_push
 from giskard.push.prediction import create_borderline_push, create_overconfidence_push
-<<<<<<< HEAD
 from giskard.testing.tests import debug_prefix
-from giskard.utils import call_in_pool, shutdown_pool
-=======
 from giskard.settings import settings
 from giskard.utils import call_in_pool
->>>>>>> b00cf374
 from giskard.utils.analytics_collector import analytics
 from giskard.utils.worker_pool import GiskardMLWorkerException
 
@@ -120,12 +107,7 @@
             info: websocket.WorkerReply = websocket.ErrorReply(
                 error_str=str(e), error_type=type(e).__name__, detail=traceback.format_exc()
             )
-<<<<<<< HEAD
-            traceback.print_exc()
-            logger.warning(e)
-=======
             logger.exception(e)
->>>>>>> b00cf374
         finally:
             analytics.track(
                 "mlworker:websocket:action",
