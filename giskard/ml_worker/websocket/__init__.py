from typing import Dict, List, Optional

from enum import Enum

<<<<<<< HEAD
=======
import pydantic
from packaging import version
>>>>>>> 23b44b6d
from pydantic import Field

from giskard.core.validation import ConfiguredBaseModel

IS_PYDANTIC_V2 = version.parse(pydantic.version.VERSION) >= version.parse("2.0")

<<<<<<< HEAD
=======

>>>>>>> 23b44b6d
class WorkerReply(ConfiguredBaseModel):
    pass


class Empty(WorkerReply):
    pass


class ErrorReply(WorkerReply):
    error_str: str
    error_type: str
    detail: Optional[str] = None


class ArtifactRef(ConfiguredBaseModel):
    project_key: Optional[str] = None
    id: str
    sample: Optional[bool] = None


class TestFunctionArgument(ConfiguredBaseModel):
    name: str
    type: str
    optional: bool
    default: str
    argOrder: int


# CallableMeta shows that all fields can be none,
# but we have a pre-check here for Database constraints except auto-created "version":
# referring to `ai.giskard.domain.Callable` and `ai.giskard.domain.TestFunction`.
class FunctionMeta(ConfiguredBaseModel):
    uuid: str
    name: str
    displayName: Optional[str] = None
    version: Optional[int] = None
    module: Optional[str] = None
    doc: Optional[str] = None
    moduleDoc: Optional[str] = None
    args: Optional[List[TestFunctionArgument]] = None
    tags: Optional[List[str]] = None
    code: str
    type: Optional[str] = None
    debugDescription: Optional[str] = None


# CallableMeta shows that all fields can be none,
# but we have a pre-check here for Database constraints except auto-created "version":
# referring to `ai.giskard.domain.Callable`, `ai.giskard.domain.SlicingFunction`,
# `ai.giskard.domain.TransformationFunction` and `ai.giskard.domain.DatasetProcessFunction`.
class DatasetProcessFunctionMeta(ConfiguredBaseModel):
    uuid: str
    name: str
    displayName: Optional[str] = None
    version: Optional[int] = None
    module: Optional[str] = None
    doc: Optional[str] = None
    moduleDoc: Optional[str] = None
    args: Optional[List[TestFunctionArgument]] = None
    tags: Optional[List[str]] = None
    code: str
    type: Optional[str] = None
    cellLevel: bool
    columnType: Optional[str] = None
    processType: Optional[str] = None


class Catalog(WorkerReply):
    tests: Dict[str, FunctionMeta]
    slices: Dict[str, DatasetProcessFunctionMeta]
    transformations: Dict[str, DatasetProcessFunctionMeta]


class DataRow(ConfiguredBaseModel):
    columns: Dict[str, str]


class DataFrame(ConfiguredBaseModel):
    rows: List[DataRow]


class DatasetRowModificationResult(ConfiguredBaseModel):
    rowId: int
    modifications: Dict[str, str]


class DatasetProcessing(WorkerReply):
    datasetId: str
    totalRows: int
    filteredRows: Optional[List[int]] = None
    modifications: Optional[List[DatasetRowModificationResult]] = None


class FuncArgument(ConfiguredBaseModel):
    name: str
    model: Optional[ArtifactRef] = None
    dataset: Optional[ArtifactRef] = None
    float_arg: Optional[float] = Field(None, alias="float")
    int_arg: Optional[int] = Field(None, alias="int")
    str_arg: Optional[str] = Field(None, alias="str")
    bool_arg: Optional[bool] = Field(None, alias="bool")
    slicingFunction: Optional[ArtifactRef] = None
    transformationFunction: Optional[ArtifactRef] = None
    kwargs: Optional[str] = None
    args: Optional[List["FuncArgument"]] = None
    is_none: bool = Field(..., alias="none")


class DatasetProcessingFunction(ConfiguredBaseModel):
    slicingFunction: Optional[ArtifactRef] = None
    transformationFunction: Optional[ArtifactRef] = None
    arguments: Optional[List[FuncArgument]] = None


class DatasetProcessingParam(ConfiguredBaseModel):
    dataset: ArtifactRef
    functions: Optional[List[DatasetProcessingFunction]] = None


class EchoMsg(WorkerReply):
    msg: str


class Explanation(ConfiguredBaseModel):
    per_feature: Dict[str, float]


class Explain(WorkerReply):
    explanations: Dict[str, Explanation]


class ExplainParam(ConfiguredBaseModel):
    model: ArtifactRef
    dataset: ArtifactRef
    columns: Dict[str, str]


class WeightsPerFeature(ConfiguredBaseModel):
    weights: Optional[List[float]] = None


class ExplainText(WorkerReply):
    words: Optional[List[str]] = None
    weights: Dict[str, WeightsPerFeature]


class ExplainTextParam(ConfiguredBaseModel):
    model: ArtifactRef
    feature_name: str
    columns: Dict[str, Optional[str]]
    column_types: Dict[str, str]


class GeneratedTestInput(ConfiguredBaseModel):
    name: str
    value: str
    is_alias: bool


class GeneratedTestSuite(ConfiguredBaseModel):
    test_uuid: str
    inputs: Optional[List[GeneratedTestInput]] = None


class GenerateTestSuite(WorkerReply):
    tests: Optional[List[GeneratedTestSuite]] = None


class ModelMeta(ConfiguredBaseModel):
    model_type: Optional[str] = None

    if IS_PYDANTIC_V2:

        class Config:
            protected_namespaces = ()  # Disable pydantic warning


class DatasetMeta(ConfiguredBaseModel):
    target: Optional[str] = None


class SuiteInput(ConfiguredBaseModel):
    name: str
    type: str
    modelMeta: Optional[ModelMeta] = None
    datasetMeta: Optional[DatasetMeta] = None


class GenerateTestSuiteParam(ConfiguredBaseModel):
    project_key: str
    inputs: Optional[List[SuiteInput]] = None


class Platform(ConfiguredBaseModel):
    machine: str
    node: str
    processor: str
    release: str
    system: str
    version: str


class GetInfo(WorkerReply):
    platform: Platform
    interpreter: str
    interpreterVersion: str
    installedPackages: Dict[str, str]
    mlWorkerId: str
    isRemote: bool
    pid: int
    processStartTime: int
    giskardClientVersion: str


class GetInfoParam(ConfiguredBaseModel):
    list_packages: bool


class TestMessageType(Enum):
    ERROR = 0
    INFO = 1


class TestMessage(ConfiguredBaseModel):
    type: TestMessageType
    text: str


class PartialUnexpectedCounts(ConfiguredBaseModel):
    value: Optional[List[int]] = None
    count: int


class SingleTestResult(ConfiguredBaseModel):
    passed: bool
    is_error: Optional[bool] = None
    messages: Optional[List[TestMessage]] = None
    props: Optional[Dict[str, str]] = None
    metric: Optional[float] = None
    missing_count: Optional[int] = None
    missing_percent: Optional[float] = None
    unexpected_count: Optional[int] = None
    unexpected_percent: Optional[float] = None
    unexpected_percent_total: Optional[float] = None
    unexpected_percent_nonmissing: Optional[float] = None
    partial_unexpected_index_list: Optional[List[int]] = None
    partial_unexpected_counts: Optional[List[PartialUnexpectedCounts]] = None
    unexpected_index_list: Optional[List[int]] = None
    output_df: Optional[bytes] = None
    number_of_perturbed_rows: Optional[int] = None
    actual_slices_size: Optional[List[int]] = None
    reference_slices_size: Optional[List[int]] = None
    output_df_id: Optional[str] = None


class IdentifierSingleTestResult(ConfiguredBaseModel):
    id: int
    result: SingleTestResult
    arguments: Optional[List[FuncArgument]] = None


class NamedSingleTestResult(ConfiguredBaseModel):
    testUuid: str
    result: SingleTestResult


class RunAdHocTest(WorkerReply):
    results: Optional[List[NamedSingleTestResult]] = None


class RunAdHocTestParam(ConfiguredBaseModel):
    testUuid: str
    arguments: Optional[List[FuncArgument]] = None
    debug: Optional[bool] = None


class RunModelForDataFrame(WorkerReply):
    all_predictions: Optional[DataFrame] = None
    prediction: Optional[List[str]] = None
    probabilities: Optional[List[float]] = None
    raw_prediction: Optional[List[float]] = None


class RunModelForDataFrameParam(ConfiguredBaseModel):
    model: ArtifactRef
    dataframe: DataFrame
    target: Optional[str] = None
    column_types: Dict[str, str]
    column_dtypes: Dict[str, str]


class RunModelParam(ConfiguredBaseModel):
    model: ArtifactRef
    dataset: ArtifactRef
    inspectionId: int
    project_key: str


class SuiteTestArgument(ConfiguredBaseModel):
    id: int
    testUuid: str
    arguments: Optional[List[FuncArgument]] = None


class TestSuite(WorkerReply):
    is_error: bool
    is_pass: bool
    results: Optional[List[IdentifierSingleTestResult]] = None
    logs: str


class TestSuiteParam(ConfiguredBaseModel):
    tests: Optional[List[SuiteTestArgument]] = None
    globalArguments: Optional[List[FuncArgument]] = None


class PushKind(Enum):
    PERTURBATION = 1
    CONTRIBUTION = 2
    OVERCONFIDENCE = 3
    BORDERLINE = 4


class CallToActionKind(Enum):
    NONE = 0
    CREATE_SLICE = 1
    CREATE_TEST = 2
    CREATE_PERTURBATION = 3
    SAVE_PERTURBATION = 4
    CREATE_ROBUSTNESS_TEST = 5
    CREATE_SLICE_OPEN_DEBUGGER = 6
    OPEN_DEBUGGER_BORDERLINE = 7
    ADD_TEST_TO_CATALOG = 8
    SAVE_EXAMPLE = 9
    OPEN_DEBUGGER_OVERCONFIDENCE = 10
    CREATE_UNIT_TEST = 11


class GetPushParam(ConfiguredBaseModel):
    model: ArtifactRef
    dataset: ArtifactRef
    dataframe: Optional[DataFrame] = None
    target: Optional[str] = None
    column_types: Dict[str, str]
    column_dtypes: Dict[str, str]
    push_kind: Optional[PushKind] = None
    cta_kind: Optional[CallToActionKind] = None
    rowIdx: int


class PushDetails(ConfiguredBaseModel):
    action: str
    explanation: str
    button: str
    cta: CallToActionKind


class Push(ConfiguredBaseModel):
    kind: PushKind
    key: Optional[str] = None
    value: Optional[str] = None
    push_title: str
    push_details: List[PushDetails]


class PushAction(ConfiguredBaseModel):
    object_uuid: str
    arguments: Optional[List[FuncArgument]] = None


class GetPushResponse(ConfiguredBaseModel):
    contribution: Optional[Push] = None
    perturbation: Optional[Push] = None
    overconfidence: Optional[Push] = None
    borderline: Optional[Push] = None
    action: Optional[PushAction] = None<|MERGE_RESOLUTION|>--- conflicted
+++ resolved
@@ -2,21 +2,15 @@
 
 from enum import Enum
 
-<<<<<<< HEAD
-=======
 import pydantic
 from packaging import version
->>>>>>> 23b44b6d
 from pydantic import Field
 
 from giskard.core.validation import ConfiguredBaseModel
 
 IS_PYDANTIC_V2 = version.parse(pydantic.version.VERSION) >= version.parse("2.0")
 
-<<<<<<< HEAD
-=======
-
->>>>>>> 23b44b6d
+
 class WorkerReply(ConfiguredBaseModel):
     pass
 
