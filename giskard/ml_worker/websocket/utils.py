import logging
import os
import posixpath
import shutil
from pathlib import Path
from typing import Any, Dict, List, Optional

from mlflow.store.artifact.artifact_repo import verify_artifact_path

from giskard.client.giskard_client import GiskardClient
from giskard.core.suite import DatasetInput, ModelInput, SuiteInput
from giskard.datasets.base import Dataset
from giskard.ml_worker import websocket
from giskard.ml_worker.exceptions.IllegalArgumentError import IllegalArgumentError
from giskard.ml_worker.testing.registry.registry import tests_registry
from giskard.ml_worker.testing.registry.slicing_function import SlicingFunction
from giskard.ml_worker.testing.registry.transformation_function import TransformationFunction
from giskard.ml_worker.testing.test_result import TestMessageLevel, TestResult
from giskard.ml_worker.websocket import (
    DatasetProcessingParam,
    EchoMsg,
    ExplainParam,
    ExplainTextParam,
    GenerateTestSuiteParam,
    GetInfoParam,
    GetPushParam,
    RunAdHocTestParam,
    RunModelForDataFrameParam,
    RunModelParam,
    TestSuiteParam,
    CreateSubDatasetParam,
)
from giskard.ml_worker.websocket.action import MLWorkerAction
from giskard.models.base import BaseModel
from giskard.path_utils import projects_dir

logger = logging.getLogger(__name__)


def parse_action_param(action: MLWorkerAction, params):
    # TODO: Sort by usage frequency from future MixPanel metrics #NOSONAR
    if action == MLWorkerAction.getInfo:
        return GetInfoParam.parse_obj(params)
    elif action == MLWorkerAction.runAdHocTest:
        return RunAdHocTestParam.parse_obj(params)
    elif action == MLWorkerAction.datasetProcessing:
        return DatasetProcessingParam.parse_obj(params)
    elif action == MLWorkerAction.runTestSuite:
        return TestSuiteParam.parse_obj(params)
    elif action == MLWorkerAction.runModel:
        return RunModelParam.parse_obj(params)
    elif action == MLWorkerAction.runModelForDataFrame:
        return RunModelForDataFrameParam.parse_obj(params)
    elif action == MLWorkerAction.explain:
        return ExplainParam.parse_obj(params)
    elif action == MLWorkerAction.explainText:
        return ExplainTextParam.parse_obj(params)
    elif action == MLWorkerAction.echo:
        return EchoMsg.parse_obj(params)
    elif action == MLWorkerAction.generateTestSuite:
        return GenerateTestSuiteParam.parse_obj(params)
    elif action == MLWorkerAction.getPush:
        return GetPushParam.parse_obj(params)
    elif action == MLWorkerAction.createSubDataset:
        return CreateSubDatasetParam.parse_obj(params)
    return params


def fragment_message(payload: str, frag_i: int, frag_length: int):
    return payload[frag_i * frag_length : min((frag_i + 1) * frag_length, len(payload))]


def extract_debug_info(request_arguments):
    template_info = " | <xxx:xxx_id>"
    info = {"suffix": "", "project_key": ""}
    for arg in request_arguments:
        if arg.model:
            filled_info = template_info.replace("xxx", arg.name)
            info["suffix"] += filled_info.replace(arg.name + "_id", arg.model.id)
            info["project_key"] = arg.model.project_key  # in case model is in the args and dataset is not
        elif arg.dataset:
            filled_info = template_info.replace("xxx", arg.name)
            info["suffix"] += filled_info.replace(arg.name + "_id", arg.dataset.id)
            info["project_key"] = arg.dataset.project_key  # in case dataset is in the args and model is not
    return info


def map_function_meta_ws(callable_type):
    return {
        test.uuid: websocket.FunctionMeta(
            uuid=test.uuid,
            name=test.name,
            displayName=test.display_name,
            module=test.module,
            doc=test.doc,
            code=test.code,
            moduleDoc=test.module_doc,
            tags=test.tags,
            type=test.type,
            args=[
                websocket.TestFunctionArgument(
                    name=a.name,
                    type=a.type,
                    optional=a.optional,
                    default=str(a.default),
                    argOrder=a.argOrder,
                )
                for a in (test.args.values() if test.args else [])  # args could be None
            ],
            debugDescription=test.debug_description,
        )
        for test in tests_registry.get_all().values()
        if test.type == callable_type and "giskard" in test.tags
    }


def log_artifact_local(local_file, artifact_path=None):
    # Log artifact locally from an internal worker
    verify_artifact_path(artifact_path)

    file_name = os.path.basename(local_file)

    paths = (projects_dir, artifact_path, file_name) if artifact_path else (projects_dir, file_name)
    artifact_file = posixpath.join("/", *paths)
    Path(artifact_file).parent.mkdir(parents=True, exist_ok=True)

    shutil.copy(local_file, artifact_file)


def map_dataset_process_function_meta_ws(callable_type):
    return {
        test.uuid: websocket.DatasetProcessFunctionMeta(
            uuid=test.uuid,
            name=test.name,
            displayName=test.display_name,
            module=test.module,
            doc=test.doc,
            code=test.code,
            moduleDoc=test.module_doc,
            tags=test.tags,
            type=test.type,
            args=[
                websocket.TestFunctionArgument(
                    name=a.name,
                    type=a.type,
                    optional=a.optional,
                    default=str(a.default),
                    argOrder=a.argOrder,
                )
                for a in (test.args.values() if test.args else [])  # args could be None
            ],
            cellLevel=test.cell_level,
            columnType=test.column_type,
            processType=test.process_type.name,
        )
        for test in tests_registry.get_all().values()
        if test.type == callable_type and "giskard" in test.tags
    }


def parse_function_arguments(client: Optional[GiskardClient], request_arguments: List[websocket.FuncArgument]):
    arguments = dict()

    # Processing empty list
    if not request_arguments:
        return arguments

    for arg in request_arguments:
        if arg.is_none:
            continue
        if arg.dataset is not None:
            arguments[arg.name] = Dataset.download(
                client,
                arg.dataset.project_key,
                arg.dataset.id,
                arg.dataset.sample,
            )
        elif arg.model is not None:
            arguments[arg.name] = BaseModel.download(client, arg.model.project_key, arg.model.id)
        elif arg.slicingFunction is not None:
            arguments[arg.name] = SlicingFunction.download(
                arg.slicingFunction.id, client, arg.slicingFunction.project_key
            )(**parse_function_arguments(client, arg.args))
        elif arg.transformationFunction is not None:
            arguments[arg.name] = TransformationFunction.download(
                arg.transformationFunction.id, client, arg.transformationFunction.project_key
            )(**parse_function_arguments(client, arg.args))
        elif arg.float_arg is not None:
            arguments[arg.name] = float(arg.float_arg)
        elif arg.int_arg is not None:
            arguments[arg.name] = int(arg.int_arg)
        elif arg.str_arg is not None:
            arguments[arg.name] = str(arg.str_arg)
        elif arg.bool_arg is not None:
            arguments[arg.name] = bool(arg.bool_arg)
        elif arg.kwargs is not None:
            kwargs = dict()
            exec(arg.kwargs, {"kwargs": kwargs})
            arguments[arg.name] = kwargs
        else:
            raise IllegalArgumentError("Unknown argument type")
    return arguments


def map_result_to_single_test_result_ws(result) -> websocket.SingleTestResult:
    if isinstance(result, TestResult):
        return websocket.SingleTestResult(
            passed=bool(result.passed),
            is_error=result.is_error,
            messages=[
                websocket.TestMessage(
                    type=websocket.TestMessageType.ERROR
                    if message.type == TestMessageLevel.ERROR.value
                    else websocket.TestMessageType.INFO,
                    text=message.text,
                )
                for message in result.messages
            ]
            if result.messages is not None
            else [],
            props=result.props,
            metric=result.metric,
            missing_count=result.missing_count,
            missing_percent=result.missing_percent,
            unexpected_count=result.unexpected_count,
            unexpected_percent=result.unexpected_percent,
            unexpected_percent_total=result.unexpected_percent_total,
            unexpected_percent_nonmissing=result.unexpected_percent_nonmissing,
            partial_unexpected_index_list=[
                websocket.PartialUnexpectedCounts(value=puc.value, count=puc.count)
                for puc in result.partial_unexpected_index_list
            ],
            unexpected_index_list=result.unexpected_index_list,
            number_of_perturbed_rows=result.number_of_perturbed_rows,
            actual_slices_size=result.actual_slices_size,
            reference_slices_size=result.reference_slices_size,
            failed_indexes=result.failed_indexes,
        )
    elif isinstance(result, bool):
        return websocket.SingleTestResult(passed=result)
    else:
        raise ValueError("Result of test can only be 'TestResult' or 'bool'")


def do_run_adhoc_test(arguments, test):
    logger.info(f"Executing {test.meta.display_name or f'{test.meta.module}.{test.meta.name}'}")
<<<<<<< HEAD
    return test.get_builder()(**arguments).execute()
=======
    test_result = test.get_builder()(**arguments).execute()
    if test_result.output_df is not None:  # i.e. if debug is True and test has failed
        if debug_info is None:
            raise ValueError(
                "You have requested to debug the test, "
                + "but extract_debug_info did not return the information needed."
            )

        if test_result.output_df.name is not None:
            # Dataset can have empty name
            test_result.output_df.name += debug_info["suffix"]

        test_result.output_df_id = test_result.output_df.upload(client=client, project_key=debug_info["project_key"])
        # We won't return output_df from WS, rather upload it
        test_result.output_df = None
    elif arguments["debug"]:
        raise ValueError(
            "This test does not return any examples to debug. "
            "Check the debugging method associated to this test at "
            "https://docs.giskard.ai/en/latest/reference/tests/index.html"
        )

    return test_result
>>>>>>> 4a5fdb6c


def map_suite_input_ws(i: websocket.SuiteInput):
    if i.type == "Model" and i.model_meta is not None:
        return ModelInput(i.name, i.model_meta.model_type)
    elif i.type == "Dataset" and i.dataset_meta is not None:
        return DatasetInput(i.name, i.dataset_meta.target)
    else:
        return SuiteInput(i.name, i.type)


def function_argument_to_ws(value: Dict[str, Any]):
    args = list()
    kwargs = dict()

    for v in value:
        obj = value[v]
        if isinstance(obj, Dataset):
            funcargs = websocket.FuncArgument(
                name=v, dataset=websocket.ArtifactRef(project_key="test", id=str(obj.id)), none=False
            )
        elif isinstance(obj, BaseModel):
            funcargs = websocket.FuncArgument(
                name=v, model=websocket.ArtifactRef(project_key="test", id=str(obj.id)), none=False
            )
        elif isinstance(obj, SlicingFunction):
            funcargs = websocket.FuncArgument(
                name=v,
                slicingFunction=websocket.ArtifactRef(project_key="test", id=str(obj.meta.uuid)),
                args=function_argument_to_ws(obj.params),
                none=False,
            )
        elif isinstance(obj, TransformationFunction):
            funcargs = websocket.FuncArgument(
                name=v,
                transformationFunction=websocket.ArtifactRef(project_key="test", id=str(obj.meta.uuid)),
                args=function_argument_to_ws(obj.params),
                none=False,
            )
        elif isinstance(obj, float):
            funcargs = websocket.FuncArgument(name=v, float=obj, none=False)
        elif isinstance(obj, int) and not isinstance(obj, bool):  # Avoid bool being considered as int
            funcargs = websocket.FuncArgument(name=v, int=obj, none=False)
        elif isinstance(obj, str):
            funcargs = websocket.FuncArgument(name=v, str=obj, none=False)
        elif isinstance(obj, bool):
            funcargs = websocket.FuncArgument(name=v, bool=obj, none=False)
        else:
            kwargs[v] = obj
            continue
        args.append(funcargs)

    if len(kwargs) > 0:
        args.append(
            websocket.FuncArgument(
                name="kwargs",
                kwargs="\n".join([f"kwargs[{repr(key)}] = {repr(value)}" for key, value in kwargs.items()]),
                none=False,
            )
        )

    return args<|MERGE_RESOLUTION|>--- conflicted
+++ resolved
@@ -1,9 +1,10 @@
+from typing import Any, Dict, List, Optional
+
 import logging
 import os
 import posixpath
 import shutil
 from pathlib import Path
-from typing import Any, Dict, List, Optional
 
 from mlflow.store.artifact.artifact_repo import verify_artifact_path
 
@@ -17,6 +18,7 @@
 from giskard.ml_worker.testing.registry.transformation_function import TransformationFunction
 from giskard.ml_worker.testing.test_result import TestMessageLevel, TestResult
 from giskard.ml_worker.websocket import (
+    CreateSubDatasetParam,
     DatasetProcessingParam,
     EchoMsg,
     ExplainParam,
@@ -28,7 +30,6 @@
     RunModelForDataFrameParam,
     RunModelParam,
     TestSuiteParam,
-    CreateSubDatasetParam,
 )
 from giskard.ml_worker.websocket.action import MLWorkerAction
 from giskard.models.base import BaseModel
@@ -244,33 +245,7 @@
 
 def do_run_adhoc_test(arguments, test):
     logger.info(f"Executing {test.meta.display_name or f'{test.meta.module}.{test.meta.name}'}")
-<<<<<<< HEAD
     return test.get_builder()(**arguments).execute()
-=======
-    test_result = test.get_builder()(**arguments).execute()
-    if test_result.output_df is not None:  # i.e. if debug is True and test has failed
-        if debug_info is None:
-            raise ValueError(
-                "You have requested to debug the test, "
-                + "but extract_debug_info did not return the information needed."
-            )
-
-        if test_result.output_df.name is not None:
-            # Dataset can have empty name
-            test_result.output_df.name += debug_info["suffix"]
-
-        test_result.output_df_id = test_result.output_df.upload(client=client, project_key=debug_info["project_key"])
-        # We won't return output_df from WS, rather upload it
-        test_result.output_df = None
-    elif arguments["debug"]:
-        raise ValueError(
-            "This test does not return any examples to debug. "
-            "Check the debugging method associated to this test at "
-            "https://docs.giskard.ai/en/latest/reference/tests/index.html"
-        )
-
-    return test_result
->>>>>>> 4a5fdb6c
 
 
 def map_suite_input_ws(i: websocket.SuiteInput):
