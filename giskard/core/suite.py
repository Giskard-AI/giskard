from __future__ import annotations

from typing import TYPE_CHECKING, Any, Callable, Dict, List, Optional, Union

import inspect
import json
import logging
import traceback
import warnings
from dataclasses import dataclass
from datetime import datetime
from functools import singledispatchmethod
from xml.dom import minidom
from xml.etree.ElementTree import Element, SubElement, tostring

from giskard.core.core import TestFunctionMeta
from giskard.core.errors import GiskardImportError
from giskard.core.test_result import TestMessage, TestMessageLevel, TestResult
from giskard.datasets.base import Dataset
from giskard.models.base import BaseModel
from giskard.registry.giskard_test import GiskardTest, GiskardTestMethod, Test
from giskard.registry.registry import tests_registry
from giskard.registry.slicing_function import SlicingFunction
from giskard.registry.transformation_function import TransformationFunction

from ..client.python_utils import warning
from ..utils.analytics_collector import analytics

if TYPE_CHECKING:
    from mlflow import MlflowClient

logger = logging.getLogger(__name__)

suite_input_types: List[type] = [
    Dataset,
    BaseModel,
    str,
    bool,
    int,
    float,
    SlicingFunction,
    TransformationFunction,
]


TestName = str
TestParams = Dict[str, Any]


@dataclass
class SuiteResult:
    test_name: TestName
    result: TestResult
    params: TestParams
    # Configuration of the test inside the Suite
    test_partial: "TestPartial"

    @property
    def _tuple(self):
        # Method to ensure backward compatibility
        return (self.test_name, self.result, self.params)

    def __getitem__(self, i):
        warnings.warn(
            "The test results has been changed to a class, getting attribute by index will be removed in the future.",
            category=DeprecationWarning,
        )
        return self._tuple[i]

    def __iter__(self):
        warnings.warn(
            "The test results has been changed to a class, the iterator function will be removed in the future..",
            category=DeprecationWarning,
        )
        return self._tuple.__iter__()


class TestSuiteResult:
    """Represents the result of a test suite."""

    suite: "Suite"
    inputs: Dict[str, Any]
    passed: bool
    results: List[SuiteResult]
    execution_date: datetime
    completion_date: datetime

    def __init__(
        self,
        suite: "Suite",
        inputs: Dict[str, Any],
        passed: bool,
        results: List[SuiteResult],
        execution_date: datetime,
        completion_date: datetime,
    ):
        self.suite = suite
        self.inputs = inputs
        self.passed = passed
        self.results = results
        self.execution_date = execution_date
        self.completion_date = completion_date

    def __repr__(self):
        return f"<TestSuiteResult ({'passed' if self.passed else 'failed'})>"

    def _repr_html_(self):
        from ..visualization.widget import TestSuiteResultWidget

        widget = TestSuiteResultWidget(self)
        return widget.render_html()

<<<<<<< HEAD
=======
    def upload(self, client: GiskardClient, project_key: Optional[str] = None, label: Optional[str] = None):
        project_key = self.suite.project_key or project_key
        if project_key is None:
            raise ValueError("Please provide 'project_key' param in order to save this suite execution")

        client.save_test_suite_execution_result(project_key, self._to_dto(label, client, project_key))

    def _to_dto(self, label: Optional[str], client: GiskardClient, project_key: str) -> SaveSuiteExecutionDTO:
        uploaded_uuid_status = dict()

        return SaveSuiteExecutionDTO(
            label=label or self.execution_date.isoformat().replace("T", " ").split(".")[0],
            suiteId=self.suite.id,
            inputs=TestInputDTO.from_inputs_dict(self.inputs),
            result=TestSuiteExecutionResult.PASSED if self.passed else TestSuiteExecutionResult.FAILED,
            message="",
            results=[result.to_dto(client, project_key, uploaded_uuid_status) for result in self.results],
            executionDate=self.execution_date.isoformat(),
            completionDate=self.completion_date.isoformat(),
        )

    def to_json(self, filename=None):
        results = {}
        for suite_result in self.results:
            results[suite_result.test_name] = {
                "result": "Passed" if suite_result.result.passed else "Failed",
                "metric_value": suite_result.result.metric,
            }
        if filename is not None:
            with open(filename, "w") as json_file:
                json.dump(results, json_file, indent=4)
        else:
            return json.dumps(results, indent=4)

>>>>>>> e724a9f5
    def to_mlflow(self, mlflow_client: MlflowClient = None, mlflow_run_id: str = None):
        import mlflow

        from giskard.integrations.mlflow.giskard_evaluator_utils import process_text

        metrics = dict()
        for test_result in self.results:
            test_name = process_text(test_result.test_name)
            metric_name = process_text(test_result.result.metric_name)
            result = test_result.result
            # TODO: Improve this in GSK-2041
            mlflow_metric_name = test_name if metric_name == "Metric" else f"{metric_name} for {test_name}"
            if mlflow_client is None and mlflow_run_id is None:
                mlflow.log_metric(mlflow_metric_name, result.metric)
            elif mlflow_client and mlflow_run_id:
                mlflow_client.log_metric(mlflow_run_id, mlflow_metric_name, result.metric)
            metrics[mlflow_metric_name] = result.metric

        return metrics

    def to_wandb(self, run: Optional["wandb.wandb_sdk.wandb_run.Run"] = None) -> None:  # noqa
        """Log the test-suite result to the WandB run.

        Log the current test-suite result in a table format to the active WandB run.

        Parameters
        ----------
        run : Optional["wandb.wandb_sdk.wandb_run.Run"]
            WandB run. (Default value = None)

        """
        try:
            import wandb  # noqa
        except ImportError as e:
            raise GiskardImportError("wandb") from e
        from ..integrations.wandb.wandb_utils import _parse_test_name, get_wandb_run

        run = get_wandb_run(run)
        # Log just a test description and a metric.
        columns = ["Metric name", "Data slice", "Metric value", "Passed"]
        try:
            data = [
                [*_parse_test_name(test_result.test_name), test_result.result.metric, test_result.result.passed]
                for test_result in self.results
            ]
            analytics.track(
                "wandb_integration:test_suite",
                {
                    "wandb_run_id": run.id,
                    "tests_cnt": len(data),
                },
            )
        except Exception as e:
            analytics.track(
                "wandb_integration:test_suite:error:unknown",
                {
                    "wandb_run_id": wandb.run.id,
                    "error": str(e),
                },
            )
            raise RuntimeError(
                "An error occurred while logging the test suite into wandb. "
                "Please submit the traceback as a GitHub issue in the following "
                "repository for further assistance: https://github.com/Giskard-AI/giskard."
            ) from e
        run.log({"Test suite results/Test-Suite Results": wandb.Table(columns=columns, data=data)})

    def to_junit(self):
        """Convert the test suite result to JUnit XML format."""
        testsuites = Element("testsuites", {"tests": str(len(self.results))})

        for test_result in self.results:
            test_name, result = test_result.test_name, test_result.result
            testsuite = SubElement(
                testsuites,
                "testsuite",
                {
                    "name": f"Test {test_name} (metric={result.metric})",
                },
            )
            testcase = SubElement(
                testsuite, "testcase", {"name": result.metric_name, "time": str(result.metric)}
            )  # replace with actual time

            if not result.passed:
                failure = SubElement(
                    testcase,
                    "failure",
                    {
                        "message": f"Test failed with metric of {result.metric}",
                        "type": "TestFailed" if not result.is_error else "Error",
                    },
                )
                # Add full test result information here
                for k, v in result.__dict__.items():
                    if k != "messages" and k != "is_error":
                        SubElement(failure, "detail", {"name": k, "value": str(v)})
                for message in result.messages:
                    SubElement(failure, "detail", {"name": "message", "value": message})
            else:
                # Add test result information here
                for k, v in result.__dict__.items():
                    if k != "messages" and k != "is_error":
                        SubElement(testcase, "detail", {"name": k, "value": str(v)})
                for message in result.messages:
                    SubElement(testcase, "detail", {"name": "message", "value": message})

        # Convert to string
        xml_str = minidom.parseString(tostring(testsuites)).toprettyxml(indent="   ")
        return xml_str


class SuiteInput:
    """Represents an input parameter for a test suite.

    Raises
    ------
    AssertionError
        If the input type is not supported.

    Examples
    --------
    >>> input_param = SuiteInput("age", int)
    >>> input_param.name
    'age'
    >>> input_param.type
    <class 'int'>
    """

    type: Any
    name: str

    def __init__(self, name: str, ptype: Any) -> None:
        assert ptype in suite_input_types, f"Type should be one of these: {suite_input_types}"
        self.name = name
        self.type = ptype


class DatasetInput(SuiteInput):
    """Represents a dataset input parameter for a test suite.

    Examples
    --------
    >>> dataset_input = DatasetInput("data", target="label")
    >>> dataset_input.name
    'data'
    >>> dataset_input.type
    <class 'Dataset'>
    >>> dataset_input.target
    'label'
    """

    target: Optional[str] = None

    def __init__(self, name: str, target: Optional[str] = None) -> None:
        super().__init__(name, Dataset)
        self.target = target


class ModelInput(SuiteInput):
    """Represents a model input parameter for a test suite.

    Examples
    --------
    >>> model_input = ModelInput("model", model_type="SKLearnModel")
    >>> model_input.name
    'model'
    >>> model_input.model_type
    'SKLearnModel'
    """

    model_type: Optional[str] = None

    def __init__(self, name: str, model_type: Optional[str] = None) -> None:
        super().__init__(name, BaseModel)
        self.model_type = model_type


@dataclass
class TestPartial:
    giskard_test: GiskardTest
    provided_inputs: Dict[str, Any]
    test_id: Union[int, str]
    display_name: Optional[str] = None
    suite_test_id: Optional[int] = None


def single_binary_result(test_results: List):
    return all(res.passed for res in test_results)


def generate_test_partial(
    test_fn: Test,
    test_id: Optional[Union[int, str]] = None,
    display_name: Optional[str] = None,
    suite_test_id: Optional[int] = None,
    **params,
) -> TestPartial:
    if isinstance(test_fn, GiskardTestMethod):
        actual_params = {k: v for k, v in test_fn.params.items() if v is not None}
    elif isinstance(test_fn, GiskardTest):
        actual_params = {
            k: test_fn.__dict__[k]
            for k, v in inspect.signature(test_fn.__init__).parameters.items()
            if test_fn.__dict__[k] is not None
        }
    else:
        actual_params = dict()
        test_fn = GiskardTestMethod(test_fn)

    actual_params.update(params)

    if test_id is None:
        test_id = test_fn.meta.name if test_fn.meta.display_name is None else test_fn.meta.display_name

    return TestPartial(test_fn, actual_params, test_id, display_name, suite_test_id)


class Suite:
    """A test suite.

    A class representing a test suite that groups a collection of test cases together. The Suite class provides
    methods to add new tests, execute all tests, and save the suite to a Giskard instance.
    """

    id: Optional[int]
    project_key: Optional[str]
    tests: List[TestPartial]
    name: str
    default_params: Dict[str, Any]

    def __init__(self, name=None, default_params=None) -> None:
        """Create a new Test Suite instance with a given name.

        Parameters
        ----------
        name : Optional[str]
            The name of the test suite.
        default_params : dict, optional
            Any arguments passed will be applied to the tests in the suite, if runtime params with the same name are
            not set.
        """
        self.tests = list()
        self.name = name
        self.default_params = default_params if default_params else dict()
        self.id = None
        self.project_key = None

    def run(self, verbose: bool = True, **suite_run_args):
        """Execute all the tests that have been added to the test suite through the `add_test` method.

        Parameters
        ----------
        verbose : bool
            If set to `True`, the execution information for each test will be displayed. Defaults to `False`.
        **suite_run_args : Optional[dict]
            Any arguments passed here will be applied to all the tests in the suite whenever they match with the
            arguments defined for each test. If a test contains an argument that has already been defined, it will not
            get overridden. If any inputs on the test suite are missing, an error will be raised.

        Returns
        -------
        TestSuiteResult
            containing test execution information

        """
        execution_date = datetime.now()
        run_args = self.default_params.copy()
        run_args.update(suite_run_args)
        self.verify_required_params(run_args)

        results: List[SuiteResult] = list()

        for test_partial in self.tests:
            test_params = self.create_test_params(test_partial, run_args)

            try:
                result = test_partial.giskard_test(**test_params).execute()

                if isinstance(result, bool):
                    result = TestResult(passed=result)

                results.append(SuiteResult(test_partial.test_id, result, test_params, test_partial))
                if verbose:
                    print(
                        """Executed '{0}' with arguments {1}: {2}""".format(test_partial.test_id, test_params, result)
                    )
            except BaseException:  # noqa NOSONAR
                error = traceback.format_exc()
                logging.exception(f"An error happened during test execution for test: {test_partial.test_id}")
                results.append(
                    SuiteResult(
                        test_partial.test_id,
                        TestResult(
                            passed=False,
                            is_error=True,
                            messages=[TestMessage(type=TestMessageLevel.ERROR, text=error)],
                        ),
                        test_params,
                        test_partial,
                    )
                )

        passed = single_binary_result([r.result for r in results])

        logger.info(f"Executed test suite '{self.name or 'unnamed'}'")
        logger.info(f"result: {'success' if passed else 'failed'}")
        for test_name, r, params in results:
            logger.info(f"{test_name} ({params}): {format_test_result(r)}")

        return TestSuiteResult(self, run_args, passed, results, execution_date, datetime.now())

    def to_unittest(self, **suite_gen_args) -> List[TestPartial]:
        """Create a list of tests that can be easily passed for unittest execution using the `assert_` method

        Parameters
        ----------
        **suite_run_args : Optional[dict]
            Any arguments passed here will be applied to all the tests in the suite whenever they match with the
            arguments defined for each test. If a test contains an argument that has already been defined, it will not
            get overridden. If any inputs on the test suite are missing, an error will be raised.

        Returns
        -------
        List[TestPartial]
            containing the tests to execute in a unit test script
        """
        run_args = self.default_params.copy()
        run_args.update(suite_gen_args)

        unittests: List[TestPartial] = list()
        self.verify_required_params(run_args)

        for test_partial in self.tests:
            test_params = self.create_test_params(test_partial, run_args)
            unittest: TestPartial = test_partial.giskard_test(**test_params)
            params_str = ", ".join(
                f"{param}={getattr(value, 'name', None) or value}"  # Use attribute name if set
                for param, value in unittest.params.items()
            )
            fullname = f"{test_partial.test_id}({params_str})"
            # pass the test_id attribute to be used as unit test name
            setattr(unittest, "fullname", fullname)
            unittests.append(unittest)

        return unittests

    def verify_required_params(self, run_args: Dict[str, Any]):
        required_params = self.find_required_params()
        undefined_params = {k: v for k, v in required_params.items() if k not in run_args}

        if undefined_params:
            warning(f"Missing {len(undefined_params)} required parameters: {undefined_params}")

    @staticmethod
    def create_test_params(test_partial, kwargs) -> TestParams:
        if isinstance(test_partial.giskard_test, GiskardTestMethod):
            available_params = inspect.signature(test_partial.giskard_test.test_fn).parameters.items()
        else:
            available_params = inspect.signature(test_partial.giskard_test.__init__).parameters.items()

        test_params: TestParams = {}
        for pname, p in available_params:
            if pname in test_partial.provided_inputs:
                if isinstance(test_partial.provided_inputs[pname], SuiteInput):
                    test_params[pname] = kwargs[test_partial.provided_inputs[pname].name]
                else:
                    test_params[pname] = test_partial.provided_inputs[pname]
            elif pname in kwargs:
                test_params[pname] = kwargs[pname]
        return test_params

    def add_test(
        self,
        test_fn: Test,
        test_id: Optional[Union[int, str]] = None,
        display_name: Optional[str] = None,
        **params,
    ) -> "Suite":
        """Add a test to the suite.

        Parameters
        ----------
        test_fn : Test
            A test method that will be executed or an instance of a GiskardTest class.
        test_id : Optional[Union[int, str]]
            A unique identifier used to track the test result.
            If None, the identifier will be generated based on the module and name of the test method.
            If the identifier already exists in the suite, a new unique identifier will be generated. (Default value = None)
        display_name : Optional[str]
            The name of the test to be displayed (Default value = None)
        **params :
            Default parameters to be passed to the test method.
            This parameter will be ignored if `test_fn` is an instance of GiskardTest.

        Returns
        -------
        Suite
            The current instance of the test suite to allow chained calls.

        """
        self.tests.append(generate_test_partial(test_fn, test_id, display_name, **params))

        return self

    def upgrade_test(
        self, test: GiskardTest, migrate_params_fn: Optional[Callable[[Dict[str, Any]], Dict[str, Any]]] = None
    ) -> "Suite":
        """Upgrade a test with a new version, the test being upgraded are matched using display_name tests property.

        Parameters
        ----------
        test : GiskardTest
            The newest version of a test to be upgraded
        migrate_params_fn : Optional[Callable[[Dict[str, Any]], Dict[str, Any]]]
            An optional callback used to migrate the old test params into the new params

        Returns
        -------
        Suite
            The current instance of the test suite to allow chained calls.

        """

        for test_to_upgrade in self.tests:
            if test_to_upgrade.giskard_test.display_name != test.display_name:
                continue

            test_to_upgrade.giskard_test = test
            if migrate_params_fn is not None:
                test_to_upgrade.provided_inputs = migrate_params_fn(test_to_upgrade.provided_inputs.copy())

        return self

    @singledispatchmethod
    def remove_test(self, arg):
        """Remove a test from the suite.

        Parameters
        ----------
        arg : int|str|GiskardTest
            If int: remove the test by index.
            If str: remove the test by name passed during the add_test method
            If GiskardTest: remove the test(s) by reference

        Returns
        -------
        Suite
            The current instance of the test suite to allow chained calls.

        """
        raise NotImplementedError("To remove a test from the suite please pass its index, its name or its reference")

    @remove_test.register
    def _remove_test_by_idx(self, idx: int):
        self.tests.pop(idx)
        return self

    @remove_test.register
    def _remove_test_by_name(self, test_name: str):
        self.tests = [test for test in self.tests if test.test_id != test_name]
        return self

    @remove_test.register
    def _remove_test_by_reference(self, giskard_test: GiskardTest):
        self.tests = [test for test in self.tests if test.giskard_test.meta.uuid != giskard_test.meta.uuid]
        return self

    def update_test_params(self, index: int, **params):
        """Update a test from the suite.

        Parameters
        ----------
        index : int
            The index of the test to be updated
        **params :
            The params to be added/updated to the current one

        Returns
        -------
        Suite
            The current instance of the test suite to allow chained calls.

        """
        test = self.tests[index]
        inputs = test.provided_inputs.copy()
        inputs.update(**params)
        self.tests[index] = generate_test_partial(test.giskard_test, test.test_id, **inputs)

        return self

    def find_required_params(self):
        res = dict()

        for test_partial in self.tests:
            if isinstance(test_partial.giskard_test, GiskardTestMethod):
                available_params = inspect.signature(test_partial.giskard_test.test_fn).parameters.values()
            else:
                available_params = inspect.signature(test_partial.giskard_test.__init__).parameters.values()

            for p in available_params:
                if p.default == inspect.Signature.empty:
                    if p.name not in test_partial.provided_inputs:
                        res[p.name] = p.annotation
                    elif isinstance(test_partial.provided_inputs[p.name], SuiteInput):
                        if test_partial.provided_inputs[p.name].type != p.annotation:
                            raise ValueError(
                                f"Test {test_partial.giskard_test.func.__name__} requires {p.name} input to "
                                f"be {p.annotation.__name__} "
                                f"but {test_partial.provided_inputs[p.name].type.__name__} was provided"
                            )
                        res[test_partial.provided_inputs[p.name].name] = p.annotation
        return res

    def generate_tests(self, inputs: List[SuiteInput]):
        giskard_tests = [
            test
            for test in tests_registry.get_all().values()
            if contains_tag(test, "giskard") and not self._contains_test(test)
        ]

        for test in giskard_tests:
            self._add_test_if_suitable(test, inputs)

        return self

    def _add_test_if_suitable(self, test_func: TestFunctionMeta, inputs: List[SuiteInput]):
        required_args = [arg for arg in test_func.args.values() if arg.default is None]
        input_dict: Dict[str, SuiteInput] = {i.name: i for i in inputs}

        if any(
            [
                arg
                for arg in required_args
                if arg.name not in input_dict or arg.type != input_dict[arg.name].type.__name__
            ]
        ):
            # Test is not added if an input  without default value is not specified
            # or if an input does not match the required type
            return

        suite_args = {}

        for arg in [arg for arg in test_func.args.values() if arg.default is not None and arg.name not in input_dict]:
            # Set default value if not provided
            suite_args[arg.name] = arg.default

        models = [
            modelInput
            for modelInput in input_dict.values()
            if isinstance(modelInput, ModelInput) and modelInput.model_type is not None and modelInput.model_type != ""
        ]
        if any(models) and not contains_tag(test_func, next(iter(models)).model_type):
            return

        if contains_tag(test_func, "ground_truth") and any(
            [
                dataset
                for dataset in input_dict.values()
                if isinstance(dataset, DatasetInput) and dataset.target is None and dataset.target != ""
            ]
        ):
            return

        self.add_test(test_func, **suite_args)

    def _contains_test(self, test: TestFunctionMeta):
        return any(t.giskard_test == test for t in self.tests)


def contains_tag(func: TestFunctionMeta, tag: str):
    return any([t for t in func.tags if t.upper() == tag.upper()])


def format_test_result(result: Union[bool, TestResult]) -> str:
    if isinstance(result, TestResult):
        return f"{{{'passed' if result.passed else 'failed'}, metric={result.metric}}}"
    else:
        return "passed" if result else "failed"<|MERGE_RESOLUTION|>--- conflicted
+++ resolved
@@ -110,29 +110,6 @@
         widget = TestSuiteResultWidget(self)
         return widget.render_html()
 
-<<<<<<< HEAD
-=======
-    def upload(self, client: GiskardClient, project_key: Optional[str] = None, label: Optional[str] = None):
-        project_key = self.suite.project_key or project_key
-        if project_key is None:
-            raise ValueError("Please provide 'project_key' param in order to save this suite execution")
-
-        client.save_test_suite_execution_result(project_key, self._to_dto(label, client, project_key))
-
-    def _to_dto(self, label: Optional[str], client: GiskardClient, project_key: str) -> SaveSuiteExecutionDTO:
-        uploaded_uuid_status = dict()
-
-        return SaveSuiteExecutionDTO(
-            label=label or self.execution_date.isoformat().replace("T", " ").split(".")[0],
-            suiteId=self.suite.id,
-            inputs=TestInputDTO.from_inputs_dict(self.inputs),
-            result=TestSuiteExecutionResult.PASSED if self.passed else TestSuiteExecutionResult.FAILED,
-            message="",
-            results=[result.to_dto(client, project_key, uploaded_uuid_status) for result in self.results],
-            executionDate=self.execution_date.isoformat(),
-            completionDate=self.completion_date.isoformat(),
-        )
-
     def to_json(self, filename=None):
         results = {}
         for suite_result in self.results:
@@ -146,7 +123,6 @@
         else:
             return json.dumps(results, indent=4)
 
->>>>>>> e724a9f5
     def to_mlflow(self, mlflow_client: MlflowClient = None, mlflow_run_id: str = None):
         import mlflow
 
