from __future__ import annotations

from typing import TYPE_CHECKING, Any, Callable, Dict, List, Optional, Union

import inspect
import logging
import traceback
import warnings
from dataclasses import dataclass
from datetime import datetime
from functools import singledispatchmethod
from xml.dom import minidom
from xml.etree.ElementTree import Element, SubElement, tostring

from giskard.client.dtos import (
    SaveSuiteExecutionDTO,
    SaveSuiteTestExecutionDetailsDTO,
    SaveSuiteTestExecutionDTO,
    SuiteInfo,
    SuiteTestDTO,
    TestInputDTO,
    TestResultMessageDTO,
    TestSuiteDTO,
    TestSuiteExecutionResult,
)
from giskard.client.giskard_client import GiskardClient
from giskard.core.core import TestFunctionMeta
from giskard.core.errors import GiskardImportError
from giskard.core.savable import Artifact
from giskard.core.test_result import TestMessage, TestMessageLevel, TestResult, TestResultStatus
from giskard.datasets.base import Dataset
from giskard.exceptions.IllegalArgumentError import IllegalArgumentError
from giskard.models.base import BaseModel
from giskard.registry.giskard_test import GiskardTest, GiskardTestMethod, Test
from giskard.registry.registry import tests_registry
from giskard.registry.slicing_function import SlicingFunction
from giskard.registry.transformation_function import TransformationFunction

from ..client.python_utils import warning
from ..utils.analytics_collector import analytics
from ..utils.artifacts import serialize_parameter
from .kwargs_utils import get_imports_code

if TYPE_CHECKING:
    from mlflow import MlflowClient

logger = logging.getLogger(__name__)

suite_input_types: List[type] = [
    Dataset,
    BaseModel,
    str,
    bool,
    int,
    float,
    SlicingFunction,
    TransformationFunction,
]


def parse_function_arguments(client, project_key, function_inputs):
    arguments = dict()

    for value in function_inputs:
        if value["isAlias"] or value["isDefaultValue"]:
            continue
        if value["type"] == "Dataset":
            arguments[value["name"]] = Dataset.download(client, project_key, value["value"], False)
        elif value["type"] == "BaseModel":
            arguments[value["name"]] = BaseModel.download(client, project_key, value["value"])
        elif value["type"] == "SlicingFunction":
            arguments[value["name"]] = SlicingFunction.download(value["value"], client, project_key)(
                **parse_function_arguments(client, project_key, value["params"])
            )
        elif value["type"] == "TransformationFunction":
            arguments[value["name"]] = TransformationFunction.download(value["value"], client, project_key)(
                **parse_function_arguments(client, project_key, value["params"])
            )
        elif value["type"] == "float":
            arguments[value["name"]] = float(value["value"])
        elif value["type"] == "int":
            arguments[value["name"]] = int(value["value"])
        elif value["type"] == "str":
            arguments[value["name"]] = str(value["value"])
        elif value["type"] == "bool":
            arguments[value["name"]] = bool(value["value"])
        elif value["type"] == "Kwargs":
            kwargs = dict()
            exec(value["value"], {"kwargs": kwargs})
            arguments.update(kwargs)
        else:
            raise IllegalArgumentError(f"Unknown argument type: {value['type']}")
    return arguments


TestName = str
TestParams = Dict[str, Any]


@dataclass
class SuiteResult:
    test_name: TestName
    result: TestResult
    params: TestParams
    test: GiskardTest
    suite_test_id: int

    @property
    def _tuple(self):
        # Method to ensure backward compatibility
        return (self.test_name, self.result, self.params)

    def __getitem__(self, i):
        warnings.warn(
            "The test results has been changed to a class, getting attribute by index will be removed in the future.",
            category=DeprecationWarning,
        )
        return self._tuple[i]

    def __iter__(self):
        warnings.warn(
            "The test results has been changed to a class, the iterator function will be removed in the future..",
            category=DeprecationWarning,
        )
        return self._tuple.__iter__()


class TestSuiteResult:
    """Represents the result of a test suite."""

    suite: "Suite"
    inputs: Dict[str, Any]
    passed: bool
    results: List[SuiteResult]
    execution_date: datetime
    completion_date: datetime

    def __init__(
        self,
        suite: "Suite",
        inputs: Dict[str, Any],
        passed: bool,
        results: List[SuiteResult],
        execution_date: datetime,
        completion_date: datetime,
    ):
        self.suite = suite
        self.inputs = inputs
        self.passed = passed
        self.results = results
        self.execution_date = execution_date
        self.completion_date = completion_date

    def __repr__(self):
        return f"<TestSuiteResult ({'passed' if self.passed else 'failed'})>"

    def _repr_html_(self):
        from ..visualization.widget import TestSuiteResultWidget

        widget = TestSuiteResultWidget(self)
        return widget.render_html()

<<<<<<< HEAD
    def upload(self, client: GiskardClient, label: Optional[str] = None):
        if self.suite.id is None:
            raise ValueError("Cannot save suite execution result of unsaved suite")

        client.save_test_suite_execution_result(self.suite.id, self.suite.project_key, self._to_dto(label))

    def _to_dto(self, label: Optional[str]) -> SaveSuiteExecutionDTO:
        return SaveSuiteExecutionDTO(
            label=label or self.execution_date.isoformat().replace("T", " ").split(".")[0],
            suiteId=self.suite.id,
            inputs=TestInputDTO.from_inputs_dict(self.inputs),
            result=TestSuiteExecutionResult.PASSED if self.passed else TestSuiteExecutionResult.FAILED,
            message="",
            results=[self._test_result_to_dto(result) for result in self.results],
            executionDate=self.execution_date.isoformat(),
            completionDate=self.completion_date.isoformat(),
        )

    @staticmethod
    def _test_result_to_dto(result: SuiteResult):
        datasets = {dataset.id: dataset for dataset in result.params.values() if isinstance(dataset, Dataset)}

        return SaveSuiteTestExecutionDTO(
            testUuid=result.test.meta.uuid,
            suiteTestId=result.suite_test_id,
            displayName=result.test_name,
            inputs={name: str(value) for name, value in result.params.items()},
            arguments={test_input.name: test_input for test_input in TestInputDTO.from_inputs_dict(result.params)},
            messages=[TestResultMessageDTO(type=message.type, text=message.text) for message in result.result.messages],
            status=TestResultStatus.PASSED
            if result.result.passed
            else TestResultStatus.ERROR
            if result.result.is_error
            else TestResultStatus.FAILED,
            metric=result.result.metric,
            metricName=result.result.metric_name,
            failedIndexes={
                str(dataset.original_id): list(datasets[dataset.original_id].df.index.get_indexer_for(dataset.df.index))
                for dataset in result.result.output_ds
            },
            details=SaveSuiteTestExecutionDetailsDTO(
                inputs={key: [str(value) for value in values] for key, values in result.result.details.inputs.items()},
                outputs=[str(output) for output in result.result.details.outputs],
                results=result.result.details.results,
                metadata={
                    key: [str(value) for value in values] for key, values in result.result.details.metadata.items()
                },
            )
            if result.result.details
            else None,
        )

    def to_mlflow(self, mlflow_client=None, mlflow_run_id: str = None):
=======
    def to_mlflow(self, mlflow_client: MlflowClient = None, mlflow_run_id: str = None):
>>>>>>> ac8eb994
        import mlflow

        from giskard.integrations.mlflow.giskard_evaluator_utils import process_text

        metrics = dict()
        for test_result in self.results:
            test_name = process_text(test_result.test_name)
            metric_name = process_text(test_result.result.metric_name)
            result = test_result.result
            # TODO: Improve this in GSK-2041
            mlflow_metric_name = test_name if metric_name == "Metric" else f"{metric_name} for {test_name}"
            if mlflow_client is None and mlflow_run_id is None:
                mlflow.log_metric(mlflow_metric_name, result.metric)
            elif mlflow_client and mlflow_run_id:
                mlflow_client.log_metric(mlflow_run_id, mlflow_metric_name, result.metric)
            metrics[mlflow_metric_name] = result.metric

        return metrics

    def to_wandb(self, run: Optional["wandb.wandb_sdk.wandb_run.Run"] = None) -> None:  # noqa
        """Log the test-suite result to the WandB run.

        Log the current test-suite result in a table format to the active WandB run.

        Parameters
        ----------
        run : Optional["wandb.wandb_sdk.wandb_run.Run"]
            WandB run. (Default value = None)

        """
        try:
            import wandb  # noqa
        except ImportError as e:
            raise GiskardImportError("wandb") from e
        from ..integrations.wandb.wandb_utils import _parse_test_name, get_wandb_run

        run = get_wandb_run(run)
        # Log just a test description and a metric.
        columns = ["Metric name", "Data slice", "Metric value", "Passed"]
        try:
            data = [
                [*_parse_test_name(test_result.test_name), test_result.result.metric, test_result.result.passed]
                for test_result in self.results
            ]
            analytics.track(
                "wandb_integration:test_suite",
                {
                    "wandb_run_id": run.id,
                    "tests_cnt": len(data),
                },
            )
        except Exception as e:
            analytics.track(
                "wandb_integration:test_suite:error:unknown",
                {
                    "wandb_run_id": wandb.run.id,
                    "error": str(e),
                },
            )
            raise RuntimeError(
                "An error occurred while logging the test suite into wandb. "
                "Please submit the traceback as a GitHub issue in the following "
                "repository for further assistance: https://github.com/Giskard-AI/giskard."
            ) from e
        run.log({"Test suite results/Test-Suite Results": wandb.Table(columns=columns, data=data)})

    def to_junit(self):
        """Convert the test suite result to JUnit XML format."""
        testsuites = Element("testsuites", {"tests": str(len(self.results))})

        for test_result in self.results:
            test_name, result = test_result.test_name, test_result.result
            testsuite = SubElement(
                testsuites,
                "testsuite",
                {
                    "name": f"Test {test_name} (metric={result.metric})",
                },
            )
            testcase = SubElement(
                testsuite, "testcase", {"name": result.metric_name, "time": str(result.metric)}
            )  # replace with actual time

            if not result.passed:
                failure = SubElement(
                    testcase,
                    "failure",
                    {
                        "message": f"Test failed with metric of {result.metric}",
                        "type": "TestFailed" if not result.is_error else "Error",
                    },
                )
                # Add full test result information here
                for k, v in result.__dict__.items():
                    if k != "messages" and k != "is_error":
                        SubElement(failure, "detail", {"name": k, "value": str(v)})
                for message in result.messages:
                    SubElement(failure, "detail", {"name": "message", "value": message})
            else:
                # Add test result information here
                for k, v in result.__dict__.items():
                    if k != "messages" and k != "is_error":
                        SubElement(testcase, "detail", {"name": k, "value": str(v)})
                for message in result.messages:
                    SubElement(testcase, "detail", {"name": "message", "value": message})

        # Convert to string
        xml_str = minidom.parseString(tostring(testsuites)).toprettyxml(indent="   ")
        return xml_str


class SuiteInput:
    """Represents an input parameter for a test suite.

    Raises
    ------
    AssertionError
        If the input type is not supported.

    Examples
    --------
    >>> input_param = SuiteInput("age", int)
    >>> input_param.name
    'age'
    >>> input_param.type
    <class 'int'>
    """

    type: Any
    name: str

    def __init__(self, name: str, ptype: Any) -> None:
        assert ptype in suite_input_types, f"Type should be one of these: {suite_input_types}"
        self.name = name
        self.type = ptype


class DatasetInput(SuiteInput):
    """Represents a dataset input parameter for a test suite.

    Examples
    --------
    >>> dataset_input = DatasetInput("data", target="label")
    >>> dataset_input.name
    'data'
    >>> dataset_input.type
    <class 'Dataset'>
    >>> dataset_input.target
    'label'
    """

    target: Optional[str] = None

    def __init__(self, name: str, target: Optional[str] = None) -> None:
        super().__init__(name, Dataset)
        self.target = target


class ModelInput(SuiteInput):
    """Represents a model input parameter for a test suite.

    Examples
    --------
    >>> model_input = ModelInput("model", model_type="SKLearnModel")
    >>> model_input.name
    'model'
    >>> model_input.model_type
    'SKLearnModel'
    """

    model_type: Optional[str] = None

    def __init__(self, name: str, model_type: Optional[str] = None) -> None:
        super().__init__(name, BaseModel)
        self.model_type = model_type


@dataclass
class TestPartial:
    giskard_test: GiskardTest
    provided_inputs: Dict[str, Any]
    test_id: Union[int, str]
    display_name: Optional[str] = None
    suite_test_id: Optional[int] = None


def single_binary_result(test_results: List):
    return all(res.passed for res in test_results)


def build_test_input_dto(client, p, pname, ptype, project_key, uploaded_uuid_status: Dict[str, bool]):
    if issubclass(type(p), Dataset) or issubclass(type(p), BaseModel):
        if _try_upload_artifact(p, client, project_key, uploaded_uuid_status):
            return TestInputDTO(name=pname, value=str(p.id), type=ptype)
        else:
            return TestInputDTO(name=pname, value=pname, is_alias=True, type=ptype)
    elif issubclass(type(p), Artifact):
        if not _try_upload_artifact(p, client, None if "giskard" in p.meta.tags else project_key, uploaded_uuid_status):
            return TestInputDTO(name=pname, value=pname, is_alias=True, type=ptype)

        kwargs_params = [
            f"kwargs[{pname}] = {repr(value)}" for pname, value in p.params.items() if pname not in p.meta.args
        ]
        kwargs_param = (
            []
            if len(kwargs_params) == 0
            else (TestInputDTO(name="kwargs", value="\n".join(kwargs_params), type="Kwargs"))
        )

        return TestInputDTO(
            name=pname,
            value=str(p.meta.uuid),
            type=ptype,
            params=[
                build_test_input_dto(
                    client,
                    value,
                    pname,
                    p.meta.args[pname].type,
                    project_key,
                    uploaded_uuid_status,
                )
                for pname, value in p.params.items()
                if pname in p.meta.args
            ]
            + kwargs_param,
        )
    elif isinstance(p, SuiteInput):
        return TestInputDTO(name=pname, value=p.name, is_alias=True, type=ptype)
    else:
        return TestInputDTO(name=pname, value=str(p), type=ptype)


def generate_test_partial(
    test_fn: Test,
    test_id: Optional[Union[int, str]] = None,
    display_name: Optional[str] = None,
    suite_test_id: Optional[int] = None,
    **params,
) -> TestPartial:
    if isinstance(test_fn, GiskardTestMethod):
        actual_params = {k: v for k, v in test_fn.params.items() if v is not None}
    elif isinstance(test_fn, GiskardTest):
        actual_params = {
            k: test_fn.__dict__[k]
            for k, v in inspect.signature(test_fn.__init__).parameters.items()
            if test_fn.__dict__[k] is not None
        }
    else:
        actual_params = dict()
        test_fn = GiskardTestMethod(test_fn)

    actual_params.update(params)

    if test_id is None:
        test_id = test_fn.meta.name if test_fn.meta.display_name is None else test_fn.meta.display_name

    return TestPartial(test_fn, actual_params, test_id, display_name, suite_test_id)


class Suite:
    """A test suite.

    A class representing a test suite that groups a collection of test cases together. The Suite class provides
    methods to add new tests, execute all tests, and save the suite to a Giskard instance.
    """

    id: Optional[int]
    project_key: Optional[str]
    tests: List[TestPartial]
    name: str
    default_params: Dict[str, Any]

    def __init__(self, name=None, default_params=None) -> None:
        """Create a new Test Suite instance with a given name.

        Parameters
        ----------
        name : Optional[str]
            The name of the test suite.
        default_params : dict, optional
            Any arguments passed will be applied to the tests in the suite, if runtime params with the same name are
            not set.
        """
        self.tests = list()
        self.name = name
        self.default_params = default_params if default_params else dict()
        self.id = None
        self.project_key = None

    def run(self, verbose: bool = True, **suite_run_args):
        """Execute all the tests that have been added to the test suite through the `add_test` method.

        Parameters
        ----------
        verbose : bool
            If set to `True`, the execution information for each test will be displayed. Defaults to `False`.
        **suite_run_args : Optional[dict]
            Any arguments passed here will be applied to all the tests in the suite whenever they match with the
            arguments defined for each test. If a test contains an argument that has already been defined, it will not
            get overridden. If any inputs on the test suite are missing, an error will be raised.

        Returns
        -------
        TestSuiteResult
            containing test execution information

        """
        execution_date = datetime.now()
        run_args = self.default_params.copy()
        run_args.update(suite_run_args)
        self.verify_required_params(run_args)

        results: List[SuiteResult] = list()

        for test_partial in self.tests:
            test_params = self.create_test_params(test_partial, run_args)

            try:
                result = test_partial.giskard_test(**test_params).execute()

                if isinstance(result, bool):
                    result = TestResult(passed=result)

                results.append(
                    SuiteResult(
                        test_partial.test_id, result, test_params, test_partial.giskard_test, test_partial.suite_test_id
                    )
                )
                if verbose:
                    print(
                        """Executed '{0}' with arguments {1}: {2}""".format(test_partial.test_id, test_params, result)
                    )
            except BaseException:  # noqa NOSONAR
                error = traceback.format_exc()
                logging.exception(f"An error happened during test execution for test: {test_partial.test_id}")
                results.append(
                    SuiteResult(
                        test_partial.test_id,
                        TestResult(
                            passed=False,
                            is_error=True,
                            messages=[TestMessage(type=TestMessageLevel.ERROR, text=error)],
                        ),
                        test_params,
                        test_partial.giskard_test,
                        test_partial.suite_test_id,
                    )
                )

        passed = single_binary_result([r.result for r in results])

        logger.info(f"Executed test suite '{self.name or 'unnamed'}'")
        logger.info(f"result: {'success' if passed else 'failed'}")
        for test_name, r, params in results:
            logger.info(f"{test_name} ({params}): {format_test_result(r)}")

        return TestSuiteResult(self, run_args, passed, results, execution_date, datetime.now())

    def to_unittest(self, **suite_gen_args) -> List[TestPartial]:
        """Create a list of tests that can be easily passed for unittest execution using the `assert_` method

        Parameters
        ----------
        **suite_run_args : Optional[dict]
            Any arguments passed here will be applied to all the tests in the suite whenever they match with the
            arguments defined for each test. If a test contains an argument that has already been defined, it will not
            get overridden. If any inputs on the test suite are missing, an error will be raised.

        Returns
        -------
        List[TestPartial]
            containing the tests to execute in a unit test script
        """
        run_args = self.default_params.copy()
        run_args.update(suite_gen_args)

        unittests: List[TestPartial] = list()
        self.verify_required_params(run_args)

        for test_partial in self.tests:
            test_params = self.create_test_params(test_partial, run_args)
            unittest: TestPartial = test_partial.giskard_test(**test_params)
            params_str = ", ".join(
                f"{param}={getattr(value, 'name', None) or value}"  # Use attribute name if set
                for param, value in unittest.params.items()
            )
            fullname = f"{test_partial.test_id}({params_str})"
            # pass the test_id attribute to be used as unit test name
            setattr(unittest, "fullname", fullname)
            unittests.append(unittest)

        return unittests

    def verify_required_params(self, run_args: Dict[str, Any]):
        required_params = self.find_required_params()
        undefined_params = {k: v for k, v in required_params.items() if k not in run_args}

        if undefined_params:
            warning(f"Missing {len(undefined_params)} required parameters: {undefined_params}")

    @staticmethod
    def create_test_params(test_partial, kwargs) -> TestParams:
        if isinstance(test_partial.giskard_test, GiskardTestMethod):
            available_params = inspect.signature(test_partial.giskard_test.test_fn).parameters.items()
        else:
            available_params = inspect.signature(test_partial.giskard_test.__init__).parameters.items()

        test_params: TestParams = {}
        for pname, p in available_params:
            if pname in test_partial.provided_inputs:
                if isinstance(test_partial.provided_inputs[pname], SuiteInput):
                    test_params[pname] = kwargs[test_partial.provided_inputs[pname].name]
                else:
                    test_params[pname] = test_partial.provided_inputs[pname]
            elif pname in kwargs:
                test_params[pname] = kwargs[pname]
        return test_params

    def upload(self, client: GiskardClient, project_key: Optional[str] = None):
        """Saves the test suite to the Giskard backend and sets its ID.

        Parameters
        ----------
        client : GiskardClient
            A GiskardClient instance to connect to the backend.
        project_key : str
            The key of the project that the test suite belongs to.

        Returns
        -------
        Suite
            The current instance of the test Suite to allow chained call.

        """
        if project_key is None and self.project_key is None:
            raise ValueError("Please provide the `project_key` to upload the Suite")

        if self.name is None:
            self.name = "Unnamed test suite"

        uploaded_uuid_status: Dict[str, bool] = dict()

        # Upload the default parameters if they are model or dataset
        for arg in self.default_params.values():
            if isinstance(arg, BaseModel) or isinstance(arg, Dataset):
                _try_upload_artifact(arg, client, project_key, uploaded_uuid_status)

        if self.id:
            client.update_test_suite(self.id, self.to_dto(client, project_key, uploaded_uuid_status))
            analytics.track("hub:test_suite:updated")
        else:
            self.id = client.save_test_suite(self.to_dto(client, project_key, uploaded_uuid_status))
            analytics.track("hub:test_suite:uploaded")

        self.project_key = project_key
        print(f"Test suite has been saved: {client.host_url}/main/projects/{project_key}/testing/suite/{self.id}")

        return self

    def to_dto(self, client: GiskardClient, project_key: str, uploaded_uuid_status: Optional[Dict[str, bool]] = None):
        suite_tests: List[SuiteTestDTO] = list()

        # Avoid to upload the same artifacts several times
        if uploaded_uuid_status is None:
            uploaded_uuid_status = dict()

        for t in self.tests:
            params = dict(
                {
                    pname: build_test_input_dto(
                        client,
                        p,
                        pname,
                        t.giskard_test.meta.args[pname].type,
                        project_key,
                        uploaded_uuid_status,
                    )
                    for pname, p in t.provided_inputs.items()
                    if pname in t.giskard_test.meta.args
                }
            )

            kwargs_params = [
                f"{get_imports_code(value)}\nkwargs[{repr(pname)}] = {repr(value)}"
                for pname, value in t.provided_inputs.items()
                if pname not in t.giskard_test.meta.args
            ]
            if len(kwargs_params) > 0:
                params["kwargs"] = TestInputDTO(name="kwargs", value="\n".join(kwargs_params), type="Kwargs")

            suite_tests.append(
                SuiteTestDTO(
                    id=t.suite_test_id,
                    testUuid=t.giskard_test.upload(client),
                    functionInputs=params,
                    displayName=t.display_name,
                )
            )

        return TestSuiteDTO(name=self.name, project_key=project_key, tests=suite_tests, function_inputs=list())

    def add_test(
        self,
        test_fn: Test,
        test_id: Optional[Union[int, str]] = None,
        display_name: Optional[str] = None,
        **params,
    ) -> "Suite":
        """Add a test to the suite.

        Parameters
        ----------
        test_fn : Test
            A test method that will be executed or an instance of a GiskardTest class.
        test_id : Optional[Union[int, str]]
            A unique identifier used to track the test result.
            If None, the identifier will be generated based on the module and name of the test method.
            If the identifier already exists in the suite, a new unique identifier will be generated. (Default value = None)
        display_name : Optional[str]
            The name of the test to be displayed (Default value = None)
        **params :
            Default parameters to be passed to the test method.
            This parameter will be ignored if `test_fn` is an instance of GiskardTest.

        Returns
        -------
        Suite
            The current instance of the test suite to allow chained calls.

        """
        self.tests.append(generate_test_partial(test_fn, test_id, display_name, **params))

        return self

    def upgrade_test(
        self, test: GiskardTest, migrate_params_fn: Optional[Callable[[Dict[str, Any]], Dict[str, Any]]] = None
    ) -> "Suite":
        """Upgrade a test with a new version, the test being upgraded are matched using display_name tests property.

        Parameters
        ----------
        test : GiskardTest
            The newest version of a test to be upgraded
        migrate_params_fn : Optional[Callable[[Dict[str, Any]], Dict[str, Any]]]
            An optional callback used to migrate the old test params into the new params

        Returns
        -------
        Suite
            The current instance of the test suite to allow chained calls.

        """

        for test_to_upgrade in self.tests:
            if test_to_upgrade.giskard_test.display_name != test.display_name:
                continue

            test_to_upgrade.giskard_test = test
            if migrate_params_fn is not None:
                test_to_upgrade.provided_inputs = migrate_params_fn(test_to_upgrade.provided_inputs.copy())

        return self

    @singledispatchmethod
    def remove_test(self, arg):
        """Remove a test from the suite.

        Parameters
        ----------
        arg : int|str|GiskardTest
            If int: remove the test by index.
            If str: remove the test by name passed during the add_test method
            If GiskardTest: remove the test(s) by reference

        Returns
        -------
        Suite
            The current instance of the test suite to allow chained calls.

        """
        raise NotImplementedError("To remove a test from the suite please pass its index, its name or its reference")

    @remove_test.register
    def _remove_test_by_idx(self, idx: int):
        self.tests.pop(idx)
        return self

    @remove_test.register
    def _remove_test_by_name(self, test_name: str):
        self.tests = [test for test in self.tests if test.test_id != test_name]
        return self

    @remove_test.register
    def _remove_test_by_reference(self, giskard_test: GiskardTest):
        self.tests = [test for test in self.tests if test.giskard_test.meta.uuid != giskard_test.meta.uuid]
        return self

    def update_test_params(self, index: int, **params):
        """Update a test from the suite.

        Parameters
        ----------
        index : int
            The index of the test to be updated
        **params :
            The params to be added/updated to the current one

        Returns
        -------
        Suite
            The current instance of the test suite to allow chained calls.

        """
        test = self.tests[index]
        inputs = test.provided_inputs.copy()
        inputs.update(**params)
        self.tests[index] = generate_test_partial(test.giskard_test, test.test_id, **inputs)

        return self

    def find_required_params(self):
        res = dict()

        for test_partial in self.tests:
            if isinstance(test_partial.giskard_test, GiskardTestMethod):
                available_params = inspect.signature(test_partial.giskard_test.test_fn).parameters.values()
            else:
                available_params = inspect.signature(test_partial.giskard_test.__init__).parameters.values()

            for p in available_params:
                if p.default == inspect.Signature.empty:
                    if p.name not in test_partial.provided_inputs:
                        res[p.name] = p.annotation
                    elif isinstance(test_partial.provided_inputs[p.name], SuiteInput):
                        if test_partial.provided_inputs[p.name].type != p.annotation:
                            raise ValueError(
                                f"Test {test_partial.giskard_test.func.__name__} requires {p.name} input to "
                                f"be {p.annotation.__name__} "
                                f"but {test_partial.provided_inputs[p.name].type.__name__} was provided"
                            )
                        res[test_partial.provided_inputs[p.name].name] = p.annotation
        return res

    def generate_tests(self, inputs: List[SuiteInput]):
        giskard_tests = [
            test
            for test in tests_registry.get_all().values()
            if contains_tag(test, "giskard") and not self._contains_test(test)
        ]

        for test in giskard_tests:
            self._add_test_if_suitable(test, inputs)

        return self

    def _add_test_if_suitable(self, test_func: TestFunctionMeta, inputs: List[SuiteInput]):
        required_args = [arg for arg in test_func.args.values() if arg.default is None]
        input_dict: Dict[str, SuiteInput] = {i.name: i for i in inputs}

        if any(
            [
                arg
                for arg in required_args
                if arg.name not in input_dict or arg.type != input_dict[arg.name].type.__name__
            ]
        ):
            # Test is not added if an input  without default value is not specified
            # or if an input does not match the required type
            return

        suite_args = {}

        for arg in [arg for arg in test_func.args.values() if arg.default is not None and arg.name not in input_dict]:
            # Set default value if not provided
            suite_args[arg.name] = arg.default

        models = [
            modelInput
            for modelInput in input_dict.values()
            if isinstance(modelInput, ModelInput) and modelInput.model_type is not None and modelInput.model_type != ""
        ]
        if any(models) and not contains_tag(test_func, next(iter(models)).model_type):
            return

        if contains_tag(test_func, "ground_truth") and any(
            [
                dataset
                for dataset in input_dict.values()
                if isinstance(dataset, DatasetInput) and dataset.target is None and dataset.target != ""
            ]
        ):
            return

        self.add_test(GiskardTest.download(test_func.uuid, None, None)(**suite_args))

    def _contains_test(self, test: TestFunctionMeta):
        return any(t.giskard_test == test for t in self.tests)

    @classmethod
    def download(cls, client: GiskardClient, project_key: str, suite_id: int) -> "Suite":
        """Download the suite from the hub using project key and suite identifier.

        Args:
            client (GiskardClient): A GiskardClient instance to connect to the backend.
            project_key (str): The key of the project that the test suite belongs to.
            suite_id (int): identifier for the suite

        Returns:
            Suite: the downloaded suite
        """
        suite_dto: SuiteInfo = client.get_suite(client.get_project(project_key).project_id, suite_id)

        suite = Suite(name=suite_dto.name)
        suite.id = suite_id
        suite.project_key = project_key

        for test_json in suite_dto.tests:
            test = GiskardTest.download(test_json.testUuid, client, None)
            test_arguments = parse_function_arguments(client, project_key, test_json.functionInputs.values())
            suite.add_test(test(**test_arguments), suite_test_id=test_json.id)

        return suite


def contains_tag(func: TestFunctionMeta, tag: str):
    return any([t for t in func.tags if t.upper() == tag.upper()])


def format_test_result(result: Union[bool, TestResult]) -> str:
    if isinstance(result, TestResult):
        return f"{{{'passed' if result.passed else 'failed'}, metric={result.metric}}}"
    else:
        return "passed" if result else "failed"


def _try_upload_artifact(artifact, client, project_key: str, uploaded_uuid_status: Dict[str, bool]) -> bool:
    artifact_id = serialize_parameter(artifact)

    if artifact_id not in uploaded_uuid_status:
        try:
            artifact.upload(client, project_key)
            uploaded_uuid_status[artifact_id] = True
        except:  # noqa NOSONAR
            warning(
                f"Failed to upload {str(artifact)} used in the test suite. The test suite will be partially uploaded."
            )
            uploaded_uuid_status[artifact_id] = False

    return uploaded_uuid_status[artifact_id]<|MERGE_RESOLUTION|>--- conflicted
+++ resolved
@@ -160,7 +160,6 @@
         widget = TestSuiteResultWidget(self)
         return widget.render_html()
 
-<<<<<<< HEAD
     def upload(self, client: GiskardClient, label: Optional[str] = None):
         if self.suite.id is None:
             raise ValueError("Cannot save suite execution result of unsaved suite")
@@ -213,10 +212,7 @@
             else None,
         )
 
-    def to_mlflow(self, mlflow_client=None, mlflow_run_id: str = None):
-=======
     def to_mlflow(self, mlflow_client: MlflowClient = None, mlflow_run_id: str = None):
->>>>>>> ac8eb994
         import mlflow
 
         from giskard.integrations.mlflow.giskard_evaluator_utils import process_text
