--- conflicted
+++ resolved
@@ -26,13 +26,10 @@
 from ...models.cache import ModelCache
 from ...path_utils import get_size
 from ...settings import settings
-<<<<<<< HEAD
 from ...utils.logging import Timer
-=======
 from ..cache import get_cache_enabled
 from ..utils import np_types_to_native
 from .model_prediction import ModelPredictionResults
->>>>>>> d0464501
 
 META_FILENAME = "giskard-model-meta.yaml"
 
