from typing import Iterable, List, Optional, Type, Union

import builtins
import importlib
import logging
import pickle
import platform
import posixpath
import tempfile
import uuid
from abc import ABC, abstractmethod
from pathlib import Path

import cloudpickle
import numpy as np
import pandas as pd
import yaml

from giskard.client.dtos import ModelMetaInfo

from ...client.giskard_client import GiskardClient
from ...core.core import ModelMeta, ModelType, SupportedModelTypes
from ...core.validation import configured_validate_arguments
from ...datasets.base import Dataset
from ...ml_worker.exceptions.giskard_exception import GiskardException
from ...ml_worker.utils.logging import Timer
from ...models.cache import ModelCache
from ...path_utils import get_size
from ...settings import settings
from ..cache import get_cache_enabled
from ..utils import np_types_to_native
from .model_prediction import ModelPredictionResults

META_FILENAME = "giskard-model-meta.yaml"

MODEL_CLASS_PKL = "ModelClass.pkl"

logger = logging.getLogger(__name__)


def _validate_text_generation_params(name, description, feature_names):
    if not name or not description:
        raise ValueError(
            "The parameters 'name' and 'description' are required for 'text_generation' models, please make sure you "
            "pass them when wrapping your model. Both are very important in order for the LLM-assisted testing and "
            "scan to work properly. Name and description should briefly describe the expected behavior of your model. "
            "Check our documentation for more information."
        )

    if not feature_names:
        raise ValueError(
            "The parameter 'feature_names' is required for 'text_generation' models. It is a list of the input "
            "variables for your model, e.g. ['question', 'user_language']. Please make sure to set this parameter "
            "when wrapping your model."
        )


class BaseModel(ABC):
    """
    The BaseModel class is an abstract base class that defines the common interface for all the models used in this project.

    Attributes:
       model (Any):
           Could be any function or ML model. The standard model output required for Giskard is:

            * if classification: an array (nxm) of probabilities corresponding to n data entries
            (rows of pandas.DataFrame)
            and m classification_labels. In the case of binary classification, an array of (nx1) probabilities is
            also accepted.
            Make sure that the probability provided is for the second label provided in classification_labels.
            * if regression or text_generation: an array of predictions corresponding to data entries
            (rows of pandas.DataFrame) and outputs.
       name (Optional[str]):
            the name of the model.
       model_type (ModelType):
           The type of the model: regression, classification or text_generation.
       feature_names (Optional[Iterable[str]]):
           list of feature names matching the column names in the data that correspond to the features which the model
           trained on. By default, feature_names are all the Dataset columns except from target.
       classification_threshold (float):
           represents the classification model threshold, for binary
           classification models.
       classification_labels (Optional[Iterable[str]]):
           that represents the classification labels, if model_type is
           classification. Make sure the labels have the same order as the column output of clf.

    Raises:
        ValueError
            If an invalid model type is specified.
            If duplicate values are found in the classification_labels.
    """

    should_save_model_class = False
    id: uuid.UUID
    _cache: ModelCache

    @configured_validate_arguments
    def __init__(
        self,
        model_type: ModelType,
        name: Optional[str] = None,
        description: Optional[str] = None,
        feature_names: Optional[Iterable] = None,
        classification_threshold: Optional[float] = 0.5,
        classification_labels: Optional[Iterable] = None,
        id: Optional[str] = None,
        **kwargs,
    ) -> None:
        """
        Initialize a new instance of the BaseModel class.

        Parameters:
            model_type (ModelType): Type of the model, either ModelType.REGRESSION or ModelType.CLASSIFICATION.
            name (Optional[str]): Name of the model. If not provided, defaults to the class name.
            description (Optional[str]): Description of the model's task. Mandatory for non-langchain text_generation models.
            feature_names (Optional[Iterable]): A list of names of the input features.
            classification_threshold (Optional[float]): Threshold value used for classification models. Defaults to 0.5.
            classification_labels (Optional[Iterable]): A list of labels for classification models.

        Raises:
            ValueError: If an invalid model_type value is provided.
            ValueError: If duplicate values are found in the classification_labels list.

        Notes:
            This class uses the @configured_validate_arguments decorator to validate the input arguments.
            The initialized object contains the following attributes:
                - meta: a ModelMeta object containing metadata about the model.
        """
        self.id = uuid.UUID(id) if id is not None else uuid.UUID(kwargs.get("id", uuid.uuid4().hex))
        if isinstance(model_type, str):
            try:
                model_type = SupportedModelTypes(model_type)
            except ValueError as e:
                available_values = {i.value for i in SupportedModelTypes}
                raise ValueError(
                    f'Invalid model type value "{model_type}". Available values are: {available_values}'
                ) from e

        if classification_labels is not None:
            classification_labels = list(classification_labels)
            if len(classification_labels) != len(set(classification_labels)):
                raise ValueError("Duplicates are found in 'classification_labels', please only provide unique values.")

        self._cache = ModelCache(model_type, str(self.id), cache_dir=kwargs.get("prediction_cache_dir"))

        # sklearn and catboost will fill classification_labels before this check
        if model_type == SupportedModelTypes.CLASSIFICATION and not classification_labels:
            raise ValueError("The parameter 'classification_labels' is required if 'model_type' is 'classification'.")

        if model_type == SupportedModelTypes.TEXT_GENERATION:
            _validate_text_generation_params(name, description, feature_names)

        self.meta = ModelMeta(
            name=name if name is not None else self.__class__.__name__,
            description=description if description is not None else "No description",
            model_type=model_type,
            feature_names=list(feature_names) if feature_names is not None else None,
            classification_labels=np_types_to_native(classification_labels),
            loader_class=self.__class__.__name__,
            loader_module=self.__module__,
            classification_threshold=classification_threshold,
        )

    @property
<<<<<<< HEAD
    def is_classification(self) -> bool:
        """Property to know if a model is a classification model.

        Returns:
            bool: True if the model is of type classification, False otherwise.
=======
    def name(self):
        return self.meta.name if self.meta.name is not None else self.__class__.__name__

    @property
    def is_classification(self):
        """
        Returns True if the model is of type classification, False otherwise.
>>>>>>> 85e3e66e
        """
        return self.meta.model_type == SupportedModelTypes.CLASSIFICATION

    @property
    def is_binary_classification(self):
        """
        Returns True if the model is of type binary classification, False otherwise.
        """
        return self.is_classification and len(self.meta.classification_labels) == 2

    @property
    def is_regression(self):
        """
        Returns True if the model is of type regression, False otherwise.
        """
        return self.meta.model_type == SupportedModelTypes.REGRESSION

    @property
    def is_text_generation(self):
        """
        Returns True if the model is of type text generation, False otherwise.
        """
        return self.meta.model_type == SupportedModelTypes.TEXT_GENERATION

    @classmethod
    def determine_model_class(cls, meta, local_dir):
        class_file = Path(local_dir) / MODEL_CLASS_PKL
        if class_file.exists():
            with open(class_file, "rb") as f:
                clazz = cloudpickle.load(f)
                if not issubclass(clazz, BaseModel):
                    raise ValueError(f"Unknown model class: {clazz}. Models should inherit from 'BaseModel' class")
                return clazz
        else:
            return getattr(importlib.import_module(meta.loader_module), meta.loader_class)

    def save_meta(self, local_path):
        with (Path(local_path) / META_FILENAME).open(mode="w", encoding="utf-8") as f:
            yaml.dump(
                {
                    "language_version": platform.python_version(),
                    "language": "PYTHON",
                    "model_type": self.meta.model_type.name.upper(),
                    "threshold": self.meta.classification_threshold,
                    "feature_names": self.meta.feature_names,
                    "classification_labels": self.meta.classification_labels,
                    "loader_module": self.meta.loader_module,
                    "loader_class": self.meta.loader_class,
                    "id": str(self.id),
                    "name": self.meta.name,
                    "description": self.meta.description,
                    "size": get_size(local_path),
                },
                f,
                default_flow_style=False,
            )

    def save(self, local_path: Union[str, Path]) -> None:
        if self.should_save_model_class:
            self.save_model_class(local_path)
        self.save_meta(local_path)

    def save_model_class(self, local_path):
        class_file = Path(local_path) / MODEL_CLASS_PKL
        with open(class_file, "wb") as f:
            cloudpickle.dump(self.__class__, f, protocol=pickle.DEFAULT_PROTOCOL)

    def prepare_dataframe(self, df, column_dtypes=None, target=None):
        """
        Prepares a Pandas DataFrame for inference by ensuring the correct columns are present and have the correct data types.

        Args:
            dataset (Dataset): The dataset to prepare.

        Returns:
            pd.DataFrame: The prepared Pandas DataFrame.

        Raises:
            ValueError: If the target column is found in the dataset.
            ValueError: If a specified feature name is not found in the dataset.
        """
        df = df.copy()
        column_dtypes = dict(column_dtypes) if column_dtypes else None

        if column_dtypes:
            for cname, ctype in column_dtypes.items():
                if cname not in df:
                    df[cname] = np.nan

        if target:
            if target in df.columns:
                df.drop(target, axis=1, inplace=True)
            if column_dtypes and target in column_dtypes:
                del column_dtypes[target]
            if target and self.meta.feature_names and target in self.meta.feature_names:
                self.meta.feature_names.remove(target)

        if self.meta.feature_names:
            if set(self.meta.feature_names) > set(df.columns):
                column_names = set(self.meta.feature_names) - set(df.columns)
                raise ValueError(
                    f"The following columns are not found in the dataset: {', '.join(sorted(column_names))}"
                )
            df = df[self.meta.feature_names]
            if column_dtypes:
                column_dtypes = {k: v for k, v in column_dtypes.items() if k in self.meta.feature_names}

        for cname, ctype in column_dtypes.items():
            if cname not in df:
                df[cname] = np.nan

        if column_dtypes:
            df = Dataset.cast_column_to_dtypes(df, column_dtypes)
        return df

    def predict(self, dataset: Dataset) -> ModelPredictionResults:
        """Generates predictions for the input giskard dataset.
        This method uses the `prepare_dataframe()` method to preprocess the input dataset before making predictions.
        The `predict_df()` method is used to generate raw predictions for the preprocessed data.
        The type of predictions generated by this method depends on the model type:

        * For regression models, the `prediction` field of the returned `ModelPredictionResults` object will contain the same
            values as the `raw_prediction` field.
        * For binary or multiclass classification models, the `prediction` field of the returned `ModelPredictionResults` object
            will contain the predicted class labels for each example in the input dataset.
            The `probabilities` field will contain the predicted probabilities for the predicted class label.
            The `all_predictions` field will contain the predicted probabilities for all class labels for each example in the input dataset.


        Args:
            dataset (Dataset): The input dataset to make predictions on.

        Raises:
            ValueError: If the prediction task is not supported by the model.

        Returns:
            ModelPredictionResults: The prediction results for the input dataset.
        """
        if not len(dataset.df):
            return ModelPredictionResults()
        timer = Timer()

        if get_cache_enabled():
            raw_prediction = self._predict_from_cache(dataset)
        else:
            raw_prediction = self.predict_df(
                self.prepare_dataframe(dataset.df, column_dtypes=dataset.column_dtypes, target=dataset.target)
            )

        if self.is_regression or self.is_text_generation:
            result = ModelPredictionResults(
                prediction=raw_prediction, raw_prediction=raw_prediction, raw=raw_prediction
            )
        elif self.is_classification:
            labels = np.array(self.meta.classification_labels)
            threshold = self.meta.classification_threshold

            if threshold is not None and len(labels) == 2:
                predicted_lbl_idx = (raw_prediction[:, 1] > threshold).astype(int)
            else:
                predicted_lbl_idx = raw_prediction.argmax(axis=1)

            all_predictions = pd.DataFrame(raw_prediction, columns=labels)

            predicted_labels = labels[predicted_lbl_idx]
            probability = raw_prediction[range(len(predicted_lbl_idx)), predicted_lbl_idx]

            result = ModelPredictionResults(
                raw=raw_prediction,
                prediction=predicted_labels,
                raw_prediction=predicted_lbl_idx,
                probabilities=probability,
                all_predictions=all_predictions,
            )
        else:
            raise ValueError(f"Prediction task is not supported: {self.meta.model_type}")
        timer.stop(f"Predicted dataset with shape {dataset.df.shape}")
        return result

    @abstractmethod
    def predict_df(self, df: pd.DataFrame):
        """
        Inner method that does the actual inference of a prepared dataframe
        :param df: dataframe to predict
        """
        ...

    def _predict_from_cache(self, dataset: Dataset):
        cached_predictions = self._cache.read_from_cache(dataset.row_hashes)
        missing = cached_predictions.isna()

        missing_slice = dataset.slice(lambda x: dataset.df[missing], row_level=False)
        unpredicted_df = self.prepare_dataframe(
            missing_slice.df, column_dtypes=missing_slice.column_dtypes, target=missing_slice.target
        )

        if len(unpredicted_df) > 0:
            raw_prediction = self.predict_df(unpredicted_df)
            self._cache.set_cache(dataset.row_hashes[missing], raw_prediction)
            cached_predictions.loc[missing] = raw_prediction.tolist()

        # TODO: check if there is a better solution
        return np.array(np.array(cached_predictions).tolist())

    def upload(self, client: GiskardClient, project_key, validate_ds=None) -> str:
        """
        Uploads the model to a Giskard project using the provided Giskard client. Also validates the model
        using the given validation dataset, if any.

        Args:
            client (GiskardClient): A Giskard client instance to use for uploading the model.
            project_key (str): The project key to use for the upload.
            validate_ds (Optional[Dataset]): A validation dataset to use for validating the model. Defaults to None.

        Notes:
            This method saves the model to a temporary directory before uploading it. The temporary directory
            is deleted after the upload is completed.
        """
        from giskard.core.model_validation import validate_model, validate_model_loading_and_saving

        validate_model(model=self, validate_ds=validate_ds)
        reloaded_model = validate_model_loading_and_saving(self)
        try:
            validate_model(model=reloaded_model, validate_ds=validate_ds, print_validation_message=False)
        except Exception as e_reloaded:
            raise GiskardException(
                "An error occured while validating a deserialized version your model, please report this issue to Giskard"
            ) from e_reloaded

        with tempfile.TemporaryDirectory(prefix="giskard-model-") as f:
            self.save(f)

            if client is not None:
                client.log_artifacts(f, posixpath.join(project_key, "models", str(self.id)))
                client.save_model_meta(project_key, self.id, self.meta, platform.python_version(), get_size(f))

        return str(self.id)

    @classmethod
    def download(cls, client: Optional[GiskardClient], project_key, model_id):
        """
        Downloads the specified model from the Giskard hub and loads it into memory.

        Args:
            client (GiskardClient): The client instance that will connect to the Giskard hub.
            project_key (str): The key for the project that the model belongs to.
            model_id (str): The ID of the model to download.

        Returns:
            An instance of the class calling the method, with the specified model loaded into memory.

        Raises:
            AssertionError: If the local directory where the model should be saved does not exist.
        """
        local_dir = settings.home_dir / settings.cache_dir / project_key / "models" / model_id
        if client is None:
            # internal worker case, no token based http client [deprecated, to be removed]
            assert local_dir.exists(), f"Cannot find existing model {project_key}.{model_id} in {local_dir}"
            _, meta = cls.read_meta_from_local_dir(local_dir)
        else:
            client.load_artifact(local_dir, posixpath.join(project_key, "models", model_id))
            meta_response: ModelMetaInfo = client.load_model_meta(project_key, model_id)
            # internal worker case, no token based http client
            if not local_dir.exists():
                raise RuntimeError(f"Cannot find existing model {project_key}.{model_id} in {local_dir}")
            with (Path(local_dir) / META_FILENAME).open(encoding="utf-8") as f:
                file_meta = yaml.load(f, Loader=yaml.Loader)
                classification_labels = cls.cast_labels(meta_response)
                meta = ModelMeta(
                    name=meta_response.name,
                    description=meta_response.description,
                    model_type=SupportedModelTypes[meta_response.modelType],
                    feature_names=meta_response.featureNames,
                    classification_labels=classification_labels,
                    classification_threshold=meta_response.threshold,
                    loader_module=file_meta["loader_module"],
                    loader_class=file_meta["loader_class"],
                )

        clazz = cls.determine_model_class(meta, local_dir)

        constructor_params = meta.__dict__
        constructor_params["id"] = str(model_id)

        del constructor_params["loader_module"]
        del constructor_params["loader_class"]

        model = clazz.load(local_dir, **constructor_params)
        return model

    @classmethod
    def read_meta_from_local_dir(cls, local_dir):
        with (Path(local_dir) / META_FILENAME).open(encoding="utf-8") as f:
            file_meta = yaml.load(f, Loader=yaml.Loader)
            meta = ModelMeta(
                name=file_meta["name"],
                description=None if "description" not in file_meta else file_meta["description"],
                model_type=SupportedModelTypes[file_meta["model_type"]],
                feature_names=file_meta["feature_names"],
                classification_labels=file_meta["classification_labels"],
                classification_threshold=file_meta["threshold"],
                loader_module=file_meta["loader_module"],
                loader_class=file_meta["loader_class"],
            )
        # dirty implementation to return id like this, to be decided if meta properties can just be BaseModel properties
        return file_meta["id"], meta

    @classmethod
    def cast_labels(cls, meta_response: ModelMetaInfo) -> List[Union[str, Type]]:
        labels_ = meta_response.classificationLabels
        labels_dtype = meta_response.classificationLabelsDtype
        if labels_ and labels_dtype and builtins.hasattr(builtins, labels_dtype):
            dtype = builtins.getattr(builtins, labels_dtype)
            labels_ = [dtype(i) for i in labels_]
        return labels_

    @classmethod
    def load(cls, local_dir, **kwargs):
        class_file = Path(local_dir) / MODEL_CLASS_PKL
        model_id, meta = cls.read_meta_from_local_dir(local_dir)

        constructor_params = meta.__dict__
        constructor_params["id"] = model_id
        del constructor_params["loader_module"]
        del constructor_params["loader_class"]

        if class_file.exists():
            with open(class_file, "rb") as f:
                clazz = cloudpickle.load(f)
                clazz_kwargs = {}
                clazz_kwargs.update(constructor_params)
                clazz_kwargs.update(kwargs)
                return clazz(**clazz_kwargs)
        else:
            raise ValueError(
                f"Cannot load model ({cls.__module__}.{cls.__name__}), "
                f"{MODEL_CLASS_PKL} file not found and 'load' method isn't overriden"
            )

    def to_mlflow(self):
        raise NotImplementedError()<|MERGE_RESOLUTION|>--- conflicted
+++ resolved
@@ -162,13 +162,6 @@
         )
 
     @property
-<<<<<<< HEAD
-    def is_classification(self) -> bool:
-        """Property to know if a model is a classification model.
-
-        Returns:
-            bool: True if the model is of type classification, False otherwise.
-=======
     def name(self):
         return self.meta.name if self.meta.name is not None else self.__class__.__name__
 
@@ -176,7 +169,6 @@
     def is_classification(self):
         """
         Returns True if the model is of type classification, False otherwise.
->>>>>>> 85e3e66e
         """
         return self.meta.model_type == SupportedModelTypes.CLASSIFICATION
 
