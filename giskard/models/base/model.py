--- conflicted
+++ resolved
@@ -1,8 +1,4 @@
-<<<<<<< HEAD
-from typing import Iterable, Optional, Union
-=======
 from typing import Iterable, List, Optional, Type, Union
->>>>>>> 71feb9a7
 
 import builtins
 import importlib
@@ -20,11 +16,8 @@
 import pandas as pd
 import yaml
 
-<<<<<<< HEAD
-=======
 from giskard.client.dtos import ModelMetaInfo
 
->>>>>>> 71feb9a7
 from ...client.giskard_client import GiskardClient
 from ...core.core import ModelMeta, ModelType, SupportedModelTypes
 from ...core.validation import configured_validate_arguments
@@ -419,17 +412,10 @@
                 file_meta = yaml.load(f, Loader=yaml.Loader)
                 classification_labels = cls.cast_labels(meta_response)
                 meta = ModelMeta(
-<<<<<<< HEAD
-                    name=meta_response["name"],
-                    description=meta_response.get("description"),
-                    model_type=SupportedModelTypes[meta_response["modelType"]],
-                    feature_names=meta_response["featureNames"],
-=======
                     name=meta_response.name,
                     description=meta_response.description,
                     model_type=SupportedModelTypes[meta_response.modelType],
                     feature_names=meta_response.featureNames,
->>>>>>> 71feb9a7
                     classification_labels=classification_labels,
                     classification_threshold=meta_response.threshold,
                     loader_module=file_meta["loader_module"],
