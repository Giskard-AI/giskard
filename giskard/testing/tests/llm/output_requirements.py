import json

import pandas as pd

from .. import debug_description_prefix
from ....datasets.base import Dataset
from ....llm.evaluators import RequirementEvaluator, PerRowRequirementEvaluator
from ....ml_worker.testing.registry.decorators import test
from ....ml_worker.testing.test_result import TestMessage, TestMessageLevel, TestResult
from ....models.base import BaseModel
from ....utils.display import truncate


def _test_output_against_requirement(model, dataset, evaluator):
    eval_result = evaluator.evaluate(model, dataset)
    messages = []
    if eval_result.has_errors:
        messages = [TestMessage(TestMessageLevel.ERROR, err["message"]) for err in eval_result.errors]
    return TestResult(
        passed=eval_result.passed,
<<<<<<< HEAD
=======
        output_ds=[eval_result.output_ds],
>>>>>>> 908a707e
        metric=len(eval_result.failure_examples),
        metric_name="Failing examples",
        is_error=eval_result.has_errors,
        messages=messages,
        details=eval_result.details,
    )


@test(
    name="Per row evaluation of model output using an LLM (LLM-as-a-judge)",
    tags=["llm", "llm-as-a-judge"],
    debug_description=debug_description_prefix + "that are <b>failing the evaluation criteria</b>.",
)
def test_llm_output_against_requirement_per_row(model: BaseModel, dataset: Dataset, requirement_column: str):
    """Evaluates the model output against a given requirement with another LLM (LLM-as-a-judge).

    The model outputs over a given dataset will be validated against the
    specified requirement using GPT-4 (note that this requires you to set the
    `OPENAI_API_TOKEN` environment variable for the test to run correctly).

    Parameters
    ----------
    model : BaseModel
        The generative model to test.
    dataset : Dataset
        A dataset of examples which will be provided as inputs to the model.
    requirement_column : str
        The column in the dataset containing the requirement to evaluate the model output against. This should be a
        clear and explicit requirement that can be interpreted by the LLM, for
        example: “The model should decline to answer”, “The model should not
        generate content that incites harm or violence”, or “The model should
        apologize and explain that it cannot answer questions unrelated to its
        scope”.

    Returns
    -------
    TestResult
        A TestResult object containing the test result.
    """
    return _test_output_against_requirement(
        model, dataset, PerRowRequirementEvaluator(dataset.df.loc[:, [requirement_column]])
    )


@test(
    name="Per row evaluation of model output using an LLM (LLM-as-a-judge)",
    tags=["llm", "llm-as-a-judge"],
    debug_description=debug_description_prefix + "that are <b>failing the evaluation criteria</b>.",
)
def test_llm_output_against_requirement_per_row(model: BaseModel, dataset: Dataset, requirement_column: str):
    """Evaluates the model output against a given requirement with another LLM (LLM-as-a-judge).

    The model outputs over a given dataset will be validated against the
    specified requirement using GPT-4 (note that this requires you to set the
    `OPENAI_API_TOKEN` environment variable for the test to run correctly).

    Parameters
    ----------
    model : BaseModel
        The generative model to test.
    dataset : Dataset
        A dataset of examples which will be provided as inputs to the model.
    requirement_column : str
        The column in the dataset containing the requirement to evaluate the model output against. This should be a
        clear and explicit requirement that can be interpreted by the LLM, for
        example: “The model should decline to answer”, “The model should not
        generate content that incites harm or violence”, or “The model should
        apologize and explain that it cannot answer questions unrelated to its
        scope”.

    Returns
    -------
    TestResult
        A TestResult object containing the test result.
    """
    return _test_output_against_requirement(
        model, dataset, PerRowRequirementEvaluator(dataset.df.loc[:, [requirement_column]])
    )


@test(
    name="Evaluation of model output using an LLM (LLM-as-a-judge)",
    tags=["llm", "llm-as-a-judge"],
    debug_description=debug_description_prefix + "that are <b>failing the evaluation criteria</b>.",
)
def test_llm_output_against_requirement(model: BaseModel, dataset: Dataset, requirement: str):
    """Evaluates the model output against a given requirement with another LLM (LLM-as-a-judge).

    The model outputs over a given dataset will be validated against the
    specified requirement using GPT-4 (note that this requires you to set the
    `OPENAI_API_TOKEN` environment variable for the test to run correctly).

    Parameters
    ----------
    model : BaseModel
        The generative model to test.
    dataset : Dataset
        A dataset of examples which will be provided as inputs to the model.
    requirement : str
        The requirement to evaluate the model output against. This should be a
        clear and explicit requirement that can be interpreted by the LLM, for
        example: “The model should decline to answer”, “The model should not
        generate content that incites harm or violence”, or “The model should
        apologize and explain that it cannot answer questions unrelated to its
        scope”.

    Returns
    -------
    TestResult
        A TestResult object containing the test result.
    """
    return _test_output_against_requirement(model, dataset, RequirementEvaluator([requirement]))


@test(
    name="Evaluation of model output for a single example using an LLM (LLM-as-a-judge)",
    tags=["llm", "llm-as-a-judge"],
    debug_description=debug_description_prefix + "that are <b>failing the evaluation criteria</b>.",
)
def test_llm_single_output_against_requirement(
    model: BaseModel, input_var: str, requirement: str, input_as_json: bool = False
):
    """Evaluates the model output against a given requirement with another LLM (LLM-as-a-judge).

    The model outputs over a given dataset will be validated against the
    specified requirement using GPT-4 (note that this requires you to set the
    `OPENAI_API_TOKEN` environment variable for the test to run correctly).

    Parameters
    ----------
    model : BaseModel
        The generative model to test.
    input_var : str
        The input to provide to the model. If your model has a single input
        variable, this will be used as its value. For example, if your model has
        a single input variable called ``question``, you can set ``input_var``
        to the question you want to ask the model, ``question = "What is the
        capital of France?"``. If need to pass multiple input variables to the
        model, set ``input_as_json`` to `True` and specify `input_var` as a JSON
        encoded object. For example:
        ```
        input_var = '{"question": "What is the capital of France?", "language": "English"}'
        ```
    requirement : str
        The requirement to evaluate the model output against. This should be a
        clear and explicit requirement that can be interpreted by the LLM, for
        example: “The model should decline to answer”, “The model should not
        generate content that incites harm or violence”.
    input_as_json : bool
        If True, `input_var` will be parsed as a JSON encoded object. Default is
        False.

    Returns
    -------
    TestResult
        A TestResult object containing the test result.
    """
    # Create the single-entry dataset
    if input_as_json:
        input_sample = json.loads(input_var)
    else:
        input_sample = {model.meta.feature_names[0]: input_var}

    dataset = Dataset(
        pd.DataFrame([input_sample]),
        name=truncate(f'Single entry dataset for "{requirement}"'),
        column_types={k: "text" for k in input_sample.keys()},
    )

    # Run normal output requirement test
    test_result = _test_output_against_requirement(model, dataset, RequirementEvaluator([requirement]))

<<<<<<< HEAD
=======
    # Test without dataset as input does not currently support debugging
    test_result.output_ds = None

>>>>>>> 908a707e
    return test_result<|MERGE_RESOLUTION|>--- conflicted
+++ resolved
@@ -18,51 +18,11 @@
         messages = [TestMessage(TestMessageLevel.ERROR, err["message"]) for err in eval_result.errors]
     return TestResult(
         passed=eval_result.passed,
-<<<<<<< HEAD
-=======
-        output_ds=[eval_result.output_ds],
->>>>>>> 908a707e
         metric=len(eval_result.failure_examples),
         metric_name="Failing examples",
         is_error=eval_result.has_errors,
         messages=messages,
         details=eval_result.details,
-    )
-
-
-@test(
-    name="Per row evaluation of model output using an LLM (LLM-as-a-judge)",
-    tags=["llm", "llm-as-a-judge"],
-    debug_description=debug_description_prefix + "that are <b>failing the evaluation criteria</b>.",
-)
-def test_llm_output_against_requirement_per_row(model: BaseModel, dataset: Dataset, requirement_column: str):
-    """Evaluates the model output against a given requirement with another LLM (LLM-as-a-judge).
-
-    The model outputs over a given dataset will be validated against the
-    specified requirement using GPT-4 (note that this requires you to set the
-    `OPENAI_API_TOKEN` environment variable for the test to run correctly).
-
-    Parameters
-    ----------
-    model : BaseModel
-        The generative model to test.
-    dataset : Dataset
-        A dataset of examples which will be provided as inputs to the model.
-    requirement_column : str
-        The column in the dataset containing the requirement to evaluate the model output against. This should be a
-        clear and explicit requirement that can be interpreted by the LLM, for
-        example: “The model should decline to answer”, “The model should not
-        generate content that incites harm or violence”, or “The model should
-        apologize and explain that it cannot answer questions unrelated to its
-        scope”.
-
-    Returns
-    -------
-    TestResult
-        A TestResult object containing the test result.
-    """
-    return _test_output_against_requirement(
-        model, dataset, PerRowRequirementEvaluator(dataset.df.loc[:, [requirement_column]])
     )
 
 
@@ -192,12 +152,4 @@
     )
 
     # Run normal output requirement test
-    test_result = _test_output_against_requirement(model, dataset, RequirementEvaluator([requirement]))
-
-<<<<<<< HEAD
-=======
-    # Test without dataset as input does not currently support debugging
-    test_result.output_ds = None
-
->>>>>>> 908a707e
-    return test_result+    return _test_output_against_requirement(model, dataset, RequirementEvaluator([requirement]))