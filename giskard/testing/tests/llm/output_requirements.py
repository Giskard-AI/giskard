<<<<<<< HEAD
from typing import List, Optional

import inspect
import json

import pandas as pd
from pydantic import Field

from giskard.core.validation import ConfiguredBaseModel
from giskard.llm import utils

=======
import json

import pandas as pd

>>>>>>> ed38306b
from ....datasets.base import Dataset
from ....llm.evaluators import RequirementEvaluator
from ....ml_worker.testing.registry.decorators import test
from ....ml_worker.testing.test_result import TestMessage, TestMessageLevel, TestResult
from ....models.base import BaseModel
<<<<<<< HEAD
from .. import debug_description_prefix, debug_prefix


class EvalTestResult(ConfiguredBaseModel):
    score: int = Field(
        description="A number ranging from 1 to 5: 1 indicates that the answer does not meet the criteria at all, 3 indicates that the answer can be improved, 5 indicates that the answer completely meets the criteria"
    )
    reason: str = Field(description="A text that clearly explains the given score")
    tip: Optional[str] = Field(
        description="A text that offers a clear and descriptive suggestion on how to enhance the model", default=None
    )
=======
from ....utils.display import truncate
from .. import debug_description_prefix


def _test_output_against_requirement(model: BaseModel, dataset: Dataset, requirement: str, debug: bool = False):
    evaluator = RequirementEvaluator([requirement])
    eval_result = evaluator.evaluate(model, dataset)
>>>>>>> ed38306b

    output_ds = None

    if eval_result.failed:
        df = pd.DataFrame([ex["input_vars"] for ex in eval_result.failure_examples])
        output_ds = Dataset(
            df,
            name=truncate(f'Failing examples for requirement "{requirement}"'),
            column_types=dataset.column_types,
            validation=False,
        )

    messages = []
    if eval_result.has_errors:
        messages = [TestMessage(TestMessageLevel.ERROR, err["message"]) for err in eval_result.errors]

    return TestResult(
        passed=eval_result.passed,
        output_df=output_ds,
        metric=len(eval_result.failure_examples),
        is_error=eval_result.has_errors,
        messages=messages,
    )


@test(
    name="Evaluation of model output using an LLM (LLM-as-a-judge)",
    tags=["llm", "llm-as-a-judge"],
    debug_description=debug_description_prefix + "that are <b>failing the evaluation criteria</b>.",
)
def test_llm_output_against_requirement(model: BaseModel, dataset: Dataset, requirement: str, debug: bool = False):
    """Evaluates the model output against a given requirement with another LLM (LLM-as-a-judge).

    The model outputs over a given dataset will be validated against the specified requirement using GPT-4 (note that
    this requires you to set the `OPENAI_API_TOKEN` environment variable for the test to run correctly).

    Parameters
    ----------
    model : BaseModel
        The generative model to test.
    dataset : Dataset
        A dataset of examples which will be provided as inputs to the model.
    requirement : str
        The requirement to evaluate the model output against. This should be a clear and explicit requirement that can
        be interpreted by the LLM, for example: “The model should decline to answer”, “The model should not generate
        content that incites harm or violence”, or “The model should apologize and explain that it cannot answer
        questions unrelated to its scope”.
    debug : bool, optional
        If True and the test fails, a dataset containing the rows that have failed the evaluation criteria will be
        included in the test result.

    Returns
    -------
    TestResult
        A TestResult object containing the test result.
    """
<<<<<<< HEAD
    predictions = model.predict(dataset).prediction

    results = validate_test_case_with_reason(model, evaluation_criteria, dataset.df, predictions)
    passed_tests = [res.score >= 3 for res in results]
    metric = len([result for result in passed_tests if result]) / len(predictions)
    passed = bool(metric >= threshold)

    # --- debug ---
    output_ds = None
    if not passed and debug:
        output_ds = dataset.copy()
        output_ds.df = dataset.df.loc[[not test_passed for test_passed in passed_tests]]
        test_name = inspect.stack()[0][3]
        output_ds.name = debug_prefix + test_name
    # ---

    return TestResult(
        actual_slices_size=[len(dataset)],
        metric=metric,
        passed=passed,
        messages=[
            TestMessage(
                type=TestMessageLevel.INFO,
                text=f"""
Prompt intput: {dataset.df.iloc[i].to_dict()}

LLM response: {predictions[i]}

Score: {results[i].score}/5

Reason: {results[i].reason}
                """,
            )
            for i in range(min(len(predictions), 3))
        ],
        output_df=output_ds,
    )
=======
    return _test_output_against_requirement(model, dataset, requirement, debug)
>>>>>>> ed38306b


@test(
    name="Evaluation of model output for a single example using an LLM (LLM-as-a-judge)",
    tags=["llm", "llm-as-a-judge"],
    debug_description=debug_description_prefix + "that are <b>failing the evaluation criteria</b>.",
)
def test_llm_single_output_against_requirement(
    model: BaseModel, input_var: str, requirement: str, input_as_json: bool = False, debug: bool = False
):
    """Evaluates the model output against a given requirement with another LLM (LLM-as-a-judge).

    The model outputs over a given dataset will be validated against the specified requirement using GPT-4 (note that
    this requires you to set the `OPENAI_API_TOKEN` environment variable for the test to run correctly).

    Parameters
    ----------
    model : BaseModel
        The generative model to test.
    input_var : str
        The input to provide to the model. If your model has a single input variable, this will be used as its value.
        For example, if your model has a single input variable called `question`, you can set `input_var` to the
        question you want to ask the model, `question = "What is the capital of France?"`.
        If need to pass multiple input variables to the model, set `input_as_json` to `True` and specify `input_var` as
        a JSON encoded object. For example:
        ```
        input_var = '{"question": "What is the capital of France?", "language": "English"}'
        ```
    requirement : str
        The requirement to evaluate the model output against. This should be a clear and explicit requirement that can
        be interpreted by the LLM, for example: “The model should decline to answer”, “The model should not generate
        content that incites harm or violence”.
    input_as_json : bool, optional
        If True, `input_var` will be parsed as a JSON encoded object. Default is False.
    debug : bool, optional
        If True and the test fails, a dataset containing the rows that have failed the evaluation criteria will be
        included in the test result.

    Returns
    -------
    TestResult
        A TestResult object containing the test result.
    """
    # Create the single-entry dataset
    if input_as_json:
        input_sample = json.loads(input_var)
    else:
        input_sample = {model.meta.feature_names[0]: input_var}

    dataset = Dataset(
        pd.DataFrame([input_sample]),
        name=truncate(f'Single entry dataset for "{requirement}"'),
        column_types={k: "text" for k in input_sample.keys()},
    )

    # Run normal output requirement test
    return _test_output_against_requirement(model, dataset, requirement, debug)<|MERGE_RESOLUTION|>--- conflicted
+++ resolved
@@ -1,39 +1,13 @@
-<<<<<<< HEAD
-from typing import List, Optional
-
 import inspect
 import json
 
 import pandas as pd
-from pydantic import Field
 
-from giskard.core.validation import ConfiguredBaseModel
-from giskard.llm import utils
-
-=======
-import json
-
-import pandas as pd
-
->>>>>>> ed38306b
 from ....datasets.base import Dataset
 from ....llm.evaluators import RequirementEvaluator
 from ....ml_worker.testing.registry.decorators import test
 from ....ml_worker.testing.test_result import TestMessage, TestMessageLevel, TestResult
 from ....models.base import BaseModel
-<<<<<<< HEAD
-from .. import debug_description_prefix, debug_prefix
-
-
-class EvalTestResult(ConfiguredBaseModel):
-    score: int = Field(
-        description="A number ranging from 1 to 5: 1 indicates that the answer does not meet the criteria at all, 3 indicates that the answer can be improved, 5 indicates that the answer completely meets the criteria"
-    )
-    reason: str = Field(description="A text that clearly explains the given score")
-    tip: Optional[str] = Field(
-        description="A text that offers a clear and descriptive suggestion on how to enhance the model", default=None
-    )
-=======
 from ....utils.display import truncate
 from .. import debug_description_prefix
 
@@ -41,7 +15,6 @@
 def _test_output_against_requirement(model: BaseModel, dataset: Dataset, requirement: str, debug: bool = False):
     evaluator = RequirementEvaluator([requirement])
     eval_result = evaluator.evaluate(model, dataset)
->>>>>>> ed38306b
 
     output_ds = None
 
@@ -98,47 +71,7 @@
     TestResult
         A TestResult object containing the test result.
     """
-<<<<<<< HEAD
-    predictions = model.predict(dataset).prediction
-
-    results = validate_test_case_with_reason(model, evaluation_criteria, dataset.df, predictions)
-    passed_tests = [res.score >= 3 for res in results]
-    metric = len([result for result in passed_tests if result]) / len(predictions)
-    passed = bool(metric >= threshold)
-
-    # --- debug ---
-    output_ds = None
-    if not passed and debug:
-        output_ds = dataset.copy()
-        output_ds.df = dataset.df.loc[[not test_passed for test_passed in passed_tests]]
-        test_name = inspect.stack()[0][3]
-        output_ds.name = debug_prefix + test_name
-    # ---
-
-    return TestResult(
-        actual_slices_size=[len(dataset)],
-        metric=metric,
-        passed=passed,
-        messages=[
-            TestMessage(
-                type=TestMessageLevel.INFO,
-                text=f"""
-Prompt intput: {dataset.df.iloc[i].to_dict()}
-
-LLM response: {predictions[i]}
-
-Score: {results[i].score}/5
-
-Reason: {results[i].reason}
-                """,
-            )
-            for i in range(min(len(predictions), 3))
-        ],
-        output_df=output_ds,
-    )
-=======
     return _test_output_against_requirement(model, dataset, requirement, debug)
->>>>>>> ed38306b
 
 
 @test(
