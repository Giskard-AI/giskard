from typing import Callable, List, Optional, Set, Union

import copy
import inspect
import pickle
import sys
from abc import ABC, abstractmethod
from pathlib import Path

from giskard.core.core import SMT, TestFunctionMeta
from giskard.core.savable import Artifact
from giskard.core.test_result import TestResult
from giskard.core.validation import configured_validate_arguments
from giskard.exceptions.giskard_exception import python_env_exception_helper
from giskard.registry.registry import get_object_uuid, tests_registry
from giskard.registry.utils import dump_by_value
from giskard.utils.analytics_collector import analytics

DATA_PKL = "data.pkl"

Result = Union[TestResult, bool]


class GiskardTest(Artifact[TestFunctionMeta], ABC):
    """
    The base class of all Giskard's tests.

    The tests are executed inside the `execute` method. All arguments should be passed in the `__init__` method. It is
    required to set default values for all arguments (either `None` or a default values).
    """

    def __init__(self):
        test_uuid = get_object_uuid(type(self))
        meta = tests_registry.get_test(test_uuid)
        if meta is None:
            # equivalent to adding @test decorator
            from giskard.registry.decorators import test

            test(type(self))
            meta = tests_registry.get_test(test_uuid)
        super(GiskardTest, self).__init__(meta)

    @abstractmethod
    def execute(self) -> Result:
        """
        Execute the test
        :return: A TestResult or a bool containing detailed information of the test execution results
        :rtype: Union[TestResult, bool]
        """
        ...

    @classmethod
    def _get_name(cls) -> str:
        return "tests"

    @classmethod
    def _get_meta_class(cls) -> type(SMT):
        return TestFunctionMeta

    def _get_uuid(self) -> str:
        return get_object_uuid(type(self))

    def _save_locally(self, local_dir: Path):
        with open(Path(local_dir) / DATA_PKL, "wb") as f:
            dump_by_value(type(self), f)

    @classmethod
    def _load_meta_locally(cls, local_dir, uuid: str) -> Optional[TestFunctionMeta]:
        meta = tests_registry.get_test(uuid)

        if meta is not None:
            return meta

        return super()._load_meta_locally(local_dir, uuid)

    @classmethod
    def load(cls, local_dir: Path, uuid: str, meta: TestFunctionMeta):
        if local_dir.exists():
            with open(Path(local_dir) / "data.pkl", "rb") as f:
                try:
                    func = pickle.load(f)
                except Exception as e:
                    raise python_env_exception_helper(cls.__name__, e)
        elif meta.module in sys.modules and hasattr(sys.modules[meta.module], meta.name):
            func = getattr(sys.modules[meta.module], meta.name)
        else:
            return None

        if inspect.isclass(func) or hasattr(func, "meta"):
            giskard_test = func()
        elif isinstance(func, GiskardTest):
            giskard_test = func
        else:
            giskard_test = GiskardTestMethod(func)

        tests_registry.add_func(meta)
        giskard_test.meta = meta

        return giskard_test

<<<<<<< HEAD
=======
    def get_builder(self):
        return type(self)

    def assert_(self):
        """Wrap execution of the test into a "assert" for unit test executions."""
        result = self.execute()
        if isinstance(result, bool):
            assert result
        else:
            if result.messages:
                message = " ".join([getattr(message, "text", None) or repr(message) for message in result.messages])
            else:
                # Pass more context in case the message is empty
                message = " ".join(str(result).replace("\n", " ").split())

            assert result.passed, message

>>>>>>> aa324eae

Function = Callable[..., Result]

Test = Union[GiskardTest, Function]


class GiskardTestMethod(GiskardTest):
    def __init__(self, test_fn: Function) -> None:
        self.args = list()
        self.kwargs = dict()

        self.is_initialized = False
        self.test_fn = test_fn
        test_uuid = get_object_uuid(self.test_fn)
        meta = tests_registry.get_test(test_uuid)
        if meta is None:
            # equivalent to adding @test decorator
            from giskard.registry.decorators import test

            test()(test_fn)
            meta = tests_registry.get_test(test_uuid)

        super(GiskardTest, self).__init__(meta)

    def __call__(self, *args, **kwargs) -> "GiskardTestMethod":
        instance = copy.deepcopy(self)

        instance.is_initialized = True
        instance.args = args
        instance.kwargs = kwargs

        return instance

    @property
    def dependencies(self) -> Set[Artifact]:
        from inspect import Parameter, signature

        parameters: List[Parameter] = list(signature(self.test_fn).parameters.values())

        return set([param.default for param in parameters if isinstance(param.default, Artifact)])

    @property
    def params(self):
        params = self.kwargs.copy()

        for idx, arg in enumerate(self.args):
            params[next(iter([arg.name for arg in self.meta.args.values() if arg.argOrder == idx]))] = arg

        return params

    def execute(self) -> Result:
        analytics.track("test:execute", {"test_name": self.meta.full_name})

        # if params contains debug then we check if test_fn has debug argument
        if "debug" in self.kwargs and "debug" not in list(inspect.signature(self.test_fn).parameters.keys()):
            self.kwargs.pop("debug")

        return configured_validate_arguments(self.test_fn)(*self.args, **self.kwargs)

    def __repr__(self) -> str:
        if not self.is_initialized:
            hint = "Test object hasn't been initialized, call it by providing the inputs"
        else:
            hint = 'To execute the test call "execute()" method'
        output = [hint]
        if self.params and len(self.params):
            output.append(f"Named inputs: {self.params}")

        return "\n".join(output)

    def _save_locally(self, local_dir: Path):
        with open(Path(local_dir) / "data.pkl", "wb") as f:
            dump_by_value(self.test_fn, f)<|MERGE_RESOLUTION|>--- conflicted
+++ resolved
@@ -98,11 +98,6 @@
 
         return giskard_test
 
-<<<<<<< HEAD
-=======
-    def get_builder(self):
-        return type(self)
-
     def assert_(self):
         """Wrap execution of the test into a "assert" for unit test executions."""
         result = self.execute()
@@ -117,7 +112,6 @@
 
             assert result.passed, message
 
->>>>>>> aa324eae
 
 Function = Callable[..., Result]
 
