from typing import Optional, Sequence

from abc import ABC, abstractmethod
from dataclasses import dataclass

from ...core.test_result import TestResultDetails, TestResultStatus, create_test_result_details
from ...datasets.base import Dataset
from ...models.base.model import BaseModel
from ..client import LLMClient, get_default_client
from ..errors import LLMGenerationError

EVALUATE_MODEL_FUNCTIONS = [
    {
        "type": "function",
        "function": {
            "name": "evaluate_model",
            "description": "Evaluates if the model passes the test",
            "parameters": {
                "type": "object",
                "properties": {
                    "passed_test": {
                        "type": "boolean",
                        "description": "true if the model successfully passes the test",
                    },
                    "reason": {
                        "type": "string",
                        "description": "optional short description of why the model does not pass the test, in 1 or 2 short sentences",
                    },
                },
                "required": ["passed_test"],
            },
        },
    },
]


@dataclass
class EvaluationResult:
    failure_examples: Sequence[dict]
    success_examples: Sequence[dict]
    errors: Sequence[dict]
    details: Optional[TestResultDetails] = None

    @property
    def passed(self):
        return len(self.failure_examples) == 0 and len(self.success_examples) > 0

    @property
    def failed(self):
        return not self.passed

    @property
    def has_errors(self):
        return len(self.errors) > 0

    @property
    def passed_ratio(self):
        return len(self.success_examples) / (len(self.success_examples) + len(self.failure_examples))


class BaseEvaluator(ABC):
    """Base class for evaluators that define a way of detecting a LLM failure"""

    @abstractmethod
    def evaluate(self, model: BaseModel, dataset: Dataset):
        ...


class LLMBasedEvaluator(BaseEvaluator):
    _default_eval_prompt: str

    def __init__(self, eval_prompt=None, llm_temperature=0.1, llm_client: LLMClient = None):
        self.eval_prompt = eval_prompt or self._default_eval_prompt
        self.llm_temperature = llm_temperature
        self.llm_client = llm_client if llm_client is not None else get_default_client()

    def _make_evaluate_prompt(self, model: BaseModel, input_vars, model_output, row_idx):
        return self.eval_prompt.format(
            model_name=model.name,
            model_description=model.description,
            input_vars=input_vars,
            model_output=model_output,
        )

    def _make_evaluate_functions(self, model: BaseModel, input_vars, model_output):
        return EVALUATE_MODEL_FUNCTIONS

    def evaluate(self, model: BaseModel, dataset: Dataset):
        model_outputs = model.predict(dataset).prediction

        succeeded = []
        failed = []
        errored = []
        status = []
        reasons = []
        for row_index, input_vars, model_output in zip(
            dataset.df.index,
            dataset.df.loc[:, model.feature_names].to_dict("records"),
            model_outputs,
        ):
            sample = {"input_vars": input_vars, "model_output": model_output}
            prompt = self._make_evaluate_prompt(model, input_vars, model_output, row_index)
            funcs = self._make_evaluate_functions(model, input_vars, model_output)
            try:
                out = self.llm_client.complete(
                    [{"role": "system", "content": prompt}],
                    tools=funcs,
                    tool_choice={"type": "function", "function": {"name": "evaluate_model"}},
                    temperature=self.llm_temperature,
                    caller_id=self.__class__.__name__,
                )
<<<<<<< HEAD
                if len(out.tool_calls) != 1 or "passed_test" not in out.tool_calls[0].args:
=======
                if len(out.tool_calls) != 1 or "passed_test" not in out.tool_calls[0].function.arguments:
>>>>>>> 5227b76d
                    raise LLMGenerationError("Invalid function call arguments received")
            except LLMGenerationError as err:
                status.append(TestResultStatus.ERROR)
                reasons.append(str(err))
                errored.append({"message": str(err), "sample": sample})
                continue

<<<<<<< HEAD
            args = out.tool_calls[0].args
=======
            args = out.tool_calls[0].function.arguments
            reasons.append(args.get("reason"))
>>>>>>> 5227b76d
            if args["passed_test"]:
                status.append(TestResultStatus.PASSED)
                succeeded.append({"input_vars": input_vars, "model_output": model_output, "reason": args.get("reason")})
            else:
                status.append(TestResultStatus.FAILED)
                failed.append({"input_vars": input_vars, "model_output": model_output, "reason": args.get("reason")})

        return EvaluationResult(
            failure_examples=failed,
            success_examples=succeeded,
            errors=errored,
            details=create_test_result_details(dataset, model, model_outputs, status, {"reason": reasons}),
        )<|MERGE_RESOLUTION|>--- conflicted
+++ resolved
@@ -109,11 +109,7 @@
                     temperature=self.llm_temperature,
                     caller_id=self.__class__.__name__,
                 )
-<<<<<<< HEAD
-                if len(out.tool_calls) != 1 or "passed_test" not in out.tool_calls[0].args:
-=======
                 if len(out.tool_calls) != 1 or "passed_test" not in out.tool_calls[0].function.arguments:
->>>>>>> 5227b76d
                     raise LLMGenerationError("Invalid function call arguments received")
             except LLMGenerationError as err:
                 status.append(TestResultStatus.ERROR)
@@ -121,12 +117,8 @@
                 errored.append({"message": str(err), "sample": sample})
                 continue
 
-<<<<<<< HEAD
-            args = out.tool_calls[0].args
-=======
             args = out.tool_calls[0].function.arguments
             reasons.append(args.get("reason"))
->>>>>>> 5227b76d
             if args["passed_test"]:
                 status.append(TestResultStatus.PASSED)
                 succeeded.append({"input_vars": input_vars, "model_output": model_output, "reason": args.get("reason")})
