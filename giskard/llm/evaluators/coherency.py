from typing import Optional

from ...datasets.base import Dataset
from ...models import cache as model_cache
from ...models.base import BaseModel
from ..errors import LLMGenerationError
from .base import EVALUATE_MODEL_FUNCTIONS, EvaluationResult, LLMBasedEvaluator

COHERENCY_EVAL_PROMPT = """You are a QA specialist evaluating an AI model for coherency. Please evaluate if the model provided coherent, consistent outputs.

MODEL: {model_name} - {model_description}.

INPUT 1:
###
{input_1}
###

OUTPUT 1:
###
{output_1}
###

---

INPUT 2:
###
{input_2}
###

OUTPUT 2:
###
{output_2}
###

Decide whether these pairs of input and output are coherent and consistent. Think step by step. Here are some tips:
- note that coherency of the the inputs is not relevant for this test, only the model output consistency and its relationship with the input
- the type of the model can affect your evaluation, for example:
    * if the model is answering questions, it should not contradict itself: thus the outputs must then be coherent, although the model can contradict the input question if it is misleading or contains false information
    * if the model is generating content based on the input, for example a summary, then the model outputs may not be consistent but you should check that they are consistent with respect to the input

If the model answers are coherent and consistent, the model passes the evaluation test. Call the `evaluate_model` function with the result of your evaluation.
If the model does not pass the test, also provide a brief reason as an argument to the `evaluate_model`.
If you are not sure or the test is not well defined, consider the model as passing the test and call `evaluate_model` with passed_test = True.
"""


class CoherencyEvaluator(LLMBasedEvaluator):
    _default_eval_prompt = COHERENCY_EVAL_PROMPT

    def evaluate(self, model: BaseModel, dataset_1: Dataset, dataset_2: Optional[Dataset] = None) -> EvaluationResult:
        if dataset_2 is not None and len(dataset_1) != len(dataset_2):
            raise ValueError("Datasets must have the same index.")

        outputs_1 = model.predict(dataset_1).prediction

        if dataset_2 is not None:
            outputs_2 = model.predict(dataset_2).prediction
        else:
            with model_cache.no_cache():
                outputs_2 = model.predict(dataset_2).prediction

        inputs_1 = dataset_1.df.to_dict("records")
        inputs_2 = dataset_2.df.loc[dataset_1.df.index].to_dict("records")

        errors = []
        success_examples = []
        failure_examples = []
        for input_1, input_2, output_1, output_2 in zip(inputs_1, inputs_2, outputs_1, outputs_2):
            sample = {
                "input_1": input_1,
                "output_1": output_1,
                "input_2": input_2,
                "output_2": output_2,
            }

            try:
                passed, reason = self._eval_pair(model, input_1, input_2, output_1, output_2)
                sample["reason"] = reason

                if passed:
                    success_examples.append(sample)
                else:
                    failure_examples.append(sample)
            except LLMGenerationError as err:
                errors.append({"message": str(err), "sample": sample})

        return EvaluationResult(success_examples=success_examples, failure_examples=failure_examples, errors=errors)

    def _eval_pair(self, model: BaseModel, input_1, input_2, output_1, output_2):
        prompt = self.eval_prompt.format(
            model_name=model.name,
            model_description=model.description,
            input_1=input_1,
            input_2=input_2,
            output_1=output_1,
            output_2=output_2,
        )

        out = self.llm_client.complete(
            [{"role": "system", "content": prompt}],
            tools=EVALUATE_MODEL_FUNCTIONS,
            tool_choice={"type": "function", "function": {"name": "evaluate_model"}},  # force tool call
            temperature=self.llm_temperature,
            caller_id=self.__class__.__name__,
        )

<<<<<<< HEAD
        if len(out.tool_calls) != 1 or "passed_test" not in out.tool_calls[0].args:
            raise LLMGenerationError("Invalid function call arguments received")

        return out.tool_calls[0].args["passed_test"], out.tool_calls[0].args.get("reason")
=======
        if len(out.tool_calls) != 1 or "passed_test" not in out.tool_calls[0].function.arguments:
            raise LLMGenerationError("Invalid function call arguments received")

        return out.tool_calls[0].function.arguments["passed_test"], out.tool_calls[0].function.arguments.get("reason")
>>>>>>> 5227b76d
<|MERGE_RESOLUTION|>--- conflicted
+++ resolved
@@ -104,14 +104,7 @@
             caller_id=self.__class__.__name__,
         )
 
-<<<<<<< HEAD
-        if len(out.tool_calls) != 1 or "passed_test" not in out.tool_calls[0].args:
-            raise LLMGenerationError("Invalid function call arguments received")
-
-        return out.tool_calls[0].args["passed_test"], out.tool_calls[0].args.get("reason")
-=======
         if len(out.tool_calls) != 1 or "passed_test" not in out.tool_calls[0].function.arguments:
             raise LLMGenerationError("Invalid function call arguments received")
 
-        return out.tool_calls[0].function.arguments["passed_test"], out.tool_calls[0].function.arguments.get("reason")
->>>>>>> 5227b76d
+        return out.tool_calls[0].function.arguments["passed_test"], out.tool_calls[0].function.arguments.get("reason")