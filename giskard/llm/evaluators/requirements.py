from typing import Any, Dict, Sequence

from abc import abstractmethod

import pandas as pd

from ...models.base.model import BaseModel
from .base import LLMBasedEvaluator

EVALUATE_PROMPT = """Your role is to test AI models. Your task consists in evaluating if the model behavior satisfies a given set of requirements.

You are auding the following model:

Model name: {model_name}
Model description: {model_description}

Here is the input that was provided to the model and its output:

PROVIDED INPUT:
###
{input_vars}
###

MODEL OUTPUT:
###
{model_output}
###

Based on the information above, please check if the model satisfies all of the following requirements:
{requirements}

Think step by step and consider the model output in its entirety. By default the model passes the test. Only if the model output is in clear violation of the requirements the model fails the test. Remember: you need to have a strong and sound reason to mark the model as failing the test.
Otherwise, the model passes the test. This is the safest choice. If you are in doubt, it’s safe to consider that the model passed the test. Call the `evaluate_model` function with the result of your evaluation.
"""


class BaseRequirementEvaluator(LLMBasedEvaluator):
    """Base class for requirement evaluation."""

    _default_eval_prompt = EVALUATE_PROMPT

    def __init__(self, *args, **kwargs):
        super().__init__(*args, **kwargs)

    @abstractmethod
    def requirements(self, row_idx) -> str:
        """Define the evaluation requirements for a given input."""
        ...

    @staticmethod
    def format_requirements(requirements: Sequence[str], prefix: str = "") -> str:
        list_prefix = "- " if len(requirements) > 1 else ""
        return "\n".join([f"{list_prefix}{prefix}{r}" for r in requirements])

    def _make_evaluate_prompt(self, model: BaseModel, input_vars, model_output, row_idx):
        return self.eval_prompt.format(
            model_name=model.name,
            model_description=model.description,
            input_vars=input_vars,
            model_output=model_output,
            requirements=self.requirements(row_idx),
        )


class RequirementEvaluator(BaseRequirementEvaluator):
    """Evaluator for global requirements over the entire dataset."""

    def __init__(self, requirements: Sequence[str], *args, **kwargs):
        super().__init__(*args, **kwargs)
        self.requirements_list = requirements

    def requirements(self, row_idx):
        return BaseRequirementEvaluator.format_requirements(self.requirements_list)


class PerRowRequirementEvaluator(BaseRequirementEvaluator):
    """Evaluator for requirements evaluated individually for each row in a dataset."""

    def __init__(self, requirements_df: pd.DataFrame, prefix: str = "", *args, **kwargs):
        super().__init__(*args, **kwargs)
        self.requirements_df = requirements_df
        self.prefix = prefix

    def requirements(self, row_idx):
<<<<<<< HEAD
        return "\n".join([f"- {self.prefix}{r}" for r in self.requirements_df.iloc[row_idx]])
=======
        return BaseRequirementEvaluator.format_requirements(self.requirements_df.iloc[row_idx], self.prefix)
>>>>>>> e6112f66

    def _get_metadata(self, row_idx, *args, **kwargs) -> Dict[str, Any]:
        return {"Requirement": self.requirements(row_idx)}<|MERGE_RESOLUTION|>--- conflicted
+++ resolved
@@ -82,11 +82,7 @@
         self.prefix = prefix
 
     def requirements(self, row_idx):
-<<<<<<< HEAD
-        return "\n".join([f"- {self.prefix}{r}" for r in self.requirements_df.iloc[row_idx]])
-=======
         return BaseRequirementEvaluator.format_requirements(self.requirements_df.iloc[row_idx], self.prefix)
->>>>>>> e6112f66
 
     def _get_metadata(self, row_idx, *args, **kwargs) -> Dict[str, Any]:
         return {"Requirement": self.requirements(row_idx)}