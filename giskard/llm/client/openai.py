--- conflicted
+++ resolved
@@ -1,18 +1,14 @@
+from typing import Dict, Optional, Sequence
+
 import json
 from abc import ABC, abstractmethod
 
 from tenacity import retry, retry_if_exception_type, stop_after_attempt, wait_exponential
-from typing import Dict, Optional, Sequence
 
+from ..config import LLMConfigurationError
+from ..errors import LLMGenerationError, LLMImportError
 from . import LLMClient, LLMFunctionCall, LLMLogger, LLMOutput
 from .base import LLMToolCall
-from ..config import LLMConfigurationError
-from ..errors import LLMGenerationError, LLMImportError
-<<<<<<< HEAD
-=======
-from . import LLMClient, LLMFunctionCall, LLMLogger, LLMOutput
-from .base import LLMToolCall
->>>>>>> ca6c1a36
 
 try:
     import openai
