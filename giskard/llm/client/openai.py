--- conflicted
+++ resolved
@@ -4,16 +4,11 @@
 from abc import ABC, abstractmethod
 
 from tenacity import retry, retry_if_exception_type, stop_after_attempt, wait_exponential
-from typing import Dict, Optional, Sequence
 
-<<<<<<< HEAD
-from . import LLMClient, LLMFunctionCall, LLMLogger, LLMOutput
-from .base import LLMToolCall
-=======
->>>>>>> 586e8537
 from ..config import LLMConfigurationError
 from ..errors import LLMGenerationError, LLMImportError
 from . import LLMClient, LLMFunctionCall, LLMLogger, LLMOutput
+from .base import LLMToolCall
 
 try:
     import openai
