import {UserDTO} from '@/generated-sources';
import * as _ from "lodash";
import {Role} from "@/enums";
import * as crypto from "crypto-js";
import {useUserStore} from "@/stores/user";

export const getLocalToken = (): string | null => localStorage.getItem('token');

export const saveLocalToken = (token: string) => localStorage.setItem('token', token);

export const removeLocalToken = () => localStorage.removeItem('token');

export const getUserFullDisplayName = (user: UserDTO): string => {
    return user.displayName ? `${user.displayName} (${user.user_id})` : user.user_id;
}

export const toSlug = (str: string): string => {
    return str.toLowerCase()
        .trim()
        .replace(/[^\w-]+/g, '_')           // Replace spaces with _
        .replace(/\s+/g, '')       // Remove all non-word chars
        .replace(/(^-|-$)+/g, '')       // Remove pipe
        .replace(/(_{2,})+/g, '_');        // Replace multiple _ with single _
}

function anonymizeString(str: string): string {
    let res = crypto.SHA1(str);
    return res.toString().substring(0, 10);
}

export function anonymize(obj: any) {
    if (_.isNil(obj)) {
        return obj;
    }
    try {
        if (_.isArray(obj)) {
            return obj.map(anonymize);
        } else if (_.isObject(obj)) {
            const ret = {}
            for (const k of Object.keys(obj)) {
                ret[k] = anonymize(obj[k]);
            }
            return ret;
        } else {
            return anonymizeString(obj.toString());
        }
    } catch (e) {
        console.error(`Failed to anonymize data ${obj}, falling back to empty value`, e)
        return null;
    }
}

export function isAdmin(store) {
<<<<<<< HEAD
    return readUserProfile(store)?.roles!.includes(Role.ADMIN)
}

function stringHash(str: string) {
    let hash = 0, i, chr;
    if (str === undefined || str.length === 0) return hash;

    for (i = 0; i < str.length; i++) {
        chr = str.charCodeAt(i);
        hash = ((hash << 5) - hash) + chr;
        hash |= 0; // Convert to 32bit integer
    }
    return hash;
}

export function pasterColor(str: string) {
    const hue = stringHash(str) % 360;
    return `hsl(${hue}, 70%, 90%)`;
=======
    const userStore = useUserStore();
    return userStore.userProfile?.roles!.includes(Role.ADMIN)
>>>>>>> 844b0cd8
}<|MERGE_RESOLUTION|>--- conflicted
+++ resolved
@@ -51,8 +51,8 @@
 }
 
 export function isAdmin(store) {
-<<<<<<< HEAD
-    return readUserProfile(store)?.roles!.includes(Role.ADMIN)
+    const userStore = useUserStore();
+    return userStore.userProfile?.roles!.includes(Role.ADMIN)
 }
 
 function stringHash(str: string) {
@@ -70,8 +70,4 @@
 export function pasterColor(str: string) {
     const hue = stringHash(str) % 360;
     return `hsl(${hue}, 70%, 90%)`;
-=======
-    const userStore = useUserStore();
-    return userStore.userProfile?.roles!.includes(Role.ADMIN)
->>>>>>> 844b0cd8
 }