import Mousetrap from 'mousetrap';
import {getLocalToken} from '@/utils';
import {commitAddNotification} from '@/store/main/mutations';
import store from '@/store';

export function copyToClipboard(textToCopy) {
    // navigator clipboard api needs a secure context (https)
    if (navigator.clipboard && window.isSecureContext) {
        // navigator clipboard api method'
        return navigator.clipboard.writeText(textToCopy);
    } else {
        // text area method
        let textArea = document.createElement('textarea');
        textArea.value = textToCopy;
        // make the textarea out of viewport
        textArea.style.position = 'fixed';
        textArea.style.left = '-999999px';
        textArea.style.top = '-999999px';
        document.body.appendChild(textArea);
        textArea.focus();
        textArea.select();
        return new Promise((res, rej) => {
            // here the magic happens
            document.execCommand('copy') ? res(undefined) : rej();
            textArea.remove();
        });
    }
}

Mousetrap.bind('@ j j', () => {
    let localToken = getLocalToken();
    if (localToken) {
<<<<<<< HEAD
        copyToClipboard(localToken).then(_ => {
            commitAddNotification(store, {content: 'Copied JWT token to clipboard', color: '#262a2d'});
        })
=======
        copyToClipboard(localToken).then(() => {
            commitAddNotification(store, {content: 'Copied JWT token to clipboard', color: '#262a2d'});
        });
>>>>>>> abc71a08
    }
});<|MERGE_RESOLUTION|>--- conflicted
+++ resolved
@@ -30,14 +30,8 @@
 Mousetrap.bind('@ j j', () => {
     let localToken = getLocalToken();
     if (localToken) {
-<<<<<<< HEAD
-        copyToClipboard(localToken).then(_ => {
-            commitAddNotification(store, {content: 'Copied JWT token to clipboard', color: '#262a2d'});
-        })
-=======
         copyToClipboard(localToken).then(() => {
             commitAddNotification(store, {content: 'Copied JWT token to clipboard', color: '#262a2d'});
         });
->>>>>>> abc71a08
     }
 });