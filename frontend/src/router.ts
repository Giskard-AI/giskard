--- conflicted
+++ resolved
@@ -181,13 +181,8 @@
                                             }
                                         },
                                         {
-<<<<<<< HEAD
                                             path: 'test/:testUuid/compare',
-                                            name: 'test-suite-new-compare-test',
-=======
-                                            path: 'test/:testId/compare',
                                             name: 'test-suite-compare-test',
->>>>>>> f371e2be
                                             component: () => import('./views/main/project/TestSuiteCompareTest.vue'),
                                             props: (route) => {
                                                 return {
