import Vue from 'vue';
import Router from 'vue-router';

import RouterComponent from './components/RouterComponent.vue';
<<<<<<< HEAD
import { useUserStore } from '@/stores/user';
import { useMainStore } from '@/stores/main';

async function routeGuard(to, from, next) {
  const userStore = useUserStore();
  const mainStore = useMainStore();
  if (!mainStore.license) {
    await mainStore.fetchLicense();
  }
  if (!mainStore.license?.active) {
    if (to.path !== '/setup') {
      next('/setup');
=======
import {useUserStore} from "@/stores/user";
import {useMainStore} from "@/stores/main";
import {exponentialRetry} from "@/utils/job-utils";


async function routeGuard(to, from, next) {
    const userStore = useUserStore();
    const mainStore = useMainStore();
    if (!mainStore.license) {

        await exponentialRetry(mainStore.fetchLicense);
    }
    if (!mainStore.license?.active) {
        if (to.path !== '/setup') {
            next('/setup');
        } else {
            next();
        }
>>>>>>> fa3d2915
    } else {
      next();
    }
  } else {
    await userStore.checkLoggedIn();

    if (userStore.isLoggedIn && (to.path === '/auth/login' || to.path === '/')) {
      next('/main/dashboard');
    } else if (
      !userStore.isLoggedIn &&
      (to.path === '/' || (to.path as string).startsWith('/main') || (to.path as string).startsWith('/setup'))
    ) {
      next('/auth/login');
    } else if (to.path.startsWith('/main/admin') && !userStore.hasAdminAccess) {
      next('/main');
    } else {
      next();
    }
  }
}

Vue.use(Router);
Vue.mixin({
  async beforeRouteEnter(to, from, next) {
    await routeGuard(to, from, next);
  },
  async beforeRouteUpdate(to, from, next) {
    await routeGuard(to, from, next);
  },
});

export default new Router({
  mode: 'history',
  base: process.env.BASE_URL,
  routes: [
    {
      path: '/',
      component: () => import(/* webpackChunkName: "start" */ './views/main/Start.vue'),
      children: [
        {
          name: 'setup',
          path: 'setup',
          component: () => import(/* webpackChunkName: "setup" */ './views/setup/Setup.vue'),
        },
        {
          path: 'auth',
          component: () => import(/* webpackChunkName: "login" */ './views/auth/AuthPortal.vue'),
          redirect: '/auth/login',
          children: [
            {
              path: 'login',
              component: () => import(/* webpackChunkName: "login" */ './views/auth/Login.vue'),
            },
            {
              path: 'signup',
              component: () => import(/* webpackChunkName: "login" */ './views/auth/Signup.vue'),
            },
          ],
        },
        {
          path: 'recover-password',
          component: () => import(/* webpackChunkName: "recover-password" */ './views/auth/PasswordRecovery.vue'),
        },
        {
          path: 'reset-password',
          component: () => import(/* webpackChunkName: "reset-password" */ './views/auth/ResetPassword.vue'),
        },
        {
          path: 'main',
          component: () => import(/* webpackChunkName: "main" */ './views/main/Main.vue'),
          redirect: '/main/dashboard',
          children: [
            {
              name: 'main-dashboard',
              path: 'dashboard',
              component: () => import(/* webpackChunkName: "main-dashboard" */ './views/main/Dashboard.vue'),
            },
            {
              path: 'projects',
              name: 'projects-home',
              component: () => import(/* webpackChunkName: "main-dashboard" */ './views/main/project/ProjectsHome.vue'),
            },
            {
              path: 'projects/:id',
              component: () => import('./views/main/project/Project.vue'),
              props: route => {
                return { id: Number(route.params.id) };
              },
              children: [
                {
                  path: 'properties',
                  name: 'project-properties',
                  component: () => import('./views/main/project/ProjectProperties.vue'),
                  props: route => {
                    return { projectId: Number(route.params.id) };
                  },
                },
                {
                  path: 'datasets',
                  name: 'project-datasets',
                  component: () => import('./views/main/project/Datasets.vue'),
                  props: route => {
                    return { projectId: Number(route.params.id) };
                  },
                },
                {
                  path: 'models',
                  name: 'project-models',
                  component: () => import('./views/main/project/Models.vue'),
                  props: route => {
                    return { projectId: Number(route.params.id) };
                  },
                },
                {
                  path: 'inspection/:inspectionId',
                  name: 'project-inspector',
                  component: () => import('./views/main/project/InspectorWrapper.vue'),
                  props: route => ({
                    inspectionId: Number(route.params.inspectionId),
                    projectId: Number(route.params.id),
                  }),
                },
                {
                  path: 'feedbacks',
                  name: 'project-feedbacks',
                  component: () => import('./views/main/project/FeedbackList.vue'),
                  props: route => {
                    return { projectId: Number(route.params.id) };
                  },
                  children: [
                    {
                      path: ':feedbackId',
                      name: 'feedback-detail',
                      component: () => import('./views/main/project/FeedbackDetail.vue'),
                      props: route => {
                        return { id: Number(route.params.feedbackId) };
                      },
                      meta: { openFeedbackDetail: true },
                    },
                  ],
                },
                {
                  path: 'debugger',
                  name: 'project-debugger',
                  component: () => import('./views/main/project/Debugger.vue'),
                  props: route => {
                    return {
                      projectId: Number(route.params.id),
                    };
                  },
                  children: [
                    {
                      path: ':inspectionId',
                      name: 'inspection',
                      component: () => import('./views/main/project/InspectorWrapper.vue'),
                      props: route => {
                        return {
                          inspectionId: Number(route.params.inspectionId),
                          projectId: Number(route.params.id),
                        };
                      },
                      meta: { openInspectionWrapper: true },
                    },
                  ],
                },
                {
                  path: 'catalog',
                  name: 'project-catalog',
                  component: () => import('./views/main/project/Catalog.vue'),
                  props: route => {
                    return {
                      projectId: Number(route.params.id),
                      suiteId: route.query.suiteId ? Number(route.query.suiteId) : undefined,
                    };
                  },
                  children: [
                    {
                      path: 'datasets',
                      name: 'project-catalog-datasets',
                      component: () => import('./views/main/project/Datasets.vue'),
                      props: route => {
                        return {
                          projectId: Number(route.params.id),
                        };
                      },
                    },
                    {
                      path: 'models',
                      name: 'project-catalog-models',
                      component: () => import('./views/main/project/Models.vue'),
                      props: route => {
                        return {
                          projectId: Number(route.params.id),
                        };
                      },
                    },
                    {
                      path: 'tests',
                      name: 'project-catalog-tests',
                      component: () => import('./views/main/project/TestsCatalog.vue'),
                      props: route => {
                        return {
                          projectId: Number(route.params.id),
                          suiteId: route.query.suiteId ? Number(route.query.suiteId) : undefined,
                        };
                      },
                    },
                    {
                      path: 'slicing-functions',
                      name: 'project-catalog-slicing-functions',
                      component: () => import('./views/main/project/FiltersCatalog.vue'),
                      props: route => {
                        return {
                          projectId: Number(route.params.id),
                          suiteId: route.query.suiteId ? Number(route.query.suiteId) : undefined,
                        };
                      },
                    },
                    {
                      path: 'transformation-functions',
                      name: 'project-catalog-transformation-functions',
                      component: () => import('./views/main/project/TransformationsCatalog.vue'),
                      props: route => {
                        return {
                          projectId: Number(route.params.id),
                          suiteId: route.query.suiteId ? Number(route.query.suiteId) : undefined,
                        };
                      },
                    },
                  ],
                },
                {
                  path: 'test-suites',
                  name: 'project-test-suites',
                  component: () => import('./views/main/project/TestSuites.vue'),
                  props: route => {
                    return { projectId: Number(route.params.id) };
                  },
                  children: [],
                },
                {
                  path: 'test-suite/:suiteId',
                  name: 'test-suite',
                  component: () => import('./views/main/project/TestSuite.vue'),
                  props: route => {
                    return {
                      projectId: Number(route.params.id),
                      suiteId: Number(route.params.suiteId),
                    };
                  },
                  children: [
                    {
                      path: 'overview',
                      name: 'test-suite-overview',
                      component: () => import('./views/main/project/TestSuiteOverview.vue'),
                      props: route => {
                        return {
                          projectId: Number(route.params.id),
                          suiteId: Number(route.params.suiteId),
                        };
                      },
                    },
                    {
                      path: 'compare-execution',
                      name: 'test-suite-compare-executions',
                      component: () => import('./views/main/project/TestSuiteCompareExecutions.vue'),
                      props: route => {
                        return {
                          suiteId: Number(route.params.suiteId),
                          projectId: Number(route.params.id),
                          latestCount: route.query.latestCount ? Number(route.query.latestCount) : undefined,
                          selectedIds: route.query.selectedIds ? JSON.parse(route.query.selectedIds as string) : undefined,
                        };
                      },
                    },
                    {
                      path: 'execution',
                      name: 'test-suite-executions',
                      component: () => import('./views/main/project/TestSuiteExecutions.vue'),
                      props: route => {
                        return {
                          suiteId: Number(route.params.suiteId),
                          projectId: Number(route.params.id),
                        };
                      },
                      children: [
                        {
                          path: ':executionId',
                          name: 'test-suite-execution',
                          component: () => import('./views/main/project/TestSuiteExecution.vue'),
                          props: route => {
                            return {
                              suiteId: Number(route.params.suiteId),
                              projectId: Number(route.params.id),
                              executionId: Number(route.params.executionId),
                            };
                          },
                        },
                      ],
                    },
                  ],
                },
              ],
            },
            {
              path: 'profile',
              component: RouterComponent,
              redirect: 'profile/view',
              children: [
                {
                  path: 'view',
                  component: () => import(/* webpackChunkName: "main-profile" */ './views/main/profile/UserProfile.vue'),
                },
                {
                  path: 'password',
                  component: () =>
                    import(/* webpackChunkName: "main-profile-password" */ './views/main/profile/UserProfileEditPassword.vue'),
                },
              ],
            },
            {
              name: 'admin',
              path: 'admin',
              component: () => import(/* webpackChunkName: "main-admin" */ './views/main/admin/Admin.vue'),
              redirect: 'admin/general',
              children: [
                {
                  name: 'admin-general',
                  path: 'general',
                  component: () => import(/* webpackChunkName: "main-admin" */ './views/main/admin/settings/SettingsGeneral.vue'),
                },
                {
                  path: 'users',
                  redirect: 'users/all',
                },
                {
                  path: 'users/all',
                  component: () => import(/* webpackChunkName: "main-admin-users" */ './views/main/admin/AdminUsers.vue'),
                },
                {
                  path: 'users/invite',
                  component: () => import(/* webpackChunkName: "main-admin-users" */ './views/main/admin/InviteUsers.vue'),
                },
                {
                  path: 'users/edit/:id',
                  name: 'main-admin-users-edit',
                  component: () => import(/* webpackChunkName: "main-admin-users-edit" */ './views/main/admin/EditUser.vue'),
                },
                {
                  path: 'users/create',
                  name: 'main-admin-users-create',
                  component: () => import(/* webpackChunkName: "main-admin-users-create" */ './views/main/admin/CreateUser.vue'),
                },
              ],
            },
          ],
        },
      ],
    },
    {
      path: '/*',
      redirect: '/',
    },
  ],
});<|MERGE_RESOLUTION|>--- conflicted
+++ resolved
@@ -2,39 +2,19 @@
 import Router from 'vue-router';
 
 import RouterComponent from './components/RouterComponent.vue';
-<<<<<<< HEAD
 import { useUserStore } from '@/stores/user';
-import { useMainStore } from '@/stores/main';
+import { useMainStore } from '@/stores/main';import {exponentialRetry} from "@/utils/job-utils";
 
 async function routeGuard(to, from, next) {
   const userStore = useUserStore();
   const mainStore = useMainStore();
   if (!mainStore.license) {
-    await mainStore.fetchLicense();
+
+        await exponentialRetry(mainStore.fetchLicense);
   }
   if (!mainStore.license?.active) {
     if (to.path !== '/setup') {
       next('/setup');
-=======
-import {useUserStore} from "@/stores/user";
-import {useMainStore} from "@/stores/main";
-import {exponentialRetry} from "@/utils/job-utils";
-
-
-async function routeGuard(to, from, next) {
-    const userStore = useUserStore();
-    const mainStore = useMainStore();
-    if (!mainStore.license) {
-
-        await exponentialRetry(mainStore.fetchLicense);
-    }
-    if (!mainStore.license?.active) {
-        if (to.path !== '/setup') {
-            next('/setup');
-        } else {
-            next();
-        }
->>>>>>> fa3d2915
     } else {
       next();
     }
