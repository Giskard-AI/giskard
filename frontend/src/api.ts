--- conflicted
+++ resolved
@@ -327,16 +327,11 @@
     downloadExportedProject(id: number) {
         downloadURL(`${API_V2_ROOT}/download/project/${id}/export`);
     },
-<<<<<<< HEAD
-    async peekDataFile(datasetId: string) { //TODO
-        return apiV2.get<unknown, any>(`/dataset/${datasetId}/rows`, { params: { offset: 0, size: 10 } });
-=======
     async peekDataFile(datasetId: string) {
         return this.getDatasetRows(datasetId, 0, 10);
     },
     async getDatasetRows(datasetId: string, offset: number, size: number) {
         return apiV2.get<unknown, DatasetPageDTO>(`/dataset/${datasetId}/rows`, {params: {offset, size}});
->>>>>>> 8ba27241
     },
     async getFeaturesMetadata(datasetId: string) {
         return apiV2.get<unknown, FeatureMetadataDTO[]>(`/dataset/${datasetId}/features`);
