import axios, {AxiosError} from 'axios';
import {apiURL} from '@/env';
import {getLocalToken, removeLocalToken} from '@/utils';
import Vue from "vue";

import {
    AdminUserDTO,
    AppConfigDTO,
    CreateFeedbackDTO,
    CreateFeedbackReplyDTO,
    DatasetDTO,
    ExplainResponseDTO,
    ExplainTextResponseDTO,
    FeatureMetadataDTO,
    FeedbackDTO,
    FeedbackMinimalDTO,
    GeneralSettings,
    GenerateTestSuiteDTO,
    InspectionCreateDTO,
    InspectionDTO,
    JobDTO,
    JWTToken,
    LicenseDTO,
    ManagedUserVM,
    MessageDTO,
    MLWorkerInfoDTO,
    ModelDTO,
    PasswordResetRequest,
    PredictionDTO,
    PredictionInputDTO,
    PrepareDeleteDTO,
    PrepareImportProjectDTO,
    ProjectDTO,
    ProjectPostDTO,
    RoleDTO,
    SliceDTO,
    SuiteTestDTO,
    TestFunctionDTO,
    TestInputDTO,
    TestSuiteCompleteDTO,
    TestSuiteDTO,
    TestSuiteExecutionDTO,
    TestTemplateExecutionResultDTO,
    TokenAndPasswordVM,
    UpdateMeDTO,
    UserDTO
} from './generated-sources';
import {PostImportProjectDTO} from './generated-sources/ai/giskard/web/dto/post-import-project-dto';
import {TYPE} from "vue-toastification";
import ErrorToast from "@/views/main/utils/ErrorToast.vue";
import router from "@/router";
import mixpanel from "mixpanel-browser";
import {useUserStore} from "@/stores/user";
import AdminUserDTOWithPassword = AdminUserDTO.AdminUserDTOWithPassword;
import {SetupDTO} from "@/generated-sources/ai/giskard/web/dto/setup-dto";

function jwtRequestInterceptor(config) {
    // Do something before request is sent
    let jwtToken = getLocalToken();
    if (jwtToken && config && config.headers) {
        config.headers.Authorization = `Bearer ${jwtToken}`;
    }
    return config;
}

function authHeaders(token: string | null) {
    return {
        headers: {
            Authorization: `Bearer ${token}`
        }
    };
}

const API_V2_ROOT = `${apiURL}/api/v2`;

const axiosProject = axios.create({
    baseURL: `${API_V2_ROOT}/project`
});
const apiV2 = axios.create({
    baseURL: API_V2_ROOT
});

function unpackInterceptor(response) {
    return response.data;
}

function trackError(error) {
    try {
        mixpanel.track('API error', {
            'code': error.code,
            'message': error.message,
            'detail': error.response.data.detail,
            'httpCode': error.response.code,
            'method': error.config.method,
            'url': error.config.url,
            'data': error.response.data
        });
    } catch (e) {
        console.error("Failed to track API Error", e)
    }
}

function replacePlaceholders(detail: string) {
    return detail.replaceAll("GISKARD_ADDRESS", window.location.hostname);
}

async function errorInterceptor(error) {
    if (error.code !== AxiosError.ERR_CANCELED) {
        trackError(error);
    }

    if (error.response) {
        if (error.response.status === 401) {
            const userStore = useUserStore();
            removeLocalToken();
            userStore.token = '';
            userStore.isLoggedIn = false;
            if (router.currentRoute.path !== '/auth/login') {
                await router.push('/auth/login');
            }
        } else {
            let title: string;
            let detail: string;
            let stack: string | undefined = undefined;
            if (error.response.status === 502) {
                title = error.response.statusText;
                detail = "Error while connecting to Giskard server, check that it's running";
            } else {
                title = error.response.data.title || error.message;
                detail = error.response.data.detail || error.request.responseURL;
                stack = error.response.data.stack;
            }

            detail = replacePlaceholders(detail);

            Vue.$toast(
                {
                    component: ErrorToast,
                    props: {
                        title: title || 'Error',
                        detail: detail,
                        stack: stack
                    }
                },
                {
                    toastClassName: "error-toast",
                    type: TYPE.ERROR,
                });
        }
    }
    return Promise.reject(error);
}


apiV2.interceptors.response.use(unpackInterceptor, errorInterceptor);
apiV2.interceptors.request.use(jwtRequestInterceptor);

axios.interceptors.request.use(jwtRequestInterceptor);

// this is to automatically parse responses from the projects API, be it array or single objects
axiosProject.interceptors.response.use(resp => {
    if (Array.isArray(resp.data)) {
        resp.data.forEach(p => p.created_on = new Date(p.created_on));
    } else if (resp.data.hasOwnProperty('created_on')) {
        resp.data.created_on = new Date(resp.data.created_on);
    }
    return resp;
});
axiosProject.interceptors.response.use(unpackInterceptor, errorInterceptor);
axiosProject.interceptors.request.use(jwtRequestInterceptor);


function downloadURL(urlString) {
    let url = new URL(urlString, window.location.origin);
    let token = getLocalToken();
    if (token) {
        url.searchParams.append('token', token);
    }
    let hiddenIFrameID = '_hidden_download_frame_',
        iframe: HTMLIFrameElement = <HTMLIFrameElement>document.getElementById(hiddenIFrameID);
    if (iframe == null) {
        iframe = document.createElement('iframe');
        iframe.id = hiddenIFrameID;
        iframe.style.display = 'none';
        document.body.appendChild(iframe);
    }
    iframe.src = url.toString();
}


export const api = {
    async logInGetToken(username: string, password: string) {
        return apiV2.post<unknown, JWTToken>(`/authenticate`, {username, password});
    },
    async getLicense() {
        return apiV2.get<unknown, LicenseDTO>(`/settings/license`);
    },
    async getUserAndAppSettings() {
        return apiV2.get<unknown, AppConfigDTO>(`/settings`);
    },
    async getMLWorkerSettings() {
        return apiV2.get<unknown, MLWorkerInfoDTO[]>(`/ml-workers`);
    },
    async stopMLWorker(internal: boolean) {
        return apiV2.post<unknown, MLWorkerInfoDTO[]>(`/ml-workers/stop`, null, {
            params: {
                internal
            }
        });
    },
    async getRunningWorkerJobs() {
        return apiV2.get<unknown, JobDTO[]>(`/jobs/running`);
    },
    async trackJob(jobUuid: string) {
        return apiV2.get<unknown, JobDTO>(`/jobs/${jobUuid}`);
    },
    async saveGeneralSettings(settings: GeneralSettings) {
        return apiV2.post<unknown, GeneralSettings>(`/settings`, settings);
    },
    async updateMe(data: UpdateMeDTO) {
        return apiV2.put<unknown, AdminUserDTO>(`/account`, data);
    },
    async getUsers() {
        return apiV2.get<unknown, AdminUserDTO[]>(`/admin/users`);
    },
    async getRoles() {
        return apiV2.get<unknown, RoleDTO[]>(`/roles`);
    },
    async updateUser(data: Partial<AdminUserDTOWithPassword>) {
        return apiV2.put<unknown, AdminUserDTO.AdminUserDTOWithPassword>(`/admin/users`, data);
    },
    async createUser(data: AdminUserDTOWithPassword) {
        return apiV2.post<unknown, AdminUserDTO>(`/admin/users/`, data);
    },
    async signupUser(userData: ManagedUserVM) {
        return apiV2.post<unknown, void>(`/register`, userData);
    },
    async deleteUser(login: string) {
        return apiV2.delete<unknown, void>(`/admin/users/${login}`);
    },
    async enableUser(login: string) {
        return apiV2.patch<unknown, void>(`/admin/users/${login}/enable`);
    },
    async passwordRecovery(email: string) {
        return apiV2.post<unknown, void>(`/account/password-recovery`, <PasswordResetRequest>{email});
    },
    async resetPassword(password: string) {
        return apiV2.post<unknown, void>(`/account/reset-password`, <TokenAndPasswordVM>{
            newPassword: password
        });
    },
    async getSignupLink() {
        return apiV2.get<unknown, string>(`/signuplink`);
    },
    async inviteToSignup(email: string) {
        const params = new URLSearchParams();
        params.append('email', email);

        return apiV2.post<unknown, void>(`/users/invite`, params);
    },
    async getCoworkersMinimal() {
        return apiV2.get<unknown, UserDTO[]>(`/users/coworkers`);
    },
    async getApiAccessToken() {
        return apiV2.get<unknown, JWTToken>(`/api-access-token`);
    },

    // Projects
    async getProjects() {
        return apiV2.get<unknown, ProjectDTO[]>(`projects`);
    },
    async getProject(id: number) {
        return axiosProject.get<unknown, ProjectDTO>(`/`, {params: {id}});
    },
    async createProject(data: ProjectPostDTO) {
        return axiosProject.post<unknown, ProjectDTO>(`/`, data);
    },
    async deleteProject(id: number) {
        return axiosProject.delete<unknown, ProjectDTO>(`/${id}`);
    },
    async editProject(id: number, data: ProjectPostDTO) {
        return axiosProject.put<unknown, ProjectDTO>(`/${id}`, data);
    },
    async inviteUserToProject(projectId: number, userId: number) {
        return axiosProject.put<unknown, ProjectDTO>(`/${projectId}/guests/${userId}`, null);
    },
    async uninviteUserFromProject(projectId: number, userId: number) {
        return axiosProject.delete<unknown, ProjectDTO>(`/${projectId}/guests/${userId}`);
    },
    // Models
    async getProjectModels(id: number) {
        return axiosProject.get<unknown, ModelDTO[]>(`/${id}/models`);
    },
    async prepareImport(formData: FormData) {
        const headers = {'Content-Type': 'multipart/form-data'};
        return axiosProject.post<unknown, PrepareImportProjectDTO>(`/import/prepare`, formData, {
            headers: headers
        });
    },
    async importProject(postImportProject: PostImportProjectDTO) {
        return axiosProject.post<unknown, ProjectDTO>(`/import`, postImportProject);
    },
    async deleteDatasetFile(datasetId: string) {
        return apiV2.delete<unknown, MessageDTO>(`/dataset/${datasetId}`);
    },
    async prepareDeleteDataset(datasetId: string) {
        return apiV2.get<unknown, PrepareDeleteDTO>(`/dataset/prepare-delete/${datasetId}`);
    },
    async prepareDeleteModel(modelId: string) {
        return apiV2.get<unknown, PrepareDeleteDTO>(`/models/prepare-delete/${modelId}`);
    },
    async deleteModelFiles(modelId: string) {
        return apiV2.delete<unknown, MessageDTO>(`/models/${modelId}`);
    },
    downloadModelFile(id: number) {
        downloadURL(`${API_V2_ROOT}/download/model/${id}`);
    },
    async editModelName(modelId: string, name: string) {
        return apiV2.patch<unknown, ModelDTO>(`/models/${modelId}/name/${encodeURIComponent(name)}`, null)
    },
    downloadDataFile(id: string) {
        downloadURL(`${API_V2_ROOT}/download/dataset/${id}`);
    },
    downloadExportedProject(id: number) {
        downloadURL(`${API_V2_ROOT}/download/project/${id}/export`);
    },
    async peekDataFile(datasetId: string) { //TODO
        return apiV2.get<unknown, any>(`/dataset/${datasetId}/rows`, {params: {offset: 0, size: 10}});
    },
    async getFeaturesMetadata(datasetId: string) {
        return apiV2.get<unknown, FeatureMetadataDTO[]>(`/dataset/${datasetId}/features`);
    },
    async filterDataset(datasetId: number, sliceName: string, code: string) {
        return apiV2.post<unknown, unknown>(`/dataset/${datasetId}/filter`, {sliceName: sliceName, code: code});
    },
    async getDataFilteredByRange(inspectionId, props, filter) {
        return apiV2.post<unknown, any>(`/inspection/${inspectionId}/rowsFiltered`, filter, {params: props});
    },
    async editDatasetName(datasetId: string, name: string) {
        return apiV2.patch<unknown, DatasetDTO>(`/dataset/${datasetId}/name/${encodeURIComponent(name)}`, null)
    },
    async getDataFilteredBySlice(inspectionId, sliceId) {
        return apiV2.post<unknown, any>(`/inspection/${inspectionId}/slice/${sliceId}`);
    },
    async getLabelsForTarget(inspectionId: number) {
        return apiV2.get<unknown, string[]>(`/inspection/${inspectionId}/labels`);
    },
    async getProjectDatasets(projectId: number) {
        return axiosProject.get<unknown, DatasetDTO[]>(`/${projectId}/datasets`);
    },
    async getTestSuites(projectId: number) {
        return apiV2.get<unknown, TestSuiteDTO[]>(`testing/project/${projectId}/suites`);
    },
    async generateTestSuite(projectId: string, generateTestSuite: GenerateTestSuiteDTO) {
        return apiV2.post<unknown, number>(`testing/project/${projectId}/suites/generate`, generateTestSuite);
    },
    async updateTestSuite(projectKey: string, suite: TestSuiteDTO) {
        return apiV2.put<unknown, TestSuiteDTO>(`testing/project/${projectKey}/suite/${suite.id}`, suite);
    },
    async getTestSuite(projectId: number, suiteId: number) {
        return apiV2.get<unknown, TestSuiteDTO>(`testing/project/${projectId}/suite/${suiteId}`);
    },
    async getTestSuiteComplete(projectId: number, suiteId: number) {
        return apiV2.get<unknown, TestSuiteCompleteDTO>(`testing/project/${projectId}/suite/${suiteId}/complete`);
    },
    async addTestToSuite(projectId: number, suiteId: number, suiteTest: SuiteTestDTO) {
        return apiV2.post<unknown, TestSuiteDTO>(`testing/project/${projectId}/suite/${suiteId}/test`,
            suiteTest);
    },
    async getProjectSlices(id: number) {
        return axiosProject.get<unknown, SliceDTO[]>(`/${id}/slices`);
    },
    async executeTestSuite(projectId: number, suiteId: number, inputs: { [key: string]: string }) {
        return apiV2.post<unknown, any>(`testing/project/${projectId}/suite/${suiteId}/schedule-execution`, inputs);
    },
    async updateTestInputs(projectId: number, suiteId: number, testId: string, inputs: TestInputDTO[]) {
        return apiV2.put<unknown, TestSuiteExecutionDTO[]>(`testing/project/${encodeURIComponent(projectId)}/suite/${suiteId}/test/${testId}/inputs`, inputs);
    },
    async removeTest(projectId: string, suiteId: number, suiteTestId: number) {
        return apiV2.delete<unknown, void>(`testing/project/${encodeURIComponent(projectId)}/suite/${suiteId}/suite-test/${suiteTestId}`);
    },
    async getInspection(inspectionId: number) {
        return apiV2.get<unknown, InspectionDTO>(`/inspection/${inspectionId}`);
    },
    async predict(modelId: string, datasetId: string, inputData: { [key: string]: string }, controller: AbortController) {
        const data: PredictionInputDTO = {
            datasetId: datasetId,
            features: inputData
        }
        return apiV2.post<unknown, PredictionDTO>(`/models/${modelId}/predict`, data, {signal: controller.signal});
    },

    async prepareInspection(payload: InspectionCreateDTO) {
        return apiV2.post<unknown, InspectionDTO>(`/inspection`, payload);
    },
    async explain(modelId: string, datasetId: string, inputData: object, controller: AbortController) {
        return apiV2.post<unknown, ExplainResponseDTO>(`/models/${modelId}/explain/${datasetId}`,
            {features: inputData},
            {signal: controller.signal});
    },
    async explainText(modelId: string, datasetId: string, inputData: object, featureName: string) {
        return apiV2.post<unknown, ExplainTextResponseDTO>(`/models/explain-text/${featureName}`,
            {
                features: inputData
            }, {params: {modelId, datasetId}});
    },
    // feedbacks
    async submitFeedback(payload: CreateFeedbackDTO, projectId: number) {
        return apiV2.post<unknown, void>(`/feedbacks/${projectId}`, payload);
    },
    async getProjectFeedbacks(projectId: number) {
        return apiV2.get<unknown, FeedbackMinimalDTO[]>(`/feedbacks/all/${projectId}`);
    },
    async getFeedback(id: number) {
        return apiV2.get<unknown, FeedbackDTO>(`/feedbacks/${id}`);
    },
    async replyToFeedback(feedbackId: number, content: string, replyToId: number | null = null) {
        return apiV2.post<unknown, void>(`/feedbacks/${feedbackId}/reply`,
            <CreateFeedbackReplyDTO>{
                content,
                replyToReply: replyToId
            });
    },
    async deleteFeedback(id: number) {
        return apiV2.delete<unknown, void>(`/feedbacks/${id}`);
    },
    async createSlice(projectId: number, name: string, code: string) {
        return apiV2.post<unknown, SliceDTO>(`/slices`, {
            name: name,
            projectId: projectId,
            code: code
        })
    },
    async editSlice(projectId: number, name: string, code: string, id: number) {
        return apiV2.put<unknown, SliceDTO>(`/slices`, {
            name: name,
            projectId: projectId,
            code: code,
            id: id
        })
    },
    async deleteSlice(projectId: number, sliceId: number) {
        return apiV2.delete(`/project/${projectId}/slices/${sliceId}`);
    },
    async validateSlice(datasetId: number, code: string) {
        return apiV2.post("/slices/validate", {
            datasetId: datasetId,
            code: code
        });
    },
    async runAdHocTest(projectId: number, testUuid: string, inputs: { [key: string]: string }) {
        return apiV2.post<unknown, TestTemplateExecutionResultDTO>(`/testing/tests/run-test`, {
            projectId,
            testUuid,
            inputs
        });
    },
    async getTestFunctions() {
        return apiV2.get<unknown, TestFunctionDTO[]>(`/tests`);
    },
<<<<<<< HEAD
=======

    },
    async uploadLicense(form: FormData) {
        return apiV2.post<unknown, unknown>(`/ee/license`, form, {
            headers: {
                'Content-Type': 'multipart/form-data'
            }
        })
    },
    async finalizeSetup(allowAnalytics: boolean, license: string) {
        return apiV2.post<SetupDTO, unknown>(`/setup`, {
            allowAnalytics: allowAnalytics,
            license: license
        });
    }
>>>>>>> 71f53834
};<|MERGE_RESOLUTION|>--- conflicted
+++ resolved
@@ -458,10 +458,7 @@
     async getTestFunctions() {
         return apiV2.get<unknown, TestFunctionDTO[]>(`/tests`);
     },
-<<<<<<< HEAD
-=======
-
-    },
+
     async uploadLicense(form: FormData) {
         return apiV2.post<unknown, unknown>(`/ee/license`, form, {
             headers: {
@@ -475,5 +472,4 @@
             license: license
         });
     }
->>>>>>> 71f53834
 };