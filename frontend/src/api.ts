--- conflicted
+++ resolved
@@ -51,12 +51,8 @@
 import HuggingFaceSpacesSetupTipToast from '@/views/main/utils/HuggingFaceSpacesSetupTipToast.vue';
 import router from '@/router';
 import mixpanel from 'mixpanel-browser';
-<<<<<<< HEAD
-import {useUserStore} from '@/stores/user';
 import { useMainStore } from './stores/main';
-=======
 import { useUserStore } from '@/stores/user';
->>>>>>> 1f43a297
 
 function jwtRequestInterceptor(config) {
     // Do something before request is sent
