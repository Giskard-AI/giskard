import axios, {AxiosError} from 'axios';
import {apiURL} from '@/env';
import {getLocalToken, removeLocalToken} from '@/utils';
import Vue from "vue";

import {
    AdminUserDTO,
    AppConfigDTO,
    CreateFeedbackDTO,
    CreateFeedbackReplyDTO,
    DatasetDTO,
    ExplainResponseDTO,
    ExplainTextResponseDTO,
    FeatureMetadataDTO,
    FeedbackDTO,
    FeedbackMinimalDTO,
    GeneralSettings,
    InspectionCreateDTO,
    InspectionDTO,
    JWTToken,
    ManagedUserVM,
    MessageDTO,
    MLWorkerInfoDTO,
    ModelDTO,
    PasswordResetRequest,
    PredictionDTO,
    PredictionInputDTO,
    PrepareDeleteDTO,
    PrepareImportProjectDTO,
    ProjectDTO,
    ProjectPostDTO,
    RoleDTO,
<<<<<<< HEAD
=======
    SliceDTO,
    TestCatalogDTO,
>>>>>>> 00005ff6
    TestDTO,
    TestExecutionResultDTO, TestFunctionDTO,
    TestSuiteCreateDTO,
    TestSuiteDTO,
    TestSuiteNewDTO,
    TestTemplatesResponse,
    TokenAndPasswordVM,
    UpdateMeDTO,
    UpdateTestSuiteDTO,
    UserDTO
} from './generated-sources';
import {PostImportProjectDTO} from './generated-sources/ai/giskard/web/dto/post-import-project-dto';
import {TYPE} from "vue-toastification";
import ErrorToast from "@/views/main/utils/ErrorToast.vue";
import router from "@/router";
import mixpanel from "mixpanel-browser";
import {useUserStore} from "@/stores/user";
import AdminUserDTOWithPassword = AdminUserDTO.AdminUserDTOWithPassword;

function jwtRequestInterceptor(config) {
    // Do something before request is sent
    let jwtToken = getLocalToken();
    if (jwtToken && config && config.headers) {
        config.headers.Authorization = `Bearer ${jwtToken}`;
    }
    return config;
}

function authHeaders(token: string | null) {
    return {
        headers: {
            Authorization: `Bearer ${token}`
        }
    };
}

const API_V2_ROOT = `${apiURL}/api/v2`;

const axiosProject = axios.create({
    baseURL: `${API_V2_ROOT}/project`
});
const apiV2 = axios.create({
    baseURL: API_V2_ROOT
});

function unpackInterceptor(response) {
    return response.data;
}

function trackError(error) {
    try {
        mixpanel.track('API error', {
            'code': error.code,
            'message': error.message,
            'detail': error.response.data.detail,
            'httpCode': error.response.code,
            'method': error.config.method,
            'url': error.config.url,
            'data': error.response.data
        });
    } catch (e) {
        console.error("Failed to track API Error", e)
    }
}

function replacePlaceholders(detail: string) {
    return detail.replaceAll("GISKARD_ADDRESS", window.location.hostname);
}

async function errorInterceptor(error) {
    if (error.code !== AxiosError.ERR_CANCELED) {
        trackError(error);
    }

    if (error.response) {
        if (error.response.status === 401) {
            const userStore = useUserStore();
            removeLocalToken();
            userStore.token = '';
            userStore.isLoggedIn = false;
            if (router.currentRoute.path !== '/auth/login') {
                await router.push('/auth/login');
            }
        } else {
            let title: string;
            let detail: string;
            let stack: string | undefined = undefined;
            if (error.response.status === 502) {
                title = error.response.statusText;
                detail = "Error while connecting to Giskard server, check that it's running";
            } else {
                title = error.response.data.title || error.message;
                detail = error.response.data.detail || error.request.responseURL;
                stack = error.response.data.stack;
            }

            detail = replacePlaceholders(detail);

            Vue.$toast(
                {
                    component: ErrorToast,
                    props: {
                        title: title || 'Error',
                        detail: detail,
                        stack: stack
                    }
                },
                {
                    toastClassName: "error-toast",
                    type: TYPE.ERROR,
                });
        }
    }
    return Promise.reject(error);
}


apiV2.interceptors.response.use(unpackInterceptor, errorInterceptor);
apiV2.interceptors.request.use(jwtRequestInterceptor);

axios.interceptors.request.use(jwtRequestInterceptor);

// this is to automatically parse responses from the projects API, be it array or single objects
axiosProject.interceptors.response.use(resp => {
    if (Array.isArray(resp.data)) {
        resp.data.forEach(p => p.created_on = new Date(p.created_on));
    } else if (resp.data.hasOwnProperty('created_on')) {
        resp.data.created_on = new Date(resp.data.created_on);
    }
    return resp;
});
axiosProject.interceptors.response.use(unpackInterceptor, errorInterceptor);
axiosProject.interceptors.request.use(jwtRequestInterceptor);


function downloadURL(urlString) {
    let url = new URL(urlString, window.location.origin);
    let token = getLocalToken();
    if (token) {
        url.searchParams.append('token', token);
    }
    let hiddenIFrameID = '_hidden_download_frame_',
        iframe: HTMLIFrameElement = <HTMLIFrameElement>document.getElementById(hiddenIFrameID);
    if (iframe == null) {
        iframe = document.createElement('iframe');
        iframe.id = hiddenIFrameID;
        iframe.style.display = 'none';
        document.body.appendChild(iframe);
    }
    iframe.src = url.toString();
}


export const api = {
    async logInGetToken(username: string, password: string) {
        return apiV2.post<unknown, JWTToken>(`/authenticate`, {username, password});
    },
    async getFeatureFlags() {
        return apiV2.get<unknown, unknown>(`/settings/featureFlags`);
    },
    async getUserAndAppSettings() {
        return apiV2.get<unknown, AppConfigDTO>(`/settings`);
    },
    async getMLWorkerSettings() {
        return apiV2.get<unknown, MLWorkerInfoDTO[]>(`/settings/ml-worker-info`);
    },
    async saveGeneralSettings(settings: GeneralSettings) {
        return apiV2.post<unknown, GeneralSettings>(`/settings`, settings);
    },
    async updateMe(data: UpdateMeDTO) {
        return apiV2.put<unknown, AdminUserDTO>(`/account`, data);
    },
    async getUsers() {
        return apiV2.get<unknown, AdminUserDTO[]>(`/admin/users`);
    },
    async getRoles() {
        return apiV2.get<unknown, RoleDTO[]>(`/roles`);
    },
    async updateUser(data: Partial<AdminUserDTOWithPassword>) {
        return apiV2.put<unknown, AdminUserDTO.AdminUserDTOWithPassword>(`/admin/users`, data);
    },
    async createUser(data: AdminUserDTOWithPassword) {
        return apiV2.post<unknown, AdminUserDTO>(`/admin/users/`, data);
    },
    async signupUser(userData: ManagedUserVM) {
        return apiV2.post<unknown, void>(`/register`, userData);
    },
    async deleteUser(login: string) {
        return apiV2.delete<unknown, void>(`/admin/users/${login}`);
    },
    async enableUser(login: string) {
        return apiV2.patch<unknown, void>(`/admin/users/${login}/enable`);
    },
    async passwordRecovery(email: string) {
        return apiV2.post<unknown, void>(`/account/password-recovery`, <PasswordResetRequest>{email});
    },
    async resetPassword(password: string) {
        return apiV2.post<unknown, void>(`/account/reset-password`, <TokenAndPasswordVM>{
            newPassword: password
        });
    },
    async getSignupLink() {
        return apiV2.get<unknown, string>(`/signuplink`);
    },
    async inviteToSignup(email: string) {
        const params = new URLSearchParams();
        params.append('email', email);

        return apiV2.post<unknown, void>(`/users/invite`, params);
    },
    async getCoworkersMinimal() {
        return apiV2.get<unknown, UserDTO[]>(`/users/coworkers`);
    },
    async getApiAccessToken() {
        return apiV2.get<unknown, JWTToken>(`/api-access-token`);
    },

    // Projects
    async getProjects() {
        return apiV2.get<unknown, ProjectDTO[]>(`projects`);
    },
    async getProject(id: number) {
        return axiosProject.get<unknown, ProjectDTO>(`/`, {params: {id}});
    },
    async createProject(data: ProjectPostDTO) {
        return axiosProject.post<unknown, ProjectDTO>(`/`, data);
    },
    async deleteProject(id: number) {
        return axiosProject.delete<unknown, ProjectDTO>(`/${id}`);
    },
    async editProject(id: number, data: ProjectPostDTO) {
        return axiosProject.put<unknown, ProjectDTO>(`/${id}`, data);
    },
    async inviteUserToProject(projectId: number, userId: number) {
        return axiosProject.put<unknown, ProjectDTO>(`/${projectId}/guests/${userId}`, null);
    },
    async uninviteUserFromProject(projectId: number, userId: number) {
        return axiosProject.delete<unknown, ProjectDTO>(`/${projectId}/guests/${userId}`);
    },
    // Models
    async getProjectModels(id: number) {
        return axiosProject.get<unknown, ModelDTO[]>(`/${id}/models`);
    },
    async prepareImport(formData: FormData) {
        const headers = {'Content-Type': 'multipart/form-data'};
        return axiosProject.post<unknown, PrepareImportProjectDTO>(`/import/prepare`, formData, {
            headers: headers
        });
    },
    async importProject(postImportProject: PostImportProjectDTO) {
        return axiosProject.post<unknown, ProjectDTO>(`/import`, postImportProject);
    },
    async deleteDatasetFile(datasetId: string) {
        return apiV2.delete<unknown, MessageDTO>(`/dataset/${datasetId}`);
    },
    async prepareDeleteDataset(datasetId: string) {
        return apiV2.get<unknown, PrepareDeleteDTO>(`/dataset/prepare-delete/${datasetId}`);
    },
    async prepareDeleteModel(modelId: string) {
        return apiV2.get<unknown, PrepareDeleteDTO>(`/models/prepare-delete/${modelId}`);
    },
    async deleteModelFiles(modelId: string) {
        return apiV2.delete<unknown, MessageDTO>(`/models/${modelId}`);
    },
    downloadModelFile(id: number) {
        downloadURL(`${API_V2_ROOT}/download/model/${id}`);
    },
    async editModelName(modelId: string, name: string) {
        return apiV2.patch<unknown, ModelDTO>(`/models/${modelId}/name/${encodeURIComponent(name)}`, null)
    },
    downloadDataFile(id: string) {
        downloadURL(`${API_V2_ROOT}/download/dataset/${id}`);
    },
    downloadExportedProject(id: number) {
        downloadURL(`${API_V2_ROOT}/download/project/${id}/export`);
    },
    async peekDataFile(datasetId: string) { //TODO
        return apiV2.get<unknown, any>(`/dataset/${datasetId}/rows`, {params: {offset: 0, size: 10}});
    },
    async getFeaturesMetadata(datasetId: string) {
        return apiV2.get<unknown, FeatureMetadataDTO[]>(`/dataset/${datasetId}/features`);
    },
    async filterDataset(datasetId: number, sliceName: string, code: string) {
        return apiV2.post<unknown, unknown>(`/dataset/${datasetId}/filter`, {sliceName: sliceName, code: code});
    },
    async getDataFilteredByRange(inspectionId, props, filter) {
        return apiV2.post<unknown, any>(`/inspection/${inspectionId}/rowsFiltered`, filter, {params: props});
    },
    async editDatasetName(datasetId: string, name: string) {
        return apiV2.patch<unknown, DatasetDTO>(`/dataset/${datasetId}/name/${encodeURIComponent(name)}`, null)
    },
    async getDataFilteredBySlice(inspectionId, sliceId) {
        return apiV2.post<unknown, any>(`/inspection/${inspectionId}/slice/${sliceId}`);
    },
    async getLabelsForTarget(inspectionId: number) {
        return apiV2.get<unknown, string[]>(`/inspection/${inspectionId}/labels`);
    },
    async getProjectDatasets(projectId: number) {
        return axiosProject.get<unknown, DatasetDTO[]>(`/${projectId}/datasets`);
    },
    async getTestSuitesNew(projectId: number) {
        return apiV2.get<unknown, TestSuiteNewDTO[]>(`testing/project/${projectId}/suites-new`);
    },
    async getTestSuiteNew(projectId: number, suiteId: number) {
        return apiV2.get<unknown, TestSuiteNewDTO>(`testing/project/${projectId}/suite-new/${suiteId}`);
    },
    async getTestSuiteNewInputs(projectId: number, suiteId: number) {
        return apiV2.get<unknown, any>(`testing/project/${projectId}/suite-new/${suiteId}/inputs`);
    },
    async getProjectSlices(id: number) {
        return axiosProject.get<unknown, SliceDTO[]>(`/${id}/slices`);
    },
    async getInspection(inspectionId: number) {
        return apiV2.get<unknown, InspectionDTO>(`/inspection/${inspectionId}`);
    },
    async predict(modelId: string, datasetId: string, inputData: { [key: string]: string }, controller: AbortController) {
        const data: PredictionInputDTO = {
            datasetId: datasetId,
            features: inputData
        }
        return apiV2.post<unknown, PredictionDTO>(`/models/${modelId}/predict`, data, {signal: controller.signal});
    },

    async prepareInspection(payload: InspectionCreateDTO) {
        return apiV2.post<unknown, InspectionDTO>(`/inspection`, payload);
    },
    async explain(modelId: string, datasetId: string, inputData: object, controller: AbortController) {
        return apiV2.post<unknown, ExplainResponseDTO>(`/models/${modelId}/explain/${datasetId}`,
            {features: inputData},
            {signal: controller.signal});
    },
    async explainText(modelId: string, datasetId: string, inputData: object, featureName: string) {
        return apiV2.post<unknown, ExplainTextResponseDTO>(`/models/explain-text/${featureName}`,
            {
                features: inputData
            }, {params: {modelId, datasetId}});
    },
    // feedbacks
    async submitFeedback(payload: CreateFeedbackDTO, projectId: number) {
        return apiV2.post<unknown, void>(`/feedbacks/${projectId}`, payload);
    },
    async getProjectFeedbacks(projectId: number) {
        return apiV2.get<unknown, FeedbackMinimalDTO[]>(`/feedbacks/all/${projectId}`);
    },
    async getFeedback(id: number) {
        return apiV2.get<unknown, FeedbackDTO>(`/feedbacks/${id}`);
    },
    async replyToFeedback(feedbackId: number, content: string, replyToId: number | null = null) {
        return apiV2.post<unknown, void>(`/feedbacks/${feedbackId}/reply`,
            <CreateFeedbackReplyDTO>{
                content,
                replyToReply: replyToId
            });
    },
    async deleteFeedback(id: number) {
        return apiV2.delete<unknown, void>(`/feedbacks/${id}`);
    },
    async getTestSuites(projectId: number) {
        return apiV2.get<unknown, Array<TestSuiteDTO>>(`/testing/suites/${projectId}`);
    },
    async getTests(suiteId: number) {
        return apiV2.get<unknown, Array<TestDTO>>(`/testing/tests`, {params: {suiteId}});
    },
    async getTestSuite(suiteId: number) {
        return apiV2.get<unknown, TestSuiteDTO>(`/testing/suite/${suiteId}`);
    },
    async deleteTestSuite(suiteId: number) {
        return apiV2.delete<unknown, TestSuiteDTO>(`/testing/suite/${suiteId}`);
    },
    async createTestSuite(data: TestSuiteCreateDTO) {
        return apiV2.post<unknown, TestSuiteDTO>(`/testing/suites`, data);
    },
    async saveTestSuite(testSuite: UpdateTestSuiteDTO) {
        return apiV2.put<unknown, TestSuiteDTO>(`/testing/suites`, testSuite);
    },
    async getTestDetails(testId: number) {
        return apiV2.get<unknown, TestDTO>(`/testing/tests/${testId}`);
    },
    async getCodeTestTemplates(suiteId: number) {
        return apiV2.get<unknown, TestTemplatesResponse>(`/testing/tests/code-test-templates`, {params: {suiteId}});
    },

    async deleteTest(testId: number) {
        return apiV2.delete<unknown, TestSuiteDTO>(`/testing/tests/${testId}`);
    },
    async saveTest(testDetails: TestDTO) {
        return apiV2.put<unknown, TestDTO>(`/testing/tests`, testDetails);
    },
    async runTest(testId: number) {
        return apiV2.post<unknown, TestExecutionResultDTO>(`/testing/tests/${testId}/run`);
    },
    async createTest(suiteId: number, name: string) {
        return apiV2.post<unknown, TestDTO>(`/testing/tests`, {
            name: name,
            suiteId: suiteId
        });
    },
    async executeTestSuite(suiteId: number) {
        return apiV2.post<unknown, Array<TestExecutionResultDTO>>(`/testing/suites/execute`, {suiteId});
    },
<<<<<<< HEAD
    async getTestFunctions() {
        return apiV2.get<unknown, TestFunctionDTO[]>(`/test-functions`);
=======
    async createSlice(projectId: number, name: string, code: string) {
        return apiV2.post<unknown, SliceDTO>(`/slices`, {
            name: name,
            projectId: projectId,
            code: code
        })
    },
    async editSlice(projectId: number, name: string, code: string, id: number) {
        return apiV2.put<unknown, SliceDTO>(`/slices`, {
            name: name,
            projectId: projectId,
            code: code,
            id: id
        })
    },
    async deleteSlice(projectId: number, sliceId: number) {
        return apiV2.delete(`/project/${projectId}/slices/${sliceId}`);
    },
    async validateSlice(datasetId: number, code: string) {
        return apiV2.post("/slices/validate", {
            datasetId: datasetId,
            code: code
        });
    },
    async getTestsCatalog(projectId: number) {
        return apiV2.get<unknown, TestCatalogDTO>(`/testing/tests/test-catalog`, {params: {projectId}});
>>>>>>> 00005ff6
    },
    async runAdHocTest(projectId: number, testUuid: string, inputs: { [key: string]: string }) {
        return apiV2.post<unknown, TestExecutionResultDTO>(`/testing/tests/run-test`, {projectId, testUuid, inputs});
    },
};<|MERGE_RESOLUTION|>--- conflicted
+++ resolved
@@ -30,11 +30,8 @@
     ProjectDTO,
     ProjectPostDTO,
     RoleDTO,
-<<<<<<< HEAD
-=======
     SliceDTO,
     TestCatalogDTO,
->>>>>>> 00005ff6
     TestDTO,
     TestExecutionResultDTO, TestFunctionDTO,
     TestSuiteCreateDTO,
@@ -435,10 +432,9 @@
     async executeTestSuite(suiteId: number) {
         return apiV2.post<unknown, Array<TestExecutionResultDTO>>(`/testing/suites/execute`, {suiteId});
     },
-<<<<<<< HEAD
     async getTestFunctions() {
         return apiV2.get<unknown, TestFunctionDTO[]>(`/test-functions`);
-=======
+    },
     async createSlice(projectId: number, name: string, code: string) {
         return apiV2.post<unknown, SliceDTO>(`/slices`, {
             name: name,
@@ -465,7 +461,6 @@
     },
     async getTestsCatalog(projectId: number) {
         return apiV2.get<unknown, TestCatalogDTO>(`/testing/tests/test-catalog`, {params: {projectId}});
->>>>>>> 00005ff6
     },
     async runAdHocTest(projectId: number, testUuid: string, inputs: { [key: string]: string }) {
         return apiV2.post<unknown, TestExecutionResultDTO>(`/testing/tests/run-test`, {projectId, testUuid, inputs});
