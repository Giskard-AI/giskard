import axios, {AxiosError} from 'axios';
import {apiURL} from '@/env';
import {getLocalHFToken, getLocalToken, removeLocalToken} from '@/utils';
import Vue from 'vue';

import {
    AdminUserDTO,
    ApiKeyDTO,
    AppConfigDTO,
    ApplyPushDTO,
    CallToActionKind,
    CatalogDTO,
    ComparisonClauseDTO,
    CreateFeedbackDTO,
    CreateFeedbackReplyDTO,
    DatasetDTO,
    DatasetPageDTO,
    DatasetProcessingResultDTO,
    ExplainResponseDTO,
    ExplainTextResponseDTO,
    FeedbackDTO,
    FeedbackMinimalDTO,
    FunctionInputDTO,
    GenerateTestSuiteDTO,
    InspectionCreateDTO,
    InspectionDTO,
    ManagedUserVM,
    MessageDTO,
    ModelDTO,
    ParameterizedCallableDTO,
    PasswordResetRequest,
    PostImportProjectDTO,
    PredictionDTO,
    PredictionInputDTO,
    PrepareDeleteDTO,
    PrepareImportProjectDTO,
    ProjectDTO,
    ProjectPostDTO,
    PushKind,
    RoleDTO,
    RowFilterDTO,
    SetupDTO,
    SlicingFunctionDTO,
    SuiteTestDTO,
    TestSuiteCompleteDTO,
    TestSuiteDTO,
    TestSuiteExecutionDTO,
    TestTemplateExecutionResultDTO,
    TokenAndPasswordVM,
    UpdateMeDTO,
    UserDTO
} from './generated-sources';
import {TYPE} from 'vue-toastification';
import ErrorToast from '@/views/main/utils/ErrorToast.vue';
import router from '@/router';
import mixpanel from 'mixpanel-browser';
import {useUserStore} from '@/stores/user';

function jwtRequestInterceptor(config) {
    // Do something before request is sent
    let jwtToken = getLocalToken();
    if (jwtToken && config && config.headers) {
        config.headers.Authorization = `Bearer ${jwtToken}`;
    }
    return config;
}

function hfRequestInterceptor(config) {
    // Do something before request is sent
    let hfToken = getLocalHFToken();
    if (hfToken && config && config.headers) {
        config.headers.Authorization = `Bearer ${hfToken}`;
    }
    return config;
}

const API_V2_ROOT = `${apiURL}/api/v2`;

const axiosProject = axios.create({
    baseURL: `${API_V2_ROOT}/project`,
});
const apiV2 = axios.create({
    baseURL: API_V2_ROOT,
});
const huggingface = axios.create();

function unpackInterceptor(response) {
    return response.data;
}

function trackError(error) {
    try {
        mixpanel.track('API error', {
            code: error.code,
            message: error.message,
            detail: error.response.data.detail,
            httpCode: error.response.code,
            method: error.config.method,
            url: error.config.url,
            data: error.response.data,
        });
    } catch (e) {
        console.error('Failed to track API Error', e);
    }
}

function replacePlaceholders(detail: string) {
    return detail.replaceAll('GISKARD_ADDRESS', window.location.hostname);
}

async function errorInterceptor(error) {
    if (error.code !== AxiosError.ERR_CANCELED) {
        trackError(error);
    }

    if (error.response) {
        if (error.response.status === 401) {
            const userStore = useUserStore();
            removeLocalToken();
            userStore.token = '';
            userStore.isLoggedIn = false;
            if (router.currentRoute.path !== '/auth/login') {
                await router.push('/auth/login');
            }
        } else {
            let title: string;
            let detail: string;
            let stack: string | undefined = undefined;
            if (error.response.status === 502) {
                title = error.response.statusText;
                detail = "Error while connecting to Giskard server, check that it's running";
            } else {
                title = error.response.data.title || error.message;
                detail = error.response.data.detail || error.request.responseURL;
                stack = error.response.data.stack;
            }

            detail = replacePlaceholders(detail);

            Vue.$toast(
                {
                    component: ErrorToast,
                    props: {
                        title: title || 'Error',
                        detail: detail,
                        stack: stack,
                    },
                },
                {
                    toastClassName: 'error-toast',
                    type: TYPE.ERROR,
                }
            );
        }
    }
    return Promise.reject(error);
}

apiV2.interceptors.response.use(unpackInterceptor, errorInterceptor);
apiV2.interceptors.request.use(jwtRequestInterceptor);

huggingface.interceptors.request.use(hfRequestInterceptor);

axios.interceptors.request.use(jwtRequestInterceptor);

// this is to automatically parse responses from the projects API, be it array or single objects
axiosProject.interceptors.response.use(resp => {
    if (Array.isArray(resp.data)) {
        resp.data.forEach(p => (p.created_on = new Date(p.created_on)));
    } else if (resp.data.hasOwnProperty('created_on')) {
        resp.data.created_on = new Date(resp.data.created_on);
    }
    return resp;
});
axiosProject.interceptors.response.use(unpackInterceptor, errorInterceptor);
axiosProject.interceptors.request.use(jwtRequestInterceptor);

function downloadURL(urlString) {
    let url = new URL(urlString, window.location.origin);
    let token = getLocalToken();
    if (token) {
        url.searchParams.append('token', token);
    }
    let hiddenIFrameID = '_hidden_download_frame_',
        iframe: HTMLIFrameElement = <HTMLIFrameElement>document.getElementById(hiddenIFrameID);
    if (iframe == null) {
        iframe = document.createElement('iframe');
        iframe.id = hiddenIFrameID;
        iframe.style.display = 'none';
        document.body.appendChild(iframe);
    }
    iframe.src = url.toString();
}

export const api = {
    async getHuggingFaceSpacesToken(spaceId: string) {
        return await huggingface.get<unknown, any>(`https://huggingface.co/api/spaces/${spaceId}/jwt`);
    },
    async getUserAndAppSettings() {
        return apiV2.get<unknown, AppConfigDTO>(`/settings`);
    },
    async updateMe(data: UpdateMeDTO) {
        return apiV2.put<unknown, AdminUserDTO>(`/account`, data);
    },
    async getUsers() {
        return apiV2.get<unknown, AdminUserDTO[]>(`/admin/users`);
    },
    async updateUser(data: Partial<AdminUserDTO.AdminUserDTOWithPassword>) {
        return apiV2.put<unknown, AdminUserDTO.AdminUserDTOWithPassword>(`/admin/users`, data);
    },
    async createUser(data: AdminUserDTO.AdminUserDTOWithPassword) {
        return apiV2.post<unknown, AdminUserDTO>(`/admin/users/`, data);
    },
    async signupUser(userData: ManagedUserVM) {
        return apiV2.post<unknown, void>(`/register`, userData);
    },
    async deleteUser(login: string) {
        return apiV2.delete<unknown, void>(`/admin/users/${login}`);
    },
    async disableUser(login: string) {
        return apiV2.patch<unknown, void>(`/admin/users/${login}/disable`);
    },
    async enableUser(login: string) {
        return apiV2.patch<unknown, void>(`/admin/users/${login}/enable`);
    },
    async passwordRecovery(email: string) {
        return apiV2.post<unknown, void>(`/account/password-recovery`, <PasswordResetRequest>{email});
    },
    async resetPassword(password: string) {
        return apiV2.post<unknown, void>(`/account/reset-password`, <TokenAndPasswordVM>{
            newPassword: password,
        });
    },
    async getSignupLink() {
        return apiV2.get<unknown, string>(`/signuplink`);
    },
    async inviteToSignup(email: string) {
        const params = new URLSearchParams();
        params.append('email', email);

        return apiV2.post<unknown, void>(`/users/invite`, params);
    },
    async getCoworkersMinimal() {
        return apiV2.get<unknown, UserDTO[]>(`/users/coworkers`);
    },
    async createApiKey() {
        return apiV2.post<unknown, ApiKeyDTO[]>(`/apikey`);
    },
    async getApiKeys() {
        return apiV2.get<unknown, ApiKeyDTO[]>(`/apikey`);
    },
    async deleteApiKey(id) {
        return apiV2.delete<unknown, ApiKeyDTO[]>(`/apikey/${id}`);
    },

    // Projects
    async getProjects() {
        return apiV2.get<unknown, ProjectDTO[]>(`projects`);
    },
    async getProject(id: number) {
        return axiosProject.get<unknown, ProjectDTO>(``, {params: {id}});
    },
    async createProject(data: ProjectPostDTO) {
        return axiosProject.post<unknown, ProjectDTO>(``, data);
    },
    async deleteProject(id: number) {
        return axiosProject.delete<unknown, ProjectDTO>(`/${id}`);
    },
    async editProject(id: number, data: ProjectPostDTO) {
        return axiosProject.put<unknown, ProjectDTO>(`/${id}`, data);
    },
    async inviteUserToProject(projectId: number, userId: number) {
        return axiosProject.put<unknown, ProjectDTO>(`/${projectId}/guests/${userId}`, null);
    },
    async uninviteUserFromProject(projectId: number, userId: number) {
        return axiosProject.delete<unknown, ProjectDTO>(`/${projectId}/guests/${userId}`);
    },
    // Models
    async getProjectModels(id: number) {
        return axiosProject.get<unknown, ModelDTO[]>(`/${id}/models`);
    },
    async prepareImport(formData: FormData) {
        const headers = {'Content-Type': 'multipart/form-data'};
        return axiosProject.post<unknown, PrepareImportProjectDTO>(`/import/prepare`, formData, {
            headers: headers,
        });
    },
    async importProject(postImportProject: PostImportProjectDTO) {
        return axiosProject.post<unknown, ProjectDTO>(`/import`, postImportProject);
    },
    async deleteDatasetFile(datasetId: string) {
        return apiV2.delete<unknown, MessageDTO>(`/dataset/${datasetId}`);
    },
    async prepareDeleteDataset(datasetId: string) {
        return apiV2.get<unknown, PrepareDeleteDTO>(`/dataset/prepare-delete/${datasetId}`);
    },
    async prepareDeleteModel(modelId: string) {
        return apiV2.get<unknown, PrepareDeleteDTO>(`/models/prepare-delete/${modelId}`);
    },
    async deleteModelFiles(modelId: string) {
        return apiV2.delete<unknown, MessageDTO>(`/models/${modelId}`);
    },
    downloadModelFile(id: string) {
        downloadURL(`${API_V2_ROOT}/download/model/${id}`);
    },
    async editModelName(modelId: string, name: string) {
        return apiV2.patch<unknown, ModelDTO>(`/models/${modelId}/name/${encodeURIComponent(name)}`, null);
    },
    downloadDataFile(id: string) {
        downloadURL(`${API_V2_ROOT}/download/dataset/${id}`);
    },
    downloadExportedProject(id: number) {
        downloadURL(`${API_V2_ROOT}/download/project/${id}/export`);
    },
    async peekDataFile(datasetId: string) {
        return this.getDatasetRows(datasetId, 0, 10);
    },
    async getDatasetRows(
        datasetId: string,
        offset: number,
        size: number,
        filtered: RowFilterDTO = {},
        sample: boolean = true,
        shuffle: boolean = false
    ) {
        return apiV2.post<unknown, DatasetPageDTO>(`/dataset/${datasetId}/rows`, filtered, {
            params: {
                offset,
                size,
                sample,
                shuffle,
            },
        });
    },
    async editDatasetName(datasetId: string, name: string) {
        return apiV2.patch<unknown, DatasetDTO>(`/dataset/${datasetId}/name/${encodeURIComponent(name)}`, null);
    },
    async getLabelsForTarget(inspectionId: number) {
        return apiV2.get<unknown, string[]>(`/inspection/${inspectionId}/labels`);
    },
    async getProjectDatasets(projectId: number) {
        return axiosProject.get<unknown, DatasetDTO[]>(`/${projectId}/datasets`);
    },
    async getTestSuites(projectId: number) {
        return apiV2.get<unknown, TestSuiteDTO[]>(`testing/project/${projectId}/suites`);
    },
    async createTestSuite(projectKey: string, testSuite: TestSuiteDTO) {
        return apiV2.post<unknown, number>(`testing/project/${projectKey}/suites`, testSuite);
    },
    async deleteSuite(projectKey: string, testSuiteId: number) {
        return apiV2.delete<unknown, void>(`testing/project/${projectKey}/suite/${testSuiteId}`);
    },
    async generateTestSuite(projectKey: string, generateTestSuite: GenerateTestSuiteDTO) {
        return apiV2.post<unknown, number>(`testing/project/${projectKey}/suites/generate`, generateTestSuite);
    },
    async updateTestSuite(projectKey: string, suite: TestSuiteDTO) {
        return apiV2.put<unknown, TestSuiteDTO>(`testing/project/${projectKey}/suite/${suite.id}`, suite);
    },
    async getTestSuiteComplete(projectId: number, suiteId: number) {
        return apiV2.get<unknown, TestSuiteCompleteDTO>(`testing/project/${projectId}/suite/${suiteId}/complete`);
    },
    async addTestToSuite(projectId: number, suiteId: number, suiteTest: SuiteTestDTO) {
        return apiV2.post<unknown, TestSuiteDTO>(`testing/project/${projectId}/suite/${suiteId}/test`, suiteTest);
    },
    async executeTestSuite(projectId: number, suiteId: number, inputs: Array<FunctionInputDTO>) {
        return apiV2.post<unknown, any>(`testing/project/${projectId}/suite/${suiteId}/schedule-execution`, inputs);
    },
    async tryTestSuite(projectId: number, suiteId: number, inputs: Array<FunctionInputDTO>) {
        return apiV2.post<unknown, any>(`testing/project/${projectId}/suite/${suiteId}/try`, inputs);
    },
    async updateTestInputs(projectId: number, suiteId: number, testId: number, inputs: FunctionInputDTO[]) {
        return apiV2.put<unknown, TestSuiteExecutionDTO[]>(
            `testing/project/${encodeURIComponent(projectId)}/suite/${suiteId}/test/${testId}/inputs`,
            inputs
        );
    },
    async removeTest(projectId: string, suiteId: number, suiteTestId: number) {
        return apiV2.delete<unknown, void>(`testing/project/${encodeURIComponent(projectId)}/suite/${suiteId}/suite-test/${suiteTestId}`);
    },
    async getProjectInspections(projectId: number) {
        return axiosProject.get<unknown, InspectionDTO[]>(`/${projectId}/inspections`);
    },
    async getInspection(inspectionId: number) {
        return apiV2.get<unknown, InspectionDTO>(`/inspection/${inspectionId}`);
    },
    async deleteInspection(inspectionId: number) {
        return apiV2.delete<unknown, void>(`/inspections/${inspectionId}`);
    },
    async updateInspectionName(inspectionId: number, inspection: InspectionCreateDTO) {
        return apiV2.put<unknown, InspectionDTO>(`/inspections/${inspectionId}`, inspection);
    },
    async predict(modelId: string, datasetId: string, inputData: { [key: string]: string }, controller: AbortController) {
        const data: PredictionInputDTO = {
            datasetId: datasetId,
            features: inputData,
        };
        return apiV2.post<unknown, PredictionDTO>(`/models/${modelId}/predict`, data, {signal: controller.signal});
    },

<<<<<<< HEAD
  async prepareInspection(payload: InspectionCreateDTO) {
    return apiV2.post<unknown, InspectionDTO>(`/inspection`, payload);
  },
  async explain(modelId: string, datasetId: string, inputData: object, controller: AbortController) {
    return apiV2.post<unknown, ExplainResponseDTO>(
      `/models/${modelId}/explain/${datasetId}`,
      { features: inputData },
      { signal: controller.signal }
    );
  },
  async explainText(modelId: string, datasetId: string, inputData: object, featureName: string) {
    return apiV2.post<unknown, ExplainTextResponseDTO>(
      `/models/explain-text/${featureName}`,
      {
        features: inputData,
      },
      { params: { modelId, datasetId } }
    );
  },
  // feedbacks
  async submitFeedback(payload: CreateFeedbackDTO, projectId: number) {
    return apiV2.post<unknown, void>(`/feedbacks/${projectId}`, payload);
  },
  async getProjectFeedbacks(projectId: number) {
    return apiV2.get<unknown, FeedbackMinimalDTO[]>(`/feedbacks/all/${projectId}`);
  },
  async getFeedback(id: number) {
    return apiV2.get<unknown, FeedbackDTO>(`/feedbacks/${id}`);
  },
  async replyToFeedback(feedbackId: number, content: string, replyToId: number | null = null) {
    return apiV2.post<unknown, void>(`/feedbacks/${feedbackId}/reply`, <CreateFeedbackReplyDTO>{
      content,
      replyToReply: replyToId
    });
  },
  async deleteFeedback(id: number) {
    return apiV2.delete<unknown, void>(`/feedbacks/${id}`);
  },
  async deleteFeedbackReply(feedbackId: number, replyId: number) {
    return apiV2.delete<unknown, void>(`/feedbacks/${feedbackId}/replies/${replyId}`);
  },
  async runAdHocTest(projectId: number, testUuid: string, inputs: Array<FunctionInputDTO>, sample: boolean, debug: boolean = false) {
    return apiV2.post<unknown, TestTemplateExecutionResultDTO>(`/testing/tests/run-test?sample=${sample}`, {
      projectId,
      testUuid,
      inputs,
      debug
    });
  },
  async getCatalog(projectId: number) {
    return apiV2.get<unknown, CatalogDTO>(`/project/${projectId}/catalog`);
  },
  async createSlicingFunction(projectKey: string, comparisonClauses: Array<ComparisonClauseDTO>) {
    return apiV2.post<unknown, SlicingFunctionDTO>(`/project/${projectKey}/slices/no-code`, comparisonClauses);
  },
  async uploadLicense(form: FormData) {
    return apiV2.post<unknown, unknown>(`/ee/license`, form, {
      headers: {
        'Content-Type': 'multipart/form-data'
      }
    });
  },
  async finalizeSetup(allowAnalytics: boolean, license: string) {
    return apiV2.post<SetupDTO, unknown>(`/setup`, {
      allowAnalytics: allowAnalytics,
      license: license,
    });
  },
  async datasetProcessing(projectId: number, datasetUuid: string, functions: Array<ParameterizedCallableDTO>, sample: boolean = true) {
    return apiV2.post<unknown, DatasetProcessingResultDTO>(
      `/project/${projectId}/datasets/${encodeURIComponent(datasetUuid)}/process?sample=${sample}`,
      functions
    );
  },
=======
    async prepareInspection(payload: InspectionCreateDTO) {
        return apiV2.post<unknown, InspectionDTO>(`/inspection`, payload);
    },
    async explain(modelId: string, datasetId: string, inputData: object, controller: AbortController) {
        return apiV2.post<unknown, ExplainResponseDTO>(
            `/models/${modelId}/explain/${datasetId}`,
            {features: inputData},
            {signal: controller.signal}
        );
    },
    async explainText(modelId: string, datasetId: string, inputData: object, featureName: string) {
        return apiV2.post<unknown, ExplainTextResponseDTO>(
            `/models/explain-text/${featureName}`,
            {
                features: inputData,
            },
            {params: {modelId, datasetId}}
        );
    },
    // feedbacks
    async submitFeedback(payload: CreateFeedbackDTO, projectId: number) {
        return apiV2.post<unknown, void>(`/feedbacks/${projectId}`, payload);
    },
    async getProjectFeedbacks(projectId: number) {
        return apiV2.get<unknown, FeedbackMinimalDTO[]>(`/feedbacks/all/${projectId}`);
    },
    async getFeedback(id: number) {
        return apiV2.get<unknown, FeedbackDTO>(`/feedbacks/${id}`);
    },
    async replyToFeedback(feedbackId: number, content: string, replyToId: number | null = null) {
        return apiV2.post<unknown, void>(`/feedbacks/${feedbackId}/reply`, <CreateFeedbackReplyDTO>{
            content,
            replyToReply: replyToId
        });
    },
    async deleteFeedback(id: number) {
        return apiV2.delete<unknown, void>(`/feedbacks/${id}`);
    },
    async deleteFeedbackReply(feedbackId: number, replyId: number) {
        return apiV2.delete<unknown, void>(`/feedbacks/${feedbackId}/replies/${replyId}`);
    },
    async runAdHocTest(projectId: number, testUuid: string, inputs: Array<FunctionInputDTO>, sample: boolean, debug: boolean = false) {
        return apiV2.post<unknown, TestTemplateExecutionResultDTO>(`/testing/tests/run-test?sample=${sample}`, {
            projectId,
            testUuid,
            inputs,
            debug
        });
    },
    async getCatalog(projectId: number) {
        return apiV2.get<unknown, CatalogDTO>(`/catalog`, {
            params: {
                projectId
            }
        });
    },
    async createSlicingFunction(comparisonClauses: Array<ComparisonClauseDTO>) {
        return apiV2.post<unknown, SlicingFunctionDTO>(`/slices/no-code`, comparisonClauses);
    },
    async uploadLicense(form: FormData) {
        return apiV2.post<unknown, unknown>(`/ee/license`, form, {
            headers: {
                'Content-Type': 'multipart/form-data',
            },
        });
    },
    async finalizeSetup(allowAnalytics: boolean, license: string) {
        return apiV2.post<SetupDTO, unknown>(`/setup`, {
            allowAnalytics: allowAnalytics,
            license: license,
        });
    },
    async datasetProcessing(projectId: number, datasetUuid: string, functions: Array<ParameterizedCallableDTO>, sample: boolean = true) {
        return apiV2.post<unknown, DatasetProcessingResultDTO>(
            `/project/${projectId}/datasets/${encodeURIComponent(datasetUuid)}/process?sample=${sample}`,
            functions
        );
    },
    async getPushes(modelId: string, datasetId: string, idx: number, features: any) {
        return apiV2.post<unknown, unknown>(`/pushes/${modelId}/${datasetId}/${idx}`, {
            features: features
        });
    },
    async applyPush(modelId: string, datasetId: string, idx: number, pushKind: PushKind, ctaKind: CallToActionKind, features: any) {
        return apiV2.post<ApplyPushDTO, void>(`/push/apply`, {
            modelId,
            datasetId,
            rowIdx: idx,
            pushKind: pushKind,
            ctaKind: ctaKind,
            features: features
        });
    },
>>>>>>> 13d563f5
};<|MERGE_RESOLUTION|>--- conflicted
+++ resolved
@@ -397,82 +397,6 @@
         return apiV2.post<unknown, PredictionDTO>(`/models/${modelId}/predict`, data, {signal: controller.signal});
     },
 
-<<<<<<< HEAD
-  async prepareInspection(payload: InspectionCreateDTO) {
-    return apiV2.post<unknown, InspectionDTO>(`/inspection`, payload);
-  },
-  async explain(modelId: string, datasetId: string, inputData: object, controller: AbortController) {
-    return apiV2.post<unknown, ExplainResponseDTO>(
-      `/models/${modelId}/explain/${datasetId}`,
-      { features: inputData },
-      { signal: controller.signal }
-    );
-  },
-  async explainText(modelId: string, datasetId: string, inputData: object, featureName: string) {
-    return apiV2.post<unknown, ExplainTextResponseDTO>(
-      `/models/explain-text/${featureName}`,
-      {
-        features: inputData,
-      },
-      { params: { modelId, datasetId } }
-    );
-  },
-  // feedbacks
-  async submitFeedback(payload: CreateFeedbackDTO, projectId: number) {
-    return apiV2.post<unknown, void>(`/feedbacks/${projectId}`, payload);
-  },
-  async getProjectFeedbacks(projectId: number) {
-    return apiV2.get<unknown, FeedbackMinimalDTO[]>(`/feedbacks/all/${projectId}`);
-  },
-  async getFeedback(id: number) {
-    return apiV2.get<unknown, FeedbackDTO>(`/feedbacks/${id}`);
-  },
-  async replyToFeedback(feedbackId: number, content: string, replyToId: number | null = null) {
-    return apiV2.post<unknown, void>(`/feedbacks/${feedbackId}/reply`, <CreateFeedbackReplyDTO>{
-      content,
-      replyToReply: replyToId
-    });
-  },
-  async deleteFeedback(id: number) {
-    return apiV2.delete<unknown, void>(`/feedbacks/${id}`);
-  },
-  async deleteFeedbackReply(feedbackId: number, replyId: number) {
-    return apiV2.delete<unknown, void>(`/feedbacks/${feedbackId}/replies/${replyId}`);
-  },
-  async runAdHocTest(projectId: number, testUuid: string, inputs: Array<FunctionInputDTO>, sample: boolean, debug: boolean = false) {
-    return apiV2.post<unknown, TestTemplateExecutionResultDTO>(`/testing/tests/run-test?sample=${sample}`, {
-      projectId,
-      testUuid,
-      inputs,
-      debug
-    });
-  },
-  async getCatalog(projectId: number) {
-    return apiV2.get<unknown, CatalogDTO>(`/project/${projectId}/catalog`);
-  },
-  async createSlicingFunction(projectKey: string, comparisonClauses: Array<ComparisonClauseDTO>) {
-    return apiV2.post<unknown, SlicingFunctionDTO>(`/project/${projectKey}/slices/no-code`, comparisonClauses);
-  },
-  async uploadLicense(form: FormData) {
-    return apiV2.post<unknown, unknown>(`/ee/license`, form, {
-      headers: {
-        'Content-Type': 'multipart/form-data'
-      }
-    });
-  },
-  async finalizeSetup(allowAnalytics: boolean, license: string) {
-    return apiV2.post<SetupDTO, unknown>(`/setup`, {
-      allowAnalytics: allowAnalytics,
-      license: license,
-    });
-  },
-  async datasetProcessing(projectId: number, datasetUuid: string, functions: Array<ParameterizedCallableDTO>, sample: boolean = true) {
-    return apiV2.post<unknown, DatasetProcessingResultDTO>(
-      `/project/${projectId}/datasets/${encodeURIComponent(datasetUuid)}/process?sample=${sample}`,
-      functions
-    );
-  },
-=======
     async prepareInspection(payload: InspectionCreateDTO) {
         return apiV2.post<unknown, InspectionDTO>(`/inspection`, payload);
     },
@@ -529,8 +453,8 @@
             }
         });
     },
-    async createSlicingFunction(comparisonClauses: Array<ComparisonClauseDTO>) {
-        return apiV2.post<unknown, SlicingFunctionDTO>(`/slices/no-code`, comparisonClauses);
+    async createSlicingFunction(projectKey: string, comparisonClauses: Array<ComparisonClauseDTO>) {
+      return apiV2.post<unknown, SlicingFunctionDTO>(`/project/${projectKey}/slices/no-code`, comparisonClauses);
     },
     async uploadLicense(form: FormData) {
         return apiV2.post<unknown, unknown>(`/ee/license`, form, {
@@ -566,5 +490,4 @@
             features: features
         });
     },
->>>>>>> 13d563f5
 };