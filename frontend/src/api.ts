import axios, {AxiosError} from 'axios';
import {apiURL} from '@/env';
import {getLocalHFToken, getLocalToken, removeLocalToken} from '@/utils';
import Vue from 'vue';

import {
    AdminUserDTO,
    ApiKeyDTO,
    AppConfigDTO,
    ApplyPushDTO,
    CallToActionKind,
    CatalogDTO,
    ComparisonClauseDTO,
    CreateFeedbackDTO,
    CreateFeedbackReplyDTO,
    DatasetDTO,
    DatasetPageDTO,
    DatasetProcessingResultDTO,
    ExplainResponseDTO,
    ExplainTextResponseDTO,
    FeedbackDTO,
    FeedbackMinimalDTO,
    FunctionInputDTO,
    GenerateTestSuiteDTO,
    InspectionCreateDTO,
    InspectionDTO,
    ManagedUserVM,
    MessageDTO,
    ModelDTO,
    ParameterizedCallableDTO,
    PasswordResetRequest,
    PostImportProjectDTO,
    PredictionDTO,
    PredictionInputDTO,
    PrepareDeleteDTO,
    PrepareImportProjectDTO,
    ProjectDTO,
    ProjectPostDTO,
<<<<<<< HEAD
=======
    PushKind,
    RoleDTO,
>>>>>>> b851695e
    RowFilterDTO,
    SetupDTO,
    SlicingFunctionDTO,
    SuiteTestDTO,
    TestSuiteCompleteDTO,
    TestSuiteDTO,
    TestSuiteExecutionDTO,
    TestTemplateExecutionResultDTO,
    TokenAndPasswordVM,
    UpdateMeDTO,
    UserDTO
} from './generated-sources';
import {TYPE} from 'vue-toastification';
import ErrorToast from '@/views/main/utils/ErrorToast.vue';
import router from '@/router';
import mixpanel from 'mixpanel-browser';
import {useUserStore} from '@/stores/user';

function jwtRequestInterceptor(config) {
    // Do something before request is sent
    let jwtToken = getLocalToken();
    if (jwtToken && config && config.headers) {
        config.headers.Authorization = `Bearer ${jwtToken}`;
    }
    return config;
}

function hfRequestInterceptor(config) {
    // Do something before request is sent
    let hfToken = getLocalHFToken();
    if (hfToken && config && config.headers) {
        config.headers.Authorization = `Bearer ${hfToken}`;
    }
    return config;
}

const API_V2_ROOT = `${apiURL}/api/v2`;

const axiosProject = axios.create({
    baseURL: `${API_V2_ROOT}/project`,
});
const apiV2 = axios.create({
    baseURL: API_V2_ROOT,
});
const huggingface = axios.create();

function unpackInterceptor(response) {
    return response.data;
}

function trackError(error) {
    try {
        mixpanel.track('API error', {
            code: error.code,
            message: error.message,
            detail: error.response.data.detail,
            httpCode: error.response.code,
            method: error.config.method,
            url: error.config.url,
            data: error.response.data,
        });
    } catch (e) {
        console.error('Failed to track API Error', e);
    }
}

function replacePlaceholders(detail: string) {
    return detail.replaceAll('GISKARD_ADDRESS', window.location.hostname);
}

async function errorInterceptor(error) {
    if (error.code !== AxiosError.ERR_CANCELED) {
        trackError(error);
    }

    if (error.response) {
        if (error.response.status === 401) {
            const userStore = useUserStore();
            removeLocalToken();
            userStore.token = '';
            userStore.isLoggedIn = false;
            if (router.currentRoute.path !== '/auth/login') {
                await router.push('/auth/login');
            }
        } else {
            let title: string;
            let detail: string;
            let stack: string | undefined = undefined;
            if (error.response.status === 502) {
                title = error.response.statusText;
                detail = "Error while connecting to Giskard server, check that it's running";
            } else {
                title = error.response.data.title || error.message;
                detail = error.response.data.detail || error.request.responseURL;
                stack = error.response.data.stack;
            }

            detail = replacePlaceholders(detail);

            Vue.$toast(
                {
                    component: ErrorToast,
                    props: {
                        title: title || 'Error',
                        detail: detail,
                        stack: stack,
                    },
                },
                {
                    toastClassName: 'error-toast',
                    type: TYPE.ERROR,
                }
            );
        }
    }
    return Promise.reject(error);
}

apiV2.interceptors.response.use(unpackInterceptor, errorInterceptor);
apiV2.interceptors.request.use(jwtRequestInterceptor);

huggingface.interceptors.request.use(hfRequestInterceptor);

axios.interceptors.request.use(jwtRequestInterceptor);

// this is to automatically parse responses from the projects API, be it array or single objects
axiosProject.interceptors.response.use(resp => {
    if (Array.isArray(resp.data)) {
        resp.data.forEach(p => (p.created_on = new Date(p.created_on)));
    } else if (resp.data.hasOwnProperty('created_on')) {
        resp.data.created_on = new Date(resp.data.created_on);
    }
    return resp;
});
axiosProject.interceptors.response.use(unpackInterceptor, errorInterceptor);
axiosProject.interceptors.request.use(jwtRequestInterceptor);

function downloadURL(urlString) {
    let url = new URL(urlString, window.location.origin);
    let token = getLocalToken();
    if (token) {
        url.searchParams.append('token', token);
    }
    let hiddenIFrameID = '_hidden_download_frame_',
        iframe: HTMLIFrameElement = <HTMLIFrameElement>document.getElementById(hiddenIFrameID);
    if (iframe == null) {
        iframe = document.createElement('iframe');
        iframe.id = hiddenIFrameID;
        iframe.style.display = 'none';
        document.body.appendChild(iframe);
    }
    iframe.src = url.toString();
}

export const api = {
    async getHuggingFaceSpacesToken(spaceId: string) {
        return await huggingface.get<unknown, any>(`https://huggingface.co/api/spaces/${spaceId}/jwt`);
    },
    async getUserAndAppSettings() {
        return apiV2.get<unknown, AppConfigDTO>(`/settings`);
    },
    async updateMe(data: UpdateMeDTO) {
        return apiV2.put<unknown, AdminUserDTO>(`/account`, data);
    },
    async getUsers() {
        return apiV2.get<unknown, AdminUserDTO[]>(`/admin/users`);
    },
    async updateUser(data: Partial<AdminUserDTO.AdminUserDTOWithPassword>) {
        return apiV2.put<unknown, AdminUserDTO.AdminUserDTOWithPassword>(`/admin/users`, data);
    },
    async createUser(data: AdminUserDTO.AdminUserDTOWithPassword) {
        return apiV2.post<unknown, AdminUserDTO>(`/admin/users/`, data);
    },
    async signupUser(userData: ManagedUserVM) {
        return apiV2.post<unknown, void>(`/register`, userData);
    },
    async deleteUser(login: string) {
        return apiV2.delete<unknown, void>(`/admin/users/${login}`);
    },
    async disableUser(login: string) {
        return apiV2.patch<unknown, void>(`/admin/users/${login}/disable`);
    },
    async enableUser(login: string) {
        return apiV2.patch<unknown, void>(`/admin/users/${login}/enable`);
    },
    async passwordRecovery(email: string) {
        return apiV2.post<unknown, void>(`/account/password-recovery`, <PasswordResetRequest>{email});
    },
    async resetPassword(password: string) {
        return apiV2.post<unknown, void>(`/account/reset-password`, <TokenAndPasswordVM>{
            newPassword: password,
        });
    },
    async getSignupLink() {
        return apiV2.get<unknown, string>(`/signuplink`);
    },
    async inviteToSignup(email: string) {
        const params = new URLSearchParams();
        params.append('email', email);

        return apiV2.post<unknown, void>(`/users/invite`, params);
    },
    async getCoworkersMinimal() {
        return apiV2.get<unknown, UserDTO[]>(`/users/coworkers`);
    },
    async createApiKey() {
        return apiV2.post<unknown, ApiKeyDTO[]>(`/apikey`);
    },
    async getApiKeys() {
        return apiV2.get<unknown, ApiKeyDTO[]>(`/apikey`);
    },
    async deleteApiKey(id) {
        return apiV2.delete<unknown, ApiKeyDTO[]>(`/apikey/${id}`);
    },

    // Projects
    async getProjects() {
        return apiV2.get<unknown, ProjectDTO[]>(`projects`);
    },
    async getProject(id: number) {
        return axiosProject.get<unknown, ProjectDTO>(``, {params: {id}});
    },
    async createProject(data: ProjectPostDTO) {
        return axiosProject.post<unknown, ProjectDTO>(``, data);
    },
    async deleteProject(id: number) {
        return axiosProject.delete<unknown, ProjectDTO>(`/${id}`);
    },
    async editProject(id: number, data: ProjectPostDTO) {
        return axiosProject.put<unknown, ProjectDTO>(`/${id}`, data);
    },
    async inviteUserToProject(projectId: number, userId: number) {
        return axiosProject.put<unknown, ProjectDTO>(`/${projectId}/guests/${userId}`, null);
    },
    async uninviteUserFromProject(projectId: number, userId: number) {
        return axiosProject.delete<unknown, ProjectDTO>(`/${projectId}/guests/${userId}`);
    },
    // Models
    async getProjectModels(id: number) {
        return axiosProject.get<unknown, ModelDTO[]>(`/${id}/models`);
    },
    async prepareImport(formData: FormData) {
        const headers = {'Content-Type': 'multipart/form-data'};
        return axiosProject.post<unknown, PrepareImportProjectDTO>(`/import/prepare`, formData, {
            headers: headers,
        });
    },
    async importProject(postImportProject: PostImportProjectDTO) {
        return axiosProject.post<unknown, ProjectDTO>(`/import`, postImportProject);
    },
    async deleteDatasetFile(datasetId: string) {
        return apiV2.delete<unknown, MessageDTO>(`/dataset/${datasetId}`);
    },
    async prepareDeleteDataset(datasetId: string) {
        return apiV2.get<unknown, PrepareDeleteDTO>(`/dataset/prepare-delete/${datasetId}`);
    },
    async prepareDeleteModel(modelId: string) {
        return apiV2.get<unknown, PrepareDeleteDTO>(`/models/prepare-delete/${modelId}`);
    },
    async deleteModelFiles(modelId: string) {
        return apiV2.delete<unknown, MessageDTO>(`/models/${modelId}`);
    },
    downloadModelFile(id: string) {
        downloadURL(`${API_V2_ROOT}/download/model/${id}`);
    },
    async editModelName(modelId: string, name: string) {
        return apiV2.patch<unknown, ModelDTO>(`/models/${modelId}/name/${encodeURIComponent(name)}`, null);
    },
    downloadDataFile(id: string) {
        downloadURL(`${API_V2_ROOT}/download/dataset/${id}`);
    },
    downloadExportedProject(id: number) {
        downloadURL(`${API_V2_ROOT}/download/project/${id}/export`);
    },
    async peekDataFile(datasetId: string) {
        return this.getDatasetRows(datasetId, 0, 10);
    },
    async getDatasetRows(
        datasetId: string,
        offset: number,
        size: number,
        filtered: RowFilterDTO = {},
        sample: boolean = true,
        shuffle: boolean = false
    ) {
        return apiV2.post<unknown, DatasetPageDTO>(`/dataset/${datasetId}/rows`, filtered, {
            params: {
                offset,
                size,
                sample,
                shuffle,
            },
        });
    },
    async editDatasetName(datasetId: string, name: string) {
        return apiV2.patch<unknown, DatasetDTO>(`/dataset/${datasetId}/name/${encodeURIComponent(name)}`, null);
    },
    async getLabelsForTarget(inspectionId: number) {
        return apiV2.get<unknown, string[]>(`/inspection/${inspectionId}/labels`);
    },
    async getProjectDatasets(projectId: number) {
        return axiosProject.get<unknown, DatasetDTO[]>(`/${projectId}/datasets`);
    },
    async getTestSuites(projectId: number) {
        return apiV2.get<unknown, TestSuiteDTO[]>(`testing/project/${projectId}/suites`);
    },
    async createTestSuite(projectKey: string, testSuite: TestSuiteDTO) {
        return apiV2.post<unknown, number>(`testing/project/${projectKey}/suites`, testSuite);
    },
    async deleteSuite(projectKey: string, testSuiteId: number) {
        return apiV2.delete<unknown, void>(`testing/project/${projectKey}/suite/${testSuiteId}`);
    },
    async generateTestSuite(projectKey: string, generateTestSuite: GenerateTestSuiteDTO) {
        return apiV2.post<unknown, number>(`testing/project/${projectKey}/suites/generate`, generateTestSuite);
    },
    async updateTestSuite(projectKey: string, suite: TestSuiteDTO) {
        return apiV2.put<unknown, TestSuiteDTO>(`testing/project/${projectKey}/suite/${suite.id}`, suite);
    },
    async getTestSuiteComplete(projectId: number, suiteId: number) {
        return apiV2.get<unknown, TestSuiteCompleteDTO>(`testing/project/${projectId}/suite/${suiteId}/complete`);
    },
    async addTestToSuite(projectId: number, suiteId: number, suiteTest: SuiteTestDTO) {
        return apiV2.post<unknown, TestSuiteDTO>(`testing/project/${projectId}/suite/${suiteId}/test`, suiteTest);
    },
    async executeTestSuite(projectId: number, suiteId: number, inputs: Array<FunctionInputDTO>) {
        return apiV2.post<unknown, any>(`testing/project/${projectId}/suite/${suiteId}/schedule-execution`, inputs);
    },
    async tryTestSuite(projectId: number, suiteId: number, inputs: Array<FunctionInputDTO>) {
        return apiV2.post<unknown, any>(`testing/project/${projectId}/suite/${suiteId}/try`, inputs);
    },
    async updateTestInputs(projectId: number, suiteId: number, testId: number, inputs: FunctionInputDTO[]) {
        return apiV2.put<unknown, TestSuiteExecutionDTO[]>(
            `testing/project/${encodeURIComponent(projectId)}/suite/${suiteId}/test/${testId}/inputs`,
            inputs
        );
    },
    async removeTest(projectId: string, suiteId: number, suiteTestId: number) {
        return apiV2.delete<unknown, void>(`testing/project/${encodeURIComponent(projectId)}/suite/${suiteId}/suite-test/${suiteTestId}`);
    },
    async getProjectInspections(projectId: number) {
        return axiosProject.get<unknown, InspectionDTO[]>(`/${projectId}/inspections`);
    },
    async getInspection(inspectionId: number) {
        return apiV2.get<unknown, InspectionDTO>(`/inspection/${inspectionId}`);
    },
    async deleteInspection(inspectionId: number) {
        return apiV2.delete<unknown, void>(`/inspections/${inspectionId}`);
    },
    async updateInspectionName(inspectionId: number, inspection: InspectionCreateDTO) {
        return apiV2.put<unknown, InspectionDTO>(`/inspections/${inspectionId}`, inspection);
    },
    async predict(modelId: string, datasetId: string, inputData: { [key: string]: string }, controller: AbortController) {
        const data: PredictionInputDTO = {
            datasetId: datasetId,
            features: inputData,
        };
        return apiV2.post<unknown, PredictionDTO>(`/models/${modelId}/predict`, data, {signal: controller.signal});
    },

    async prepareInspection(payload: InspectionCreateDTO) {
        return apiV2.post<unknown, InspectionDTO>(`/inspection`, payload);
    },
    async explain(modelId: string, datasetId: string, inputData: object, controller: AbortController) {
        return apiV2.post<unknown, ExplainResponseDTO>(
            `/models/${modelId}/explain/${datasetId}`,
            {features: inputData},
            {signal: controller.signal}
        );
    },
    async explainText(modelId: string, datasetId: string, inputData: object, featureName: string) {
        return apiV2.post<unknown, ExplainTextResponseDTO>(
            `/models/explain-text/${featureName}`,
            {
                features: inputData,
            },
            {params: {modelId, datasetId}}
        );
    },
    // feedbacks
    async submitFeedback(payload: CreateFeedbackDTO, projectId: number) {
        return apiV2.post<unknown, void>(`/feedbacks/${projectId}`, payload);
    },
    async getProjectFeedbacks(projectId: number) {
        return apiV2.get<unknown, FeedbackMinimalDTO[]>(`/feedbacks/all/${projectId}`);
    },
    async getFeedback(id: number) {
        return apiV2.get<unknown, FeedbackDTO>(`/feedbacks/${id}`);
    },
    async replyToFeedback(feedbackId: number, content: string, replyToId: number | null = null) {
        return apiV2.post<unknown, void>(`/feedbacks/${feedbackId}/reply`, <CreateFeedbackReplyDTO>{
            content,
            replyToReply: replyToId
        });
    },
    async deleteFeedback(id: number) {
        return apiV2.delete<unknown, void>(`/feedbacks/${id}`);
    },
    async deleteFeedbackReply(feedbackId: number, replyId: number) {
        return apiV2.delete<unknown, void>(`/feedbacks/${feedbackId}/replies/${replyId}`);
    },
    async runAdHocTest(projectId: number, testUuid: string, inputs: Array<FunctionInputDTO>, sample: boolean, debug: boolean = false) {
        return apiV2.post<unknown, TestTemplateExecutionResultDTO>(`/testing/tests/run-test?sample=${sample}`, {
            projectId,
            testUuid,
            inputs,
            debug
        });
    },
    async getCatalog(projectId: number) {
        return apiV2.get<unknown, CatalogDTO>(`/catalog`, {
            params: {
                projectId
            }
        });
    },
    async createSlicingFunction(comparisonClauses: Array<ComparisonClauseDTO>) {
        return apiV2.post<unknown, SlicingFunctionDTO>(`/slices/no-code`, comparisonClauses);
    },
    async uploadLicense(form: FormData) {
        return apiV2.post<unknown, unknown>(`/ee/license`, form, {
            headers: {
                'Content-Type': 'multipart/form-data',
            },
        });
    },
    async finalizeSetup(allowAnalytics: boolean, license: string) {
        return apiV2.post<SetupDTO, unknown>(`/setup`, {
            allowAnalytics: allowAnalytics,
            license: license,
        });
    },
    async datasetProcessing(projectId: number, datasetUuid: string, functions: Array<ParameterizedCallableDTO>, sample: boolean = true) {
        return apiV2.post<unknown, DatasetProcessingResultDTO>(
            `/project/${projectId}/datasets/${encodeURIComponent(datasetUuid)}/process?sample=${sample}`,
            functions
        );
    },
    async getPushes(modelId: string, datasetId: string, idx: number, features: any) {
        return apiV2.post<unknown, unknown>(`/pushes/${modelId}/${datasetId}/${idx}`, {
            features: features
        });
    },
    async applyPush(modelId: string, datasetId: string, idx: number, pushKind: PushKind, ctaKind: CallToActionKind, features: any) {
        return apiV2.post<ApplyPushDTO, void>(`/push/apply`, {
            modelId,
            datasetId,
            rowIdx: idx,
            pushKind: pushKind,
            ctaKind: ctaKind,
            features: features
        });
    },
};<|MERGE_RESOLUTION|>--- conflicted
+++ resolved
@@ -36,11 +36,8 @@
     PrepareImportProjectDTO,
     ProjectDTO,
     ProjectPostDTO,
-<<<<<<< HEAD
-=======
     PushKind,
     RoleDTO,
->>>>>>> b851695e
     RowFilterDTO,
     SetupDTO,
     SlicingFunctionDTO,
