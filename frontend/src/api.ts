import axios, { AxiosError } from 'axios';
import { apiURL } from '@/env';
import { getLocalToken, removeLocalToken } from '@/utils';
import Vue from 'vue';

import {
  AdminUserDTO,
  AppConfigDTO,
  CatalogDTO,
  ComparisonClauseDTO,
  CreateFeedbackDTO,
  CreateFeedbackReplyDTO,
  DatasetDTO,
  DatasetPageDTO,
  DatasetProcessingResultDTO,
  ExplainResponseDTO,
  ExplainTextResponseDTO,
  FeedbackDTO,
  FeedbackMinimalDTO,
  FunctionInputDTO,
  GeneralSettings,
  GenerateTestSuiteDTO,
  InspectionCreateDTO,
  InspectionDTO,
  JobDTO,
  JWTToken,
  LicenseDTO,
  ManagedUserVM,
  MessageDTO,
  MLWorkerInfoDTO,
  ModelDTO,
  ParameterizedCallableDTO,
  PasswordResetRequest,
  PostImportProjectDTO,
  PredictionDTO,
  PredictionInputDTO,
  PrepareDeleteDTO,
  PrepareImportProjectDTO,
  ProjectDTO,
  ProjectPostDTO,
  RoleDTO,
  RowFilterDTO,
  SetupDTO,
  SlicingFunctionDTO,
  SuiteTestDTO,
  TestSuiteCompleteDTO,
  TestSuiteDTO,
  TestSuiteExecutionDTO,
  TestTemplateExecutionResultDTO,
  TokenAndPasswordVM,
  UpdateMeDTO,
  UserDTO
} from './generated-sources';
import { TYPE } from 'vue-toastification';
import ErrorToast from '@/views/main/utils/ErrorToast.vue';
import router from '@/router';
import mixpanel from 'mixpanel-browser';
import { useUserStore } from '@/stores/user';

function jwtRequestInterceptor(config) {
    // Do something before request is sent
    let jwtToken = getLocalToken();
    if (jwtToken && config && config.headers) {
        config.headers.Authorization = `Bearer ${jwtToken}`;
    }
    return config;
}

function authHeaders(token: string | null) {
    return {
        headers: {
            Authorization: `Bearer ${token}`,
        },
    };
}

const API_V2_ROOT = `${apiURL}/api/v2`;

const axiosProject = axios.create({
    baseURL: `${API_V2_ROOT}/project`,
});
const apiV2 = axios.create({
    baseURL: API_V2_ROOT,
});

function unpackInterceptor(response) {
    return response.data;
}

function trackError(error) {
    try {
        mixpanel.track('API error', {
            code: error.code,
            message: error.message,
            detail: error.response.data.detail,
            httpCode: error.response.code,
            method: error.config.method,
            url: error.config.url,
            data: error.response.data,
        });
    } catch (e) {
        console.error('Failed to track API Error', e);
    }
}

function replacePlaceholders(detail: string) {
    return detail.replaceAll('GISKARD_ADDRESS', window.location.hostname);
}

async function errorInterceptor(error) {
    if (error.code !== AxiosError.ERR_CANCELED) {
        trackError(error);
    }

    if (error.response) {
        if (error.response.status === 401) {
            const userStore = useUserStore();
            removeLocalToken();
            userStore.token = '';
            userStore.isLoggedIn = false;
            if (router.currentRoute.path !== '/auth/login') {
                await router.push('/auth/login');
            }
        } else {
            let title: string;
            let detail: string;
            let stack: string | undefined = undefined;
            if (error.response.status === 502) {
                title = error.response.statusText;
                detail = "Error while connecting to Giskard server, check that it's running";
            } else {
                title = error.response.data.title || error.message;
                detail = error.response.data.detail || error.request.responseURL;
                stack = error.response.data.stack;
            }

            detail = replacePlaceholders(detail);

            Vue.$toast(
                {
                    component: ErrorToast,
                    props: {
                        title: title || 'Error',
                        detail: detail,
                        stack: stack,
                    },
                },
                {
                    toastClassName: 'error-toast',
                    type: TYPE.ERROR,
                }
            );
        }
    }
    return Promise.reject(error);
}

apiV2.interceptors.response.use(unpackInterceptor, errorInterceptor);
apiV2.interceptors.request.use(jwtRequestInterceptor);

axios.interceptors.request.use(jwtRequestInterceptor);

// this is to automatically parse responses from the projects API, be it array or single objects
axiosProject.interceptors.response.use(resp => {
    if (Array.isArray(resp.data)) {
        resp.data.forEach(p => (p.created_on = new Date(p.created_on)));
    } else if (resp.data.hasOwnProperty('created_on')) {
        resp.data.created_on = new Date(resp.data.created_on);
    }
    return resp;
});
axiosProject.interceptors.response.use(unpackInterceptor, errorInterceptor);
axiosProject.interceptors.request.use(jwtRequestInterceptor);

function downloadURL(urlString) {
    let url = new URL(urlString, window.location.origin);
    let token = getLocalToken();
    if (token) {
        url.searchParams.append('token', token);
    }
    let hiddenIFrameID = '_hidden_download_frame_',
        iframe: HTMLIFrameElement = <HTMLIFrameElement>document.getElementById(hiddenIFrameID);
    if (iframe == null) {
        iframe = document.createElement('iframe');
        iframe.id = hiddenIFrameID;
        iframe.style.display = 'none';
        document.body.appendChild(iframe);
    }
    iframe.src = url.toString();
}

export const api = {
<<<<<<< HEAD
    async logInGetToken(username: string, password: string) {
        return apiV2.post<unknown, JWTToken>(`/authenticate`, {username, password});
    },
    async getLicense() {
        return apiV2.get<unknown, LicenseDTO>(`/settings/license`);
    },
    async getUserAndAppSettings() {
        return apiV2.get<unknown, AppConfigDTO>(`/settings`);
    },
    async getMLWorkerSettings() {
        return apiV2.get<unknown, MLWorkerInfoDTO[]>(`/ml-workers`);
    },
    async stopMLWorker(internal: boolean) {
        return apiV2.post<unknown, MLWorkerInfoDTO[]>(`/ml-workers/stop`, null, {
            params: {
                internal,
            },
        });
    },
    async isExternalMLWorkerConnected() {
        return apiV2.get<unknown, boolean>(`/ml-workers/external/connected`);
    },
    async getRunningWorkerJobs() {
        return apiV2.get<unknown, JobDTO[]>(`/jobs/running`);
    },
    async trackJob(jobUuid: string) {
        return apiV2.get<unknown, JobDTO>(`/jobs/${jobUuid}`);
    },
    async saveGeneralSettings(settings: GeneralSettings) {
        return apiV2.post<unknown, GeneralSettings>(`/settings`, settings);
    },
    async updateMe(data: UpdateMeDTO) {
        return apiV2.put<unknown, AdminUserDTO>(`/account`, data);
    },
    async getUsers() {
        return apiV2.get<unknown, AdminUserDTO[]>(`/admin/users`);
    },
    async getRoles() {
        return apiV2.get<unknown, RoleDTO[]>(`/roles`);
    },
    async updateUser(data: Partial<AdminUserDTO.AdminUserDTOWithPassword>) {
        return apiV2.put<unknown, AdminUserDTO.AdminUserDTOWithPassword>(`/admin/users`, data);
    },
    async createUser(data: AdminUserDTO.AdminUserDTOWithPassword) {
        return apiV2.post<unknown, AdminUserDTO>(`/admin/users/`, data);
    },
    async signupUser(userData: ManagedUserVM) {
        return apiV2.post<unknown, void>(`/register`, userData);
    },
    async deleteUser(login: string) {
        return apiV2.delete<unknown, void>(`/admin/users/${login}`);
    },
    async enableUser(login: string) {
        return apiV2.patch<unknown, void>(`/admin/users/${login}/enable`);
    },
    async passwordRecovery(email: string) {
        return apiV2.post<unknown, void>(`/account/password-recovery`, <PasswordResetRequest>{email});
    },
    async resetPassword(password: string) {
        return apiV2.post<unknown, void>(`/account/reset-password`, <TokenAndPasswordVM>{
            newPassword: password,
        });
    },
    async getSignupLink() {
        return apiV2.get<unknown, string>(`/signuplink`);
    },
    async inviteToSignup(email: string) {
        const params = new URLSearchParams();
        params.append('email', email);

        return apiV2.post<unknown, void>(`/users/invite`, params);
    },
    async getCoworkersMinimal() {
        return apiV2.get<unknown, UserDTO[]>(`/users/coworkers`);
    },
    async getApiAccessToken() {
        return apiV2.get<unknown, JWTToken>(`/api-access-token`);
    },

    // Projects
    async getProjects() {
        return apiV2.get<unknown, ProjectDTO[]>(`projects`);
    },
    async getProject(id: number) {
        return axiosProject.get<unknown, ProjectDTO>(`/`, {params: {id}});
    },
    async createProject(data: ProjectPostDTO) {
        return axiosProject.post<unknown, ProjectDTO>(`/`, data);
    },
    async deleteProject(id: number) {
        return axiosProject.delete<unknown, ProjectDTO>(`/${id}`);
    },
    async editProject(id: number, data: ProjectPostDTO) {
        return axiosProject.put<unknown, ProjectDTO>(`/${id}`, data);
    },
    async inviteUserToProject(projectId: number, userId: number) {
        return axiosProject.put<unknown, ProjectDTO>(`/${projectId}/guests/${userId}`, null);
    },
    async uninviteUserFromProject(projectId: number, userId: number) {
        return axiosProject.delete<unknown, ProjectDTO>(`/${projectId}/guests/${userId}`);
    },
    // Models
    async getProjectModels(id: number) {
        return axiosProject.get<unknown, ModelDTO[]>(`/${id}/models`);
    },
    async prepareImport(formData: FormData) {
        const headers = {'Content-Type': 'multipart/form-data'};
        return axiosProject.post<unknown, PrepareImportProjectDTO>(`/import/prepare`, formData, {
            headers: headers,
        });
    },
    async importProject(postImportProject: PostImportProjectDTO) {
        return axiosProject.post<unknown, ProjectDTO>(`/import`, postImportProject);
    },
    async deleteDatasetFile(datasetId: string) {
        return apiV2.delete<unknown, MessageDTO>(`/dataset/${datasetId}`);
    },
    async prepareDeleteDataset(datasetId: string) {
        return apiV2.get<unknown, PrepareDeleteDTO>(`/dataset/prepare-delete/${datasetId}`);
    },
    async prepareDeleteModel(modelId: string) {
        return apiV2.get<unknown, PrepareDeleteDTO>(`/models/prepare-delete/${modelId}`);
    },
    async deleteModelFiles(modelId: string) {
        return apiV2.delete<unknown, MessageDTO>(`/models/${modelId}`);
    },
    downloadModelFile(id: number) {
        downloadURL(`${API_V2_ROOT}/download/model/${id}`);
    },
    async editModelName(modelId: string, name: string) {
        return apiV2.patch<unknown, ModelDTO>(`/models/${modelId}/name/${encodeURIComponent(name)}`, null);
    },
    downloadDataFile(id: string) {
        downloadURL(`${API_V2_ROOT}/download/dataset/${id}`);
    },
    downloadExportedProject(id: number) {
        downloadURL(`${API_V2_ROOT}/download/project/${id}/export`);
    },
    async peekDataFile(datasetId: string) {
        return this.getDatasetRows(datasetId, 0, 10);
    },
    async getDatasetRows(
        datasetId: string,
        offset: number,
        size: number,
        filtered: RowFilterDTO = {},
        sample: boolean = true,
        shuffle: boolean = false
    ) {
        return apiV2.post<unknown, DatasetPageDTO>(`/dataset/${datasetId}/rows`, filtered, {
            params: {
                offset,
                size,
                sample,
                shuffle,
            },
        });
    },
    async editDatasetName(datasetId: string, name: string) {
        return apiV2.patch<unknown, DatasetDTO>(`/dataset/${datasetId}/name/${encodeURIComponent(name)}`, null);
    },
    async getLabelsForTarget(inspectionId: number) {
        return apiV2.get<unknown, string[]>(`/inspection/${inspectionId}/labels`);
    },
    async getProjectDatasets(projectId: number) {
        return axiosProject.get<unknown, DatasetDTO[]>(`/${projectId}/datasets`);
    },
    async getTestSuites(projectId: number) {
        return apiV2.get<unknown, TestSuiteDTO[]>(`testing/project/${projectId}/suites`);
    },
    async createTestSuite(projectKey: string, testSuite: TestSuiteDTO) {
        return apiV2.post<unknown, number>(`testing/project/${projectKey}/suites`, testSuite);
    },
    async deleteSuite(projectKey: string, testSuiteId: number) {
        return apiV2.delete<unknown, void>(`testing/project/${projectKey}/suite/${testSuiteId}`);
    },
    async generateTestSuite(projectKey: string, generateTestSuite: GenerateTestSuiteDTO) {
        return apiV2.post<unknown, number>(`testing/project/${projectKey}/suites/generate`, generateTestSuite);
    },
    async updateTestSuite(projectKey: string, suite: TestSuiteDTO) {
        return apiV2.put<unknown, TestSuiteDTO>(`testing/project/${projectKey}/suite/${suite.id}`, suite);
    },
    async getTestSuiteComplete(projectId: number, suiteId: number) {
        return apiV2.get<unknown, TestSuiteCompleteDTO>(`testing/project/${projectId}/suite/${suiteId}/complete`);
    },
    async addTestToSuite(projectId: number, suiteId: number, suiteTest: SuiteTestDTO) {
        return apiV2.post<unknown, TestSuiteDTO>(`testing/project/${projectId}/suite/${suiteId}/test`, suiteTest);
    },
    async executeTestSuite(projectId: number, suiteId: number, inputs: Array<FunctionInputDTO>) {
        return apiV2.post<unknown, any>(`testing/project/${projectId}/suite/${suiteId}/schedule-execution`, inputs);
    },
    async tryTestSuite(projectId: number, suiteId: number, inputs: Array<FunctionInputDTO>) {
        return apiV2.post<unknown, any>(`testing/project/${projectId}/suite/${suiteId}/try`, inputs);
    },
    async updateTestInputs(projectId: number, suiteId: number, testId: number, inputs: FunctionInputDTO[]) {
        return apiV2.put<unknown, TestSuiteExecutionDTO[]>(
            `testing/project/${encodeURIComponent(projectId)}/suite/${suiteId}/test/${testId}/inputs`,
            inputs
        );
    },
    async removeTest(projectId: string, suiteId: number, suiteTestId: number) {
        return apiV2.delete<unknown, void>(`testing/project/${encodeURIComponent(projectId)}/suite/${suiteId}/suite-test/${suiteTestId}`);
    },
    async getInspections() {
        return apiV2.get<unknown, InspectionDTO[]>(`/inspections`);
    },
    async getProjectInspections(projectId: number) {
        return axiosProject.get<unknown, InspectionDTO[]>(`/${projectId}/inspections`);
    },
    async getInspection(inspectionId: number) {
        return apiV2.get<unknown, InspectionDTO>(`/inspection/${inspectionId}`);
    },
    async deleteInspection(inspectionId: number) {
        return apiV2.delete<unknown, void>(`/inspections/${inspectionId}`);
    },
    async updateInspectionName(inspectionId: number, inspection: InspectionCreateDTO) {
        return apiV2.put<unknown, InspectionDTO>(`/inspections/${inspectionId}`, inspection);
    },
    async predict(modelId: string, datasetId: string, inputData: { [key: string]: string }, controller: AbortController) {
        const data: PredictionInputDTO = {
            datasetId: datasetId,
            features: inputData,
        };
        return apiV2.post<unknown, PredictionDTO>(`/models/${modelId}/predict`, data, {signal: controller.signal});
    },

    async prepareInspection(payload: InspectionCreateDTO) {
        return apiV2.post<unknown, InspectionDTO>(`/inspection`, payload);
    },
    async explain(modelId: string, datasetId: string, inputData: object, controller: AbortController) {
        return apiV2.post<unknown, ExplainResponseDTO>(
            `/models/${modelId}/explain/${datasetId}`,
            {features: inputData},
            {signal: controller.signal}
        );
    },
    async explainText(modelId: string, datasetId: string, inputData: object, featureName: string) {
        return apiV2.post<unknown, ExplainTextResponseDTO>(
            `/models/explain-text/${featureName}`,
            {
                features: inputData,
            },
            {params: {modelId, datasetId}}
        );
    },
    // feedbacks
    async submitFeedback(payload: CreateFeedbackDTO, projectId: number) {
        return apiV2.post<unknown, void>(`/feedbacks/${projectId}`, payload);
    },
    async getProjectFeedbacks(projectId: number) {
        return apiV2.get<unknown, FeedbackMinimalDTO[]>(`/feedbacks/all/${projectId}`);
    },
    async getFeedback(id: number) {
        return apiV2.get<unknown, FeedbackDTO>(`/feedbacks/${id}`);
    },
    async replyToFeedback(feedbackId: number, content: string, replyToId: number | null = null) {
        return apiV2.post<unknown, void>(`/feedbacks/${feedbackId}/reply`, <CreateFeedbackReplyDTO>{
            content,
            replyToReply: replyToId,
        });
    },
    async deleteFeedback(id: number) {
        return apiV2.delete<unknown, void>(`/feedbacks/${id}`);
    },
    async deleteFeedbackReply(feedbackId: number, replyId: number) {
        return apiV2.delete<unknown, void>(`/feedbacks/${feedbackId}/replies/${replyId}`);
    },
    async runAdHocTest(projectId: number, testUuid: string, inputs: Array<FunctionInputDTO>, debug: boolean = false) {
        return apiV2.post<unknown, TestTemplateExecutionResultDTO>(`/testing/tests/run-test`, {
            projectId,
            testUuid,
            inputs,
            debug
        });
    },
    async getCatalog(projectId: number) {
        return apiV2.get<unknown, CatalogDTO>(`/catalog`, {
            params: {
                projectId,
            },
        });
    },
    async createSlicingFunction(comparisonClauses: Array<ComparisonClauseDTO>) {
        return apiV2.post<unknown, SlicingFunctionDTO>(`/slices/no-code`, comparisonClauses);
    },
    async uploadLicense(form: FormData) {
        return apiV2.post<unknown, unknown>(`/ee/license`, form, {
            headers: {
                'Content-Type': 'multipart/form-data',
            },
        });
    },
    async finalizeSetup(allowAnalytics: boolean, license: string) {
        return apiV2.post<SetupDTO, unknown>(`/setup`, {
            allowAnalytics: allowAnalytics,
            license: license,
        });
    },
    async datasetProcessing(projectId: number, datasetUuid: string, functions: Array<ParameterizedCallableDTO>, sample: boolean = true) {
        return apiV2.post<unknown, DatasetProcessingResultDTO>(
            `/project/${projectId}/datasets/${encodeURIComponent(datasetUuid)}/process?sample=${sample}`,
            functions
        );
    },
=======
  async getHuggingFaceToken(spaceId: string) {
    return await axios.get<unknown, any>(`https://huggingface.co/api/spaces/${spaceId}/jwt`);
  },
  async logInGetToken(username: string, password: string) {
    return apiV2.post<unknown, JWTToken>(`/authenticate`, { username, password });
  },
  async getLicense() {
    return apiV2.get<unknown, LicenseDTO>(`/settings/license`);
  },
  async getUserAndAppSettings() {
    return apiV2.get<unknown, AppConfigDTO>(`/settings`);
  },
  async getMLWorkerSettings() {
    return apiV2.get<unknown, MLWorkerInfoDTO[]>(`/ml-workers`);
  },
  async stopMLWorker(internal: boolean) {
    return apiV2.post<unknown, MLWorkerInfoDTO[]>(`/ml-workers/stop`, null, {
      params: {
        internal,
      },
    });
  },
  async isExternalMLWorkerConnected() {
    return apiV2.get<unknown, boolean>(`/ml-workers/external/connected`);
  },
  async getRunningWorkerJobs() {
    return apiV2.get<unknown, JobDTO[]>(`/jobs/running`);
  },
  async trackJob(jobUuid: string) {
    return apiV2.get<unknown, JobDTO>(`/jobs/${jobUuid}`);
  },
  async saveGeneralSettings(settings: GeneralSettings) {
    return apiV2.post<unknown, GeneralSettings>(`/settings`, settings);
  },
  async updateMe(data: UpdateMeDTO) {
    return apiV2.put<unknown, AdminUserDTO>(`/account`, data);
  },
  async getUsers() {
    return apiV2.get<unknown, AdminUserDTO[]>(`/admin/users`);
  },
  async getRoles() {
    return apiV2.get<unknown, RoleDTO[]>(`/roles`);
  },
  async updateUser(data: Partial<AdminUserDTO.AdminUserDTOWithPassword>) {
    return apiV2.put<unknown, AdminUserDTO.AdminUserDTOWithPassword>(`/admin/users`, data);
  },
  async createUser(data: AdminUserDTO.AdminUserDTOWithPassword) {
    return apiV2.post<unknown, AdminUserDTO>(`/admin/users/`, data);
  },
  async signupUser(userData: ManagedUserVM) {
    return apiV2.post<unknown, void>(`/register`, userData);
  },
  async deleteUser(login: string) {
    return apiV2.delete<unknown, void>(`/admin/users/${login}`);
  },
  async enableUser(login: string) {
    return apiV2.patch<unknown, void>(`/admin/users/${login}/enable`);
  },
  async passwordRecovery(email: string) {
    return apiV2.post<unknown, void>(`/account/password-recovery`, <PasswordResetRequest>{ email });
  },
  async resetPassword(password: string) {
    return apiV2.post<unknown, void>(`/account/reset-password`, <TokenAndPasswordVM>{
      newPassword: password,
    });
  },
  async getSignupLink() {
    return apiV2.get<unknown, string>(`/signuplink`);
  },
  async inviteToSignup(email: string) {
    const params = new URLSearchParams();
    params.append('email', email);

    return apiV2.post<unknown, void>(`/users/invite`, params);
  },
  async getCoworkersMinimal() {
    return apiV2.get<unknown, UserDTO[]>(`/users/coworkers`);
  },
  async getApiAccessToken() {
    return apiV2.get<unknown, JWTToken>(`/api-access-token`);
  },
  // Projects
  async getProjects() {
    return apiV2.get<unknown, ProjectDTO[]>(`projects`);
  },
  async getProject(id: number) {
    return axiosProject.get<unknown, ProjectDTO>(`/`, { params: { id } });
  },
  async createProject(data: ProjectPostDTO) {
    return axiosProject.post<unknown, ProjectDTO>(`/`, data);
  },
  async deleteProject(id: number) {
    return axiosProject.delete<unknown, ProjectDTO>(`/${id}`);
  },
  async editProject(id: number, data: ProjectPostDTO) {
    return axiosProject.put<unknown, ProjectDTO>(`/${id}`, data);
  },
  async inviteUserToProject(projectId: number, userId: number) {
    return axiosProject.put<unknown, ProjectDTO>(`/${projectId}/guests/${userId}`, null);
  },
  async uninviteUserFromProject(projectId: number, userId: number) {
    return axiosProject.delete<unknown, ProjectDTO>(`/${projectId}/guests/${userId}`);
  },
  // Models
  async getProjectModels(id: number) {
    return axiosProject.get<unknown, ModelDTO[]>(`/${id}/models`);
  },
  async prepareImport(formData: FormData) {
    const headers = { 'Content-Type': 'multipart/form-data' };
    return axiosProject.post<unknown, PrepareImportProjectDTO>(`/import/prepare`, formData, {
      headers: headers,
    });
  },
  async importProject(postImportProject: PostImportProjectDTO) {
    return axiosProject.post<unknown, ProjectDTO>(`/import`, postImportProject);
  },
  async deleteDatasetFile(datasetId: string) {
    return apiV2.delete<unknown, MessageDTO>(`/dataset/${datasetId}`);
  },
  async prepareDeleteDataset(datasetId: string) {
    return apiV2.get<unknown, PrepareDeleteDTO>(`/dataset/prepare-delete/${datasetId}`);
  },
  async prepareDeleteModel(modelId: string) {
    return apiV2.get<unknown, PrepareDeleteDTO>(`/models/prepare-delete/${modelId}`);
  },
  async deleteModelFiles(modelId: string) {
    return apiV2.delete<unknown, MessageDTO>(`/models/${modelId}`);
  },
  downloadModelFile(id: string) {
    downloadURL(`${API_V2_ROOT}/download/model/${id}`);
  },
  async editModelName(modelId: string, name: string) {
    return apiV2.patch<unknown, ModelDTO>(`/models/${modelId}/name/${encodeURIComponent(name)}`, null);
  },
  downloadDataFile(id: string) {
    downloadURL(`${API_V2_ROOT}/download/dataset/${id}`);
  },
  downloadExportedProject(id: number) {
    downloadURL(`${API_V2_ROOT}/download/project/${id}/export`);
  },
  async peekDataFile(datasetId: string) {
    return this.getDatasetRows(datasetId, 0, 10);
  },
  async getDatasetRows(
    datasetId: string,
    offset: number,
    size: number,
    filtered: RowFilterDTO = {},
    sample: boolean = true,
    shuffle: boolean = false
  ) {
    return apiV2.post<unknown, DatasetPageDTO>(`/dataset/${datasetId}/rows`, filtered, {
      params: {
        offset,
        size,
        sample,
        shuffle,
      },
    });
  },
  async editDatasetName(datasetId: string, name: string) {
    return apiV2.patch<unknown, DatasetDTO>(`/dataset/${datasetId}/name/${encodeURIComponent(name)}`, null);
  },
  async getLabelsForTarget(inspectionId: number) {
    return apiV2.get<unknown, string[]>(`/inspection/${inspectionId}/labels`);
  },
  async getProjectDatasets(projectId: number) {
    return axiosProject.get<unknown, DatasetDTO[]>(`/${projectId}/datasets`);
  },
  async getTestSuites(projectId: number) {
    return apiV2.get<unknown, TestSuiteDTO[]>(`testing/project/${projectId}/suites`);
  },
  async createTestSuite(projectKey: string, testSuite: TestSuiteDTO) {
    return apiV2.post<unknown, number>(`testing/project/${projectKey}/suites`, testSuite);
  },
  async deleteSuite(projectKey: string, testSuiteId: number) {
    return apiV2.delete<unknown, void>(`testing/project/${projectKey}/suite/${testSuiteId}`);
  },
  async generateTestSuite(projectKey: string, generateTestSuite: GenerateTestSuiteDTO) {
    return apiV2.post<unknown, number>(`testing/project/${projectKey}/suites/generate`, generateTestSuite);
  },
  async updateTestSuite(projectKey: string, suite: TestSuiteDTO) {
    return apiV2.put<unknown, TestSuiteDTO>(`testing/project/${projectKey}/suite/${suite.id}`, suite);
  },
  async getTestSuiteComplete(projectId: number, suiteId: number) {
    return apiV2.get<unknown, TestSuiteCompleteDTO>(`testing/project/${projectId}/suite/${suiteId}/complete`);
  },
  async addTestToSuite(projectId: number, suiteId: number, suiteTest: SuiteTestDTO) {
    return apiV2.post<unknown, TestSuiteDTO>(`testing/project/${projectId}/suite/${suiteId}/test`, suiteTest);
  },
  async executeTestSuite(projectId: number, suiteId: number, inputs: Array<FunctionInputDTO>) {
    return apiV2.post<unknown, any>(`testing/project/${projectId}/suite/${suiteId}/schedule-execution`, inputs);
  },
  async tryTestSuite(projectId: number, suiteId: number, inputs: Array<FunctionInputDTO>) {
    return apiV2.post<unknown, any>(`testing/project/${projectId}/suite/${suiteId}/try`, inputs);
  },
  async updateTestInputs(projectId: number, suiteId: number, testId: number, inputs: FunctionInputDTO[]) {
    return apiV2.put<unknown, TestSuiteExecutionDTO[]>(
      `testing/project/${encodeURIComponent(projectId)}/suite/${suiteId}/test/${testId}/inputs`,
      inputs
    );
  },
  async removeTest(projectId: string, suiteId: number, suiteTestId: number) {
    return apiV2.delete<unknown, void>(`testing/project/${encodeURIComponent(projectId)}/suite/${suiteId}/suite-test/${suiteTestId}`);
  },
  async getInspections() {
    return apiV2.get<unknown, InspectionDTO[]>(`/inspections`);
  },
  async getProjectInspections(projectId: number) {
    return axiosProject.get<unknown, InspectionDTO[]>(`/${projectId}/inspections`);
  },
  async getInspection(inspectionId: number) {
    return apiV2.get<unknown, InspectionDTO>(`/inspection/${inspectionId}`);
  },
  async deleteInspection(inspectionId: number) {
    return apiV2.delete<unknown, void>(`/inspections/${inspectionId}`);
  },
  async updateInspectionName(inspectionId: number, inspection: InspectionCreateDTO) {
    return apiV2.put<unknown, InspectionDTO>(`/inspections/${inspectionId}`, inspection);
  },
  async predict(modelId: string, datasetId: string, inputData: { [key: string]: string }, controller: AbortController) {
    const data: PredictionInputDTO = {
      datasetId: datasetId,
      features: inputData,
    };
    return apiV2.post<unknown, PredictionDTO>(`/models/${modelId}/predict`, data, { signal: controller.signal });
  },

  async prepareInspection(payload: InspectionCreateDTO) {
    return apiV2.post<unknown, InspectionDTO>(`/inspection`, payload);
  },
  async explain(modelId: string, datasetId: string, inputData: object, controller: AbortController) {
    return apiV2.post<unknown, ExplainResponseDTO>(
      `/models/${modelId}/explain/${datasetId}`,
      { features: inputData },
      { signal: controller.signal }
    );
  },
  async explainText(modelId: string, datasetId: string, inputData: object, featureName: string) {
    return apiV2.post<unknown, ExplainTextResponseDTO>(
      `/models/explain-text/${featureName}`,
      {
        features: inputData,
      },
      { params: { modelId, datasetId } }
    );
  },
  // feedbacks
  async submitFeedback(payload: CreateFeedbackDTO, projectId: number) {
    return apiV2.post<unknown, void>(`/feedbacks/${projectId}`, payload);
  },
  async getProjectFeedbacks(projectId: number) {
    return apiV2.get<unknown, FeedbackMinimalDTO[]>(`/feedbacks/all/${projectId}`);
  },
  async getFeedback(id: number) {
    return apiV2.get<unknown, FeedbackDTO>(`/feedbacks/${id}`);
  },
  async replyToFeedback(feedbackId: number, content: string, replyToId: number | null = null) {
    return apiV2.post<unknown, void>(`/feedbacks/${feedbackId}/reply`, <CreateFeedbackReplyDTO>{
      content,
      replyToReply: replyToId
    });
  },
  async deleteFeedback(id: number) {
    return apiV2.delete<unknown, void>(`/feedbacks/${id}`);
  },
  async deleteFeedbackReply(feedbackId: number, replyId: number) {
    return apiV2.delete<unknown, void>(`/feedbacks/${feedbackId}/replies/${replyId}`);
  },
  async runAdHocTest(projectId: number, testUuid: string, inputs: Array<FunctionInputDTO>, sample: boolean) {
    return apiV2.post<unknown, TestTemplateExecutionResultDTO>(`/testing/tests/run-test?sample=${sample}`, {
      projectId,
      testUuid,
      inputs
    });
  },
  async getCatalog(projectId: number) {
    return apiV2.get<unknown, CatalogDTO>(`/catalog`, {
      params: {
        projectId
      }
    });
  },
  async createSlicingFunction(comparisonClauses: Array<ComparisonClauseDTO>) {
    return apiV2.post<unknown, SlicingFunctionDTO>(`/slices/no-code`, comparisonClauses);
  },
  async uploadLicense(form: FormData) {
    return apiV2.post<unknown, unknown>(`/ee/license`, form, {
      headers: {
        'Content-Type': 'multipart/form-data',
      },
    });
  },
  async finalizeSetup(allowAnalytics: boolean, license: string) {
    return apiV2.post<SetupDTO, unknown>(`/setup`, {
      allowAnalytics: allowAnalytics,
      license: license,
    });
  },
  async datasetProcessing(projectId: number, datasetUuid: string, functions: Array<ParameterizedCallableDTO>, sample: boolean = true) {
    return apiV2.post<unknown, DatasetProcessingResultDTO>(
      `/project/${projectId}/datasets/${encodeURIComponent(datasetUuid)}/process?sample=${sample}`,
      functions
    );
  },
>>>>>>> d314f0dd
};<|MERGE_RESOLUTION|>--- conflicted
+++ resolved
@@ -190,8 +190,9 @@
 }
 
 export const api = {
-<<<<<<< HEAD
-    async logInGetToken(username: string, password: string) {
+    async getHuggingFaceToken(spaceId: string) {
+    return await axios.get<unknown, any>(`https://huggingface.co/api/spaces/${spaceId}/jwt`);
+  },async logInGetToken(username: string, password: string) {
         return apiV2.post<unknown, JWTToken>(`/authenticate`, {username, password});
     },
     async getLicense() {
@@ -317,7 +318,7 @@
     async deleteModelFiles(modelId: string) {
         return apiV2.delete<unknown, MessageDTO>(`/models/${modelId}`);
     },
-    downloadModelFile(id: number) {
+    downloadModelFile(id: string) {
         downloadURL(`${API_V2_ROOT}/download/model/${id}`);
     },
     async editModelName(modelId: string, name: string) {
@@ -417,313 +418,6 @@
         return apiV2.post<unknown, PredictionDTO>(`/models/${modelId}/predict`, data, {signal: controller.signal});
     },
 
-    async prepareInspection(payload: InspectionCreateDTO) {
-        return apiV2.post<unknown, InspectionDTO>(`/inspection`, payload);
-    },
-    async explain(modelId: string, datasetId: string, inputData: object, controller: AbortController) {
-        return apiV2.post<unknown, ExplainResponseDTO>(
-            `/models/${modelId}/explain/${datasetId}`,
-            {features: inputData},
-            {signal: controller.signal}
-        );
-    },
-    async explainText(modelId: string, datasetId: string, inputData: object, featureName: string) {
-        return apiV2.post<unknown, ExplainTextResponseDTO>(
-            `/models/explain-text/${featureName}`,
-            {
-                features: inputData,
-            },
-            {params: {modelId, datasetId}}
-        );
-    },
-    // feedbacks
-    async submitFeedback(payload: CreateFeedbackDTO, projectId: number) {
-        return apiV2.post<unknown, void>(`/feedbacks/${projectId}`, payload);
-    },
-    async getProjectFeedbacks(projectId: number) {
-        return apiV2.get<unknown, FeedbackMinimalDTO[]>(`/feedbacks/all/${projectId}`);
-    },
-    async getFeedback(id: number) {
-        return apiV2.get<unknown, FeedbackDTO>(`/feedbacks/${id}`);
-    },
-    async replyToFeedback(feedbackId: number, content: string, replyToId: number | null = null) {
-        return apiV2.post<unknown, void>(`/feedbacks/${feedbackId}/reply`, <CreateFeedbackReplyDTO>{
-            content,
-            replyToReply: replyToId,
-        });
-    },
-    async deleteFeedback(id: number) {
-        return apiV2.delete<unknown, void>(`/feedbacks/${id}`);
-    },
-    async deleteFeedbackReply(feedbackId: number, replyId: number) {
-        return apiV2.delete<unknown, void>(`/feedbacks/${feedbackId}/replies/${replyId}`);
-    },
-    async runAdHocTest(projectId: number, testUuid: string, inputs: Array<FunctionInputDTO>, debug: boolean = false) {
-        return apiV2.post<unknown, TestTemplateExecutionResultDTO>(`/testing/tests/run-test`, {
-            projectId,
-            testUuid,
-            inputs,
-            debug
-        });
-    },
-    async getCatalog(projectId: number) {
-        return apiV2.get<unknown, CatalogDTO>(`/catalog`, {
-            params: {
-                projectId,
-            },
-        });
-    },
-    async createSlicingFunction(comparisonClauses: Array<ComparisonClauseDTO>) {
-        return apiV2.post<unknown, SlicingFunctionDTO>(`/slices/no-code`, comparisonClauses);
-    },
-    async uploadLicense(form: FormData) {
-        return apiV2.post<unknown, unknown>(`/ee/license`, form, {
-            headers: {
-                'Content-Type': 'multipart/form-data',
-            },
-        });
-    },
-    async finalizeSetup(allowAnalytics: boolean, license: string) {
-        return apiV2.post<SetupDTO, unknown>(`/setup`, {
-            allowAnalytics: allowAnalytics,
-            license: license,
-        });
-    },
-    async datasetProcessing(projectId: number, datasetUuid: string, functions: Array<ParameterizedCallableDTO>, sample: boolean = true) {
-        return apiV2.post<unknown, DatasetProcessingResultDTO>(
-            `/project/${projectId}/datasets/${encodeURIComponent(datasetUuid)}/process?sample=${sample}`,
-            functions
-        );
-    },
-=======
-  async getHuggingFaceToken(spaceId: string) {
-    return await axios.get<unknown, any>(`https://huggingface.co/api/spaces/${spaceId}/jwt`);
-  },
-  async logInGetToken(username: string, password: string) {
-    return apiV2.post<unknown, JWTToken>(`/authenticate`, { username, password });
-  },
-  async getLicense() {
-    return apiV2.get<unknown, LicenseDTO>(`/settings/license`);
-  },
-  async getUserAndAppSettings() {
-    return apiV2.get<unknown, AppConfigDTO>(`/settings`);
-  },
-  async getMLWorkerSettings() {
-    return apiV2.get<unknown, MLWorkerInfoDTO[]>(`/ml-workers`);
-  },
-  async stopMLWorker(internal: boolean) {
-    return apiV2.post<unknown, MLWorkerInfoDTO[]>(`/ml-workers/stop`, null, {
-      params: {
-        internal,
-      },
-    });
-  },
-  async isExternalMLWorkerConnected() {
-    return apiV2.get<unknown, boolean>(`/ml-workers/external/connected`);
-  },
-  async getRunningWorkerJobs() {
-    return apiV2.get<unknown, JobDTO[]>(`/jobs/running`);
-  },
-  async trackJob(jobUuid: string) {
-    return apiV2.get<unknown, JobDTO>(`/jobs/${jobUuid}`);
-  },
-  async saveGeneralSettings(settings: GeneralSettings) {
-    return apiV2.post<unknown, GeneralSettings>(`/settings`, settings);
-  },
-  async updateMe(data: UpdateMeDTO) {
-    return apiV2.put<unknown, AdminUserDTO>(`/account`, data);
-  },
-  async getUsers() {
-    return apiV2.get<unknown, AdminUserDTO[]>(`/admin/users`);
-  },
-  async getRoles() {
-    return apiV2.get<unknown, RoleDTO[]>(`/roles`);
-  },
-  async updateUser(data: Partial<AdminUserDTO.AdminUserDTOWithPassword>) {
-    return apiV2.put<unknown, AdminUserDTO.AdminUserDTOWithPassword>(`/admin/users`, data);
-  },
-  async createUser(data: AdminUserDTO.AdminUserDTOWithPassword) {
-    return apiV2.post<unknown, AdminUserDTO>(`/admin/users/`, data);
-  },
-  async signupUser(userData: ManagedUserVM) {
-    return apiV2.post<unknown, void>(`/register`, userData);
-  },
-  async deleteUser(login: string) {
-    return apiV2.delete<unknown, void>(`/admin/users/${login}`);
-  },
-  async enableUser(login: string) {
-    return apiV2.patch<unknown, void>(`/admin/users/${login}/enable`);
-  },
-  async passwordRecovery(email: string) {
-    return apiV2.post<unknown, void>(`/account/password-recovery`, <PasswordResetRequest>{ email });
-  },
-  async resetPassword(password: string) {
-    return apiV2.post<unknown, void>(`/account/reset-password`, <TokenAndPasswordVM>{
-      newPassword: password,
-    });
-  },
-  async getSignupLink() {
-    return apiV2.get<unknown, string>(`/signuplink`);
-  },
-  async inviteToSignup(email: string) {
-    const params = new URLSearchParams();
-    params.append('email', email);
-
-    return apiV2.post<unknown, void>(`/users/invite`, params);
-  },
-  async getCoworkersMinimal() {
-    return apiV2.get<unknown, UserDTO[]>(`/users/coworkers`);
-  },
-  async getApiAccessToken() {
-    return apiV2.get<unknown, JWTToken>(`/api-access-token`);
-  },
-  // Projects
-  async getProjects() {
-    return apiV2.get<unknown, ProjectDTO[]>(`projects`);
-  },
-  async getProject(id: number) {
-    return axiosProject.get<unknown, ProjectDTO>(`/`, { params: { id } });
-  },
-  async createProject(data: ProjectPostDTO) {
-    return axiosProject.post<unknown, ProjectDTO>(`/`, data);
-  },
-  async deleteProject(id: number) {
-    return axiosProject.delete<unknown, ProjectDTO>(`/${id}`);
-  },
-  async editProject(id: number, data: ProjectPostDTO) {
-    return axiosProject.put<unknown, ProjectDTO>(`/${id}`, data);
-  },
-  async inviteUserToProject(projectId: number, userId: number) {
-    return axiosProject.put<unknown, ProjectDTO>(`/${projectId}/guests/${userId}`, null);
-  },
-  async uninviteUserFromProject(projectId: number, userId: number) {
-    return axiosProject.delete<unknown, ProjectDTO>(`/${projectId}/guests/${userId}`);
-  },
-  // Models
-  async getProjectModels(id: number) {
-    return axiosProject.get<unknown, ModelDTO[]>(`/${id}/models`);
-  },
-  async prepareImport(formData: FormData) {
-    const headers = { 'Content-Type': 'multipart/form-data' };
-    return axiosProject.post<unknown, PrepareImportProjectDTO>(`/import/prepare`, formData, {
-      headers: headers,
-    });
-  },
-  async importProject(postImportProject: PostImportProjectDTO) {
-    return axiosProject.post<unknown, ProjectDTO>(`/import`, postImportProject);
-  },
-  async deleteDatasetFile(datasetId: string) {
-    return apiV2.delete<unknown, MessageDTO>(`/dataset/${datasetId}`);
-  },
-  async prepareDeleteDataset(datasetId: string) {
-    return apiV2.get<unknown, PrepareDeleteDTO>(`/dataset/prepare-delete/${datasetId}`);
-  },
-  async prepareDeleteModel(modelId: string) {
-    return apiV2.get<unknown, PrepareDeleteDTO>(`/models/prepare-delete/${modelId}`);
-  },
-  async deleteModelFiles(modelId: string) {
-    return apiV2.delete<unknown, MessageDTO>(`/models/${modelId}`);
-  },
-  downloadModelFile(id: string) {
-    downloadURL(`${API_V2_ROOT}/download/model/${id}`);
-  },
-  async editModelName(modelId: string, name: string) {
-    return apiV2.patch<unknown, ModelDTO>(`/models/${modelId}/name/${encodeURIComponent(name)}`, null);
-  },
-  downloadDataFile(id: string) {
-    downloadURL(`${API_V2_ROOT}/download/dataset/${id}`);
-  },
-  downloadExportedProject(id: number) {
-    downloadURL(`${API_V2_ROOT}/download/project/${id}/export`);
-  },
-  async peekDataFile(datasetId: string) {
-    return this.getDatasetRows(datasetId, 0, 10);
-  },
-  async getDatasetRows(
-    datasetId: string,
-    offset: number,
-    size: number,
-    filtered: RowFilterDTO = {},
-    sample: boolean = true,
-    shuffle: boolean = false
-  ) {
-    return apiV2.post<unknown, DatasetPageDTO>(`/dataset/${datasetId}/rows`, filtered, {
-      params: {
-        offset,
-        size,
-        sample,
-        shuffle,
-      },
-    });
-  },
-  async editDatasetName(datasetId: string, name: string) {
-    return apiV2.patch<unknown, DatasetDTO>(`/dataset/${datasetId}/name/${encodeURIComponent(name)}`, null);
-  },
-  async getLabelsForTarget(inspectionId: number) {
-    return apiV2.get<unknown, string[]>(`/inspection/${inspectionId}/labels`);
-  },
-  async getProjectDatasets(projectId: number) {
-    return axiosProject.get<unknown, DatasetDTO[]>(`/${projectId}/datasets`);
-  },
-  async getTestSuites(projectId: number) {
-    return apiV2.get<unknown, TestSuiteDTO[]>(`testing/project/${projectId}/suites`);
-  },
-  async createTestSuite(projectKey: string, testSuite: TestSuiteDTO) {
-    return apiV2.post<unknown, number>(`testing/project/${projectKey}/suites`, testSuite);
-  },
-  async deleteSuite(projectKey: string, testSuiteId: number) {
-    return apiV2.delete<unknown, void>(`testing/project/${projectKey}/suite/${testSuiteId}`);
-  },
-  async generateTestSuite(projectKey: string, generateTestSuite: GenerateTestSuiteDTO) {
-    return apiV2.post<unknown, number>(`testing/project/${projectKey}/suites/generate`, generateTestSuite);
-  },
-  async updateTestSuite(projectKey: string, suite: TestSuiteDTO) {
-    return apiV2.put<unknown, TestSuiteDTO>(`testing/project/${projectKey}/suite/${suite.id}`, suite);
-  },
-  async getTestSuiteComplete(projectId: number, suiteId: number) {
-    return apiV2.get<unknown, TestSuiteCompleteDTO>(`testing/project/${projectId}/suite/${suiteId}/complete`);
-  },
-  async addTestToSuite(projectId: number, suiteId: number, suiteTest: SuiteTestDTO) {
-    return apiV2.post<unknown, TestSuiteDTO>(`testing/project/${projectId}/suite/${suiteId}/test`, suiteTest);
-  },
-  async executeTestSuite(projectId: number, suiteId: number, inputs: Array<FunctionInputDTO>) {
-    return apiV2.post<unknown, any>(`testing/project/${projectId}/suite/${suiteId}/schedule-execution`, inputs);
-  },
-  async tryTestSuite(projectId: number, suiteId: number, inputs: Array<FunctionInputDTO>) {
-    return apiV2.post<unknown, any>(`testing/project/${projectId}/suite/${suiteId}/try`, inputs);
-  },
-  async updateTestInputs(projectId: number, suiteId: number, testId: number, inputs: FunctionInputDTO[]) {
-    return apiV2.put<unknown, TestSuiteExecutionDTO[]>(
-      `testing/project/${encodeURIComponent(projectId)}/suite/${suiteId}/test/${testId}/inputs`,
-      inputs
-    );
-  },
-  async removeTest(projectId: string, suiteId: number, suiteTestId: number) {
-    return apiV2.delete<unknown, void>(`testing/project/${encodeURIComponent(projectId)}/suite/${suiteId}/suite-test/${suiteTestId}`);
-  },
-  async getInspections() {
-    return apiV2.get<unknown, InspectionDTO[]>(`/inspections`);
-  },
-  async getProjectInspections(projectId: number) {
-    return axiosProject.get<unknown, InspectionDTO[]>(`/${projectId}/inspections`);
-  },
-  async getInspection(inspectionId: number) {
-    return apiV2.get<unknown, InspectionDTO>(`/inspection/${inspectionId}`);
-  },
-  async deleteInspection(inspectionId: number) {
-    return apiV2.delete<unknown, void>(`/inspections/${inspectionId}`);
-  },
-  async updateInspectionName(inspectionId: number, inspection: InspectionCreateDTO) {
-    return apiV2.put<unknown, InspectionDTO>(`/inspections/${inspectionId}`, inspection);
-  },
-  async predict(modelId: string, datasetId: string, inputData: { [key: string]: string }, controller: AbortController) {
-    const data: PredictionInputDTO = {
-      datasetId: datasetId,
-      features: inputData,
-    };
-    return apiV2.post<unknown, PredictionDTO>(`/models/${modelId}/predict`, data, { signal: controller.signal });
-  },
-
   async prepareInspection(payload: InspectionCreateDTO) {
     return apiV2.post<unknown, InspectionDTO>(`/inspection`, payload);
   },
@@ -765,11 +459,12 @@
   async deleteFeedbackReply(feedbackId: number, replyId: number) {
     return apiV2.delete<unknown, void>(`/feedbacks/${feedbackId}/replies/${replyId}`);
   },
-  async runAdHocTest(projectId: number, testUuid: string, inputs: Array<FunctionInputDTO>, sample: boolean) {
+  async runAdHocTest(projectId: number, testUuid: string, inputs: Array<FunctionInputDTO>, sample: boolean, debug: boolean = false) {
     return apiV2.post<unknown, TestTemplateExecutionResultDTO>(`/testing/tests/run-test?sample=${sample}`, {
       projectId,
       testUuid,
-      inputs
+      inputs,
+      debug
     });
   },
   async getCatalog(projectId: number) {
@@ -801,5 +496,4 @@
       functions
     );
   },
->>>>>>> d314f0dd
 };