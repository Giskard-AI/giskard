import axios, { AxiosError } from 'axios';
import { apiURL } from '@/env';
import { getLocalToken, removeLocalToken } from '@/utils';
import Vue from 'vue';

import {
<<<<<<< HEAD
    AdminUserDTO,
    AppConfigDTO,
    CatalogDTO,
    ComparisonClauseDTO,
    CreateFeedbackDTO,
    CreateFeedbackReplyDTO,
    DatasetDTO,
    DatasetPageDTO,
    DatasetProcessingResultDTO,
    ExplainResponseDTO,
    ExplainTextResponseDTO,
    FeedbackDTO,
    FeedbackMinimalDTO,
    FunctionInputDTO,
    GeneralSettings,
    GenerateTestSuiteDTO,
    InspectionCreateDTO,
    InspectionDTO,
    JobDTO,
    JWTToken,
    LicenseDTO,
    ManagedUserVM,
    MessageDTO,
    MLWorkerInfoDTO,
    ModelDTO,
    ParameterizedCallableDTO,
    PasswordResetRequest,
    PostImportProjectDTO,
    PredictionDTO,
    PredictionInputDTO,
    PrepareDeleteDTO,
    PrepareImportProjectDTO,
    ProjectDTO,
    ProjectPostDTO,
    RoleDTO,
    RowFilterDTO,
    SetupDTO,
    SlicingFunctionDTO,
    SuiteTestDTO,
    TestSuiteCompleteDTO,
    TestSuiteDTO,
    TestSuiteExecutionDTO,
    TestTemplateExecutionResultDTO,
    TokenAndPasswordVM,
    UpdateMeDTO,
    UserDTO
=======
  AdminUserDTO,
  AppConfigDTO,
  CatalogDTO,
  CreateFeedbackDTO,
  CreateFeedbackReplyDTO,
  DatasetDTO,
  DatasetPageDTO,
  DatasetProcessingResultDTO,
  ExplainResponseDTO,
  ExplainTextResponseDTO,
  FeedbackDTO,
  FeedbackMinimalDTO,
  FunctionInputDTO,
  GeneralSettings,
  GenerateTestSuiteDTO,
  InspectionCreateDTO,
  InspectionDTO,
  JobDTO,
  JWTToken,
  LicenseDTO,
  ManagedUserVM,
  MessageDTO,
  MLWorkerInfoDTO,
  ModelDTO,
  ParameterizedCallableDTO,
  PasswordResetRequest,
  PostImportProjectDTO,
  PredictionDTO,
  PredictionInputDTO,
  PrepareDeleteDTO,
  PrepareImportProjectDTO,
  ProjectDTO,
  ProjectPostDTO,
  RoleDTO,
  RowFilterDTO,
  SetupDTO,
  SuiteTestDTO,
  TestSuiteCompleteDTO,
  TestSuiteDTO,
  TestSuiteExecutionDTO,
  TestTemplateExecutionResultDTO,
  TokenAndPasswordVM,
  UpdateMeDTO,
  UserDTO,
>>>>>>> 93562949
} from './generated-sources';
import { TYPE } from 'vue-toastification';
import ErrorToast from '@/views/main/utils/ErrorToast.vue';
import router from '@/router';
import mixpanel from 'mixpanel-browser';
import { useUserStore } from '@/stores/user';

function jwtRequestInterceptor(config) {
  // Do something before request is sent
  let jwtToken = getLocalToken();
  if (jwtToken && config && config.headers) {
    config.headers.Authorization = `Bearer ${jwtToken}`;
  }
  return config;
}

function authHeaders(token: string | null) {
  return {
    headers: {
      Authorization: `Bearer ${token}`,
    },
  };
}

const API_V2_ROOT = `${apiURL}/api/v2`;

const axiosProject = axios.create({
  baseURL: `${API_V2_ROOT}/project`,
});
const apiV2 = axios.create({
  baseURL: API_V2_ROOT,
});

function unpackInterceptor(response) {
  return response.data;
}

function trackError(error) {
  try {
    mixpanel.track('API error', {
      code: error.code,
      message: error.message,
      detail: error.response.data.detail,
      httpCode: error.response.code,
      method: error.config.method,
      url: error.config.url,
      data: error.response.data,
    });
  } catch (e) {
    console.error('Failed to track API Error', e);
  }
}

function replacePlaceholders(detail: string) {
  return detail.replaceAll('GISKARD_ADDRESS', window.location.hostname);
}

async function errorInterceptor(error) {
  if (error.code !== AxiosError.ERR_CANCELED) {
    trackError(error);
  }

  if (error.response) {
    if (error.response.status === 401) {
      const userStore = useUserStore();
      removeLocalToken();
      userStore.token = '';
      userStore.isLoggedIn = false;
      if (router.currentRoute.path !== '/auth/login') {
        await router.push('/auth/login');
      }
    } else {
      let title: string;
      let detail: string;
      let stack: string | undefined = undefined;
      if (error.response.status === 502) {
        title = error.response.statusText;
        detail = "Error while connecting to Giskard server, check that it's running";
      } else {
        title = error.response.data.title || error.message;
        detail = error.response.data.detail || error.request.responseURL;
        stack = error.response.data.stack;
      }

      detail = replacePlaceholders(detail);

      Vue.$toast(
        {
          component: ErrorToast,
          props: {
            title: title || 'Error',
            detail: detail,
            stack: stack,
          },
        },
        {
          toastClassName: 'error-toast',
          type: TYPE.ERROR,
        }
      );
    }
  }
  return Promise.reject(error);
}

apiV2.interceptors.response.use(unpackInterceptor, errorInterceptor);
apiV2.interceptors.request.use(jwtRequestInterceptor);

axios.interceptors.request.use(jwtRequestInterceptor);

// this is to automatically parse responses from the projects API, be it array or single objects
axiosProject.interceptors.response.use(resp => {
  if (Array.isArray(resp.data)) {
    resp.data.forEach(p => (p.created_on = new Date(p.created_on)));
  } else if (resp.data.hasOwnProperty('created_on')) {
    resp.data.created_on = new Date(resp.data.created_on);
  }
  return resp;
});
axiosProject.interceptors.response.use(unpackInterceptor, errorInterceptor);
axiosProject.interceptors.request.use(jwtRequestInterceptor);

function downloadURL(urlString) {
  let url = new URL(urlString, window.location.origin);
  let token = getLocalToken();
  if (token) {
    url.searchParams.append('token', token);
  }
  let hiddenIFrameID = '_hidden_download_frame_',
    iframe: HTMLIFrameElement = <HTMLIFrameElement>document.getElementById(hiddenIFrameID);
  if (iframe == null) {
    iframe = document.createElement('iframe');
    iframe.id = hiddenIFrameID;
    iframe.style.display = 'none';
    document.body.appendChild(iframe);
  }
  iframe.src = url.toString();
}

export const api = {
  async logInGetToken(username: string, password: string) {
    return apiV2.post<unknown, JWTToken>(`/authenticate`, { username, password });
  },
  async getLicense() {
    return apiV2.get<unknown, LicenseDTO>(`/settings/license`);
  },
  async getUserAndAppSettings() {
    return apiV2.get<unknown, AppConfigDTO>(`/settings`);
  },
  async getMLWorkerSettings() {
    return apiV2.get<unknown, MLWorkerInfoDTO[]>(`/ml-workers`);
  },
  async stopMLWorker(internal: boolean) {
    return apiV2.post<unknown, MLWorkerInfoDTO[]>(`/ml-workers/stop`, null, {
      params: {
        internal,
      },
    });
  },
  async getRunningWorkerJobs() {
    return apiV2.get<unknown, JobDTO[]>(`/jobs/running`);
  },
  async trackJob(jobUuid: string) {
    return apiV2.get<unknown, JobDTO>(`/jobs/${jobUuid}`);
  },
  async saveGeneralSettings(settings: GeneralSettings) {
    return apiV2.post<unknown, GeneralSettings>(`/settings`, settings);
  },
  async updateMe(data: UpdateMeDTO) {
    return apiV2.put<unknown, AdminUserDTO>(`/account`, data);
  },
  async getUsers() {
    return apiV2.get<unknown, AdminUserDTO[]>(`/admin/users`);
  },
  async getRoles() {
    return apiV2.get<unknown, RoleDTO[]>(`/roles`);
  },
  async updateUser(data: Partial<AdminUserDTO.AdminUserDTOWithPassword>) {
    return apiV2.put<unknown, AdminUserDTO.AdminUserDTOWithPassword>(`/admin/users`, data);
  },
  async createUser(data: AdminUserDTO.AdminUserDTOWithPassword) {
    return apiV2.post<unknown, AdminUserDTO>(`/admin/users/`, data);
  },
  async signupUser(userData: ManagedUserVM) {
    return apiV2.post<unknown, void>(`/register`, userData);
  },
  async deleteUser(login: string) {
    return apiV2.delete<unknown, void>(`/admin/users/${login}`);
  },
  async enableUser(login: string) {
    return apiV2.patch<unknown, void>(`/admin/users/${login}/enable`);
  },
  async passwordRecovery(email: string) {
    return apiV2.post<unknown, void>(`/account/password-recovery`, <PasswordResetRequest>{ email });
  },
  async resetPassword(password: string) {
    return apiV2.post<unknown, void>(`/account/reset-password`, <TokenAndPasswordVM>{
      newPassword: password,
    });
  },
  async getSignupLink() {
    return apiV2.get<unknown, string>(`/signuplink`);
  },
  async inviteToSignup(email: string) {
    const params = new URLSearchParams();
    params.append('email', email);

    return apiV2.post<unknown, void>(`/users/invite`, params);
  },
  async getCoworkersMinimal() {
    return apiV2.get<unknown, UserDTO[]>(`/users/coworkers`);
  },
  async getApiAccessToken() {
    return apiV2.get<unknown, JWTToken>(`/api-access-token`);
  },

  // Projects
  async getProjects() {
    return apiV2.get<unknown, ProjectDTO[]>(`projects`);
  },
  async getProject(id: number) {
    return axiosProject.get<unknown, ProjectDTO>(`/`, { params: { id } });
  },
  async createProject(data: ProjectPostDTO) {
    return axiosProject.post<unknown, ProjectDTO>(`/`, data);
  },
  async deleteProject(id: number) {
    return axiosProject.delete<unknown, ProjectDTO>(`/${id}`);
  },
  async editProject(id: number, data: ProjectPostDTO) {
    return axiosProject.put<unknown, ProjectDTO>(`/${id}`, data);
  },
  async inviteUserToProject(projectId: number, userId: number) {
    return axiosProject.put<unknown, ProjectDTO>(`/${projectId}/guests/${userId}`, null);
  },
  async uninviteUserFromProject(projectId: number, userId: number) {
    return axiosProject.delete<unknown, ProjectDTO>(`/${projectId}/guests/${userId}`);
  },
  // Models
  async getProjectModels(id: number) {
    return axiosProject.get<unknown, ModelDTO[]>(`/${id}/models`);
  },
  async prepareImport(formData: FormData) {
    const headers = { 'Content-Type': 'multipart/form-data' };
    return axiosProject.post<unknown, PrepareImportProjectDTO>(`/import/prepare`, formData, {
      headers: headers,
    });
  },
  async importProject(postImportProject: PostImportProjectDTO) {
    return axiosProject.post<unknown, ProjectDTO>(`/import`, postImportProject);
  },
  async deleteDatasetFile(datasetId: string) {
    return apiV2.delete<unknown, MessageDTO>(`/dataset/${datasetId}`);
  },
  async prepareDeleteDataset(datasetId: string) {
    return apiV2.get<unknown, PrepareDeleteDTO>(`/dataset/prepare-delete/${datasetId}`);
  },
  async prepareDeleteModel(modelId: string) {
    return apiV2.get<unknown, PrepareDeleteDTO>(`/models/prepare-delete/${modelId}`);
  },
  async deleteModelFiles(modelId: string) {
    return apiV2.delete<unknown, MessageDTO>(`/models/${modelId}`);
  },
  downloadModelFile(id: number) {
    downloadURL(`${API_V2_ROOT}/download/model/${id}`);
  },
  async editModelName(modelId: string, name: string) {
    return apiV2.patch<unknown, ModelDTO>(`/models/${modelId}/name/${encodeURIComponent(name)}`, null);
  },
  downloadDataFile(id: string) {
    downloadURL(`${API_V2_ROOT}/download/dataset/${id}`);
  },
  downloadExportedProject(id: number) {
    downloadURL(`${API_V2_ROOT}/download/project/${id}/export`);
  },
  async peekDataFile(datasetId: string) {
    return this.getDatasetRows(datasetId, 0, 10);
  },
  async getDatasetRows(datasetId: string, offset: number, size: number,
                       filtered: RowFilterDTO = {}, sample: boolean = true, shuffle: boolean = false) {
    return apiV2.post<unknown, DatasetPageDTO>(`/dataset/${datasetId}/rows`, filtered, {
      params: {
        offset,
        size,
        sample,
        shuffle
      }
    });
  },
  async editDatasetName(datasetId: string, name: string) {
    return apiV2.patch<unknown, DatasetDTO>(`/dataset/${datasetId}/name/${encodeURIComponent(name)}`, null);
  },
  async getLabelsForTarget(inspectionId: number) {
    return apiV2.get<unknown, string[]>(`/inspection/${inspectionId}/labels`);
  },
  async getProjectDatasets(projectId: number) {
    return axiosProject.get<unknown, DatasetDTO[]>(`/${projectId}/datasets`);
  },
  async getTestSuites(projectId: number) {
    return apiV2.get<unknown, TestSuiteDTO[]>(`testing/project/${projectId}/suites`);
  },
  async createTestSuite(projectKey: string, testSuite: TestSuiteDTO) {
    return apiV2.post<unknown, number>(`testing/project/${projectKey}/suites`, testSuite);
  },
  async deleteSuite(projectKey: string, testSuiteId: number) {
    return apiV2.delete<unknown, void>(`testing/project/${projectKey}/suite/${testSuiteId}`);
  },
  async generateTestSuite(projectKey: string, generateTestSuite: GenerateTestSuiteDTO) {
    return apiV2.post<unknown, number>(`testing/project/${projectKey}/suites/generate`, generateTestSuite);
  },
  async updateTestSuite(projectKey: string, suite: TestSuiteDTO) {
    return apiV2.put<unknown, TestSuiteDTO>(`testing/project/${projectKey}/suite/${suite.id}`, suite);
  },
  async getTestSuite(projectId: number, suiteId: number) {
    return apiV2.get<unknown, TestSuiteDTO>(`testing/project/${projectId}/suite/${suiteId}`);
  },
  async getTestSuiteComplete(projectId: number, suiteId: number) {
    return apiV2.get<unknown, TestSuiteCompleteDTO>(`testing/project/${projectId}/suite/${suiteId}/complete`);
  },
  async addTestToSuite(projectId: number, suiteId: number, suiteTest: SuiteTestDTO) {
    return apiV2.post<unknown, TestSuiteDTO>(`testing/project/${projectId}/suite/${suiteId}/test`, suiteTest);
  },
  async executeTestSuite(projectId: number, suiteId: number, inputs: Array<FunctionInputDTO>) {
    return apiV2.post<unknown, any>(`testing/project/${projectId}/suite/${suiteId}/schedule-execution`, inputs);
  },
  async tryTestSuite(projectId: number, suiteId: number, inputs: Array<FunctionInputDTO>) {
    return apiV2.post<unknown, any>(`testing/project/${projectId}/suite/${suiteId}/try`, inputs);
  },
  async updateTestInputs(projectId: number, suiteId: number, testId: number, inputs: FunctionInputDTO[]) {
    return apiV2.put<unknown, TestSuiteExecutionDTO[]>(
      `testing/project/${encodeURIComponent(projectId)}/suite/${suiteId}/test/${testId}/inputs`,
      inputs
    );
  },
  async removeTest(projectId: string, suiteId: number, suiteTestId: number) {
    return apiV2.delete<unknown, void>(`testing/project/${encodeURIComponent(projectId)}/suite/${suiteId}/suite-test/${suiteTestId}`);
  },
  async getInspections() {
    return apiV2.get<unknown, InspectionDTO[]>(`/inspections`);
  },
  async getProjectInspections(projectId: number) {
    return axiosProject.get<unknown, InspectionDTO[]>(`/${projectId}/inspections`);
  },
  async getInspection(inspectionId: number) {
    return apiV2.get<unknown, InspectionDTO>(`/inspection/${inspectionId}`);
  },
  async deleteInspection(inspectionId: number) {
    return apiV2.delete<unknown, void>(`/inspections/${inspectionId}`);
  },
  async updateInspectionName(inspectionId: number, inspection: InspectionCreateDTO) {
    return apiV2.put<unknown, InspectionDTO>(`/inspections/${inspectionId}`, inspection);
  },
  async predict(modelId: string, datasetId: string, inputData: { [key: string]: string }, controller: AbortController) {
    const data: PredictionInputDTO = {
      datasetId: datasetId,
      features: inputData,
    };
    return apiV2.post<unknown, PredictionDTO>(`/models/${modelId}/predict`, data, { signal: controller.signal });
  },

<<<<<<< HEAD
    async prepareInspection(payload: InspectionCreateDTO) {
        return apiV2.post<unknown, InspectionDTO>(`/inspection`, payload);
    },
    async explain(modelId: string, datasetId: string, inputData: object, controller: AbortController) {
        return apiV2.post<unknown, ExplainResponseDTO>(`/models/${modelId}/explain/${datasetId}`,
            { features: inputData },
            { signal: controller.signal });
    },
    async explainText(modelId: string, datasetId: string, inputData: object, featureName: string) {
        return apiV2.post<unknown, ExplainTextResponseDTO>(`/models/explain-text/${featureName}`,
            {
                features: inputData
            }, { params: { modelId, datasetId } });
    },
    // feedbacks
    async submitFeedback(payload: CreateFeedbackDTO, projectId: number) {
        return apiV2.post<unknown, void>(`/feedbacks/${projectId}`, payload);
    },
    async getProjectFeedbacks(projectId: number) {
        return apiV2.get<unknown, FeedbackMinimalDTO[]>(`/feedbacks/all/${projectId}`);
    },
    async getFeedback(id: number) {
        return apiV2.get<unknown, FeedbackDTO>(`/feedbacks/${id}`);
    },
    async replyToFeedback(feedbackId: number, content: string, replyToId: number | null = null) {
        return apiV2.post<unknown, void>(`/feedbacks/${feedbackId}/reply`,
            <CreateFeedbackReplyDTO>{
                content,
                replyToReply: replyToId
            });
    },
    async deleteFeedback(id: number) {
        return apiV2.delete<unknown, void>(`/feedbacks/${id}`);
    },
    async deleteFeedbackReply(feedbackId: number, replyId: number) {
        return apiV2.delete<unknown, void>(`/feedbacks/${feedbackId}/replies/${replyId}`);
    },
    async runAdHocTest(projectId: number, testUuid: string, inputs: Array<FunctionInputDTO>) {
        return apiV2.post<unknown, TestTemplateExecutionResultDTO>(`/testing/tests/run-test`, {
            projectId,
            testUuid,
            inputs
        });
    },
    async getCatalog(projectId: number) {
        return apiV2.get<unknown, CatalogDTO>(`/catalog`, {
            params: {
                projectId
            }
        });
    },
    async createSlicingFunction(comparisonClauses: Array<ComparisonClauseDTO>) {
        return apiV2.post<unknown, SlicingFunctionDTO>(`/slices/no-code`, comparisonClauses)
    },
    async uploadLicense(form: FormData) {
        return apiV2.post<unknown, unknown>(`/ee/license`, form, {
            headers: {
                'Content-Type': 'multipart/form-data'
            }
        })
    },
    async finalizeSetup(allowAnalytics: boolean, license: string) {
        return apiV2.post<SetupDTO, unknown>(`/setup`, {
            allowAnalytics: allowAnalytics,
            license: license
        });
    },
    async datasetProcessing(projectId: number, datasetUuid: string, functions: Array<ParameterizedCallableDTO>, sample: boolean = true) {
        return apiV2.post<unknown, DatasetProcessingResultDTO>(
            `/project/${projectId}/datasets/${encodeURIComponent(datasetUuid)}/process?sample=${sample}`, functions);
    },
=======
  async prepareInspection(payload: InspectionCreateDTO) {
    return apiV2.post<unknown, InspectionDTO>(`/inspection`, payload);
  },
  async explain(modelId: string, datasetId: string, inputData: object, controller: AbortController) {
    return apiV2.post<unknown, ExplainResponseDTO>(
      `/models/${modelId}/explain/${datasetId}`,
      { features: inputData },
      { signal: controller.signal }
    );
  },
  async explainText(modelId: string, datasetId: string, inputData: object, featureName: string) {
    return apiV2.post<unknown, ExplainTextResponseDTO>(
      `/models/explain-text/${featureName}`,
      {
        features: inputData,
      },
      { params: { modelId, datasetId } }
    );
  },
  // feedbacks
  async submitFeedback(payload: CreateFeedbackDTO, projectId: number) {
    return apiV2.post<unknown, void>(`/feedbacks/${projectId}`, payload);
  },
  async getProjectFeedbacks(projectId: number) {
    return apiV2.get<unknown, FeedbackMinimalDTO[]>(`/feedbacks/all/${projectId}`);
  },
  async getFeedback(id: number) {
    return apiV2.get<unknown, FeedbackDTO>(`/feedbacks/${id}`);
  },
  async replyToFeedback(feedbackId: number, content: string, replyToId: number | null = null) {
    return apiV2.post<unknown, void>(`/feedbacks/${feedbackId}/reply`, <CreateFeedbackReplyDTO>{
      content,
      replyToReply: replyToId,
    });
  },
  async deleteFeedback(id: number) {
    return apiV2.delete<unknown, void>(`/feedbacks/${id}`);
  },
  async deleteFeedbackReply(feedbackId: number, replyId: number) {
    return apiV2.delete<unknown, void>(`/feedbacks/${feedbackId}/replies/${replyId}`);
  },
  async runAdHocTest(projectId: number, testUuid: string, inputs: Array<FunctionInputDTO>) {
    return apiV2.post<unknown, TestTemplateExecutionResultDTO>(`/testing/tests/run-test`, {
      projectId,
      testUuid,
      inputs,
    });
  },
  async getCatalog(projectId: number) {
    return apiV2.get<unknown, CatalogDTO>(`/catalog`, {
      params: {
        projectId,
      },
    });
  },
  async uploadLicense(form: FormData) {
    return apiV2.post<unknown, unknown>(`/ee/license`, form, {
      headers: {
        'Content-Type': 'multipart/form-data',
      },
    });
  },
  async finalizeSetup(allowAnalytics: boolean, license: string) {
    return apiV2.post<SetupDTO, unknown>(`/setup`, {
      allowAnalytics: allowAnalytics,
      license: license,
    });
  },
  async datasetProcessing(projectId: number, datasetUuid: string, functions: Array<ParameterizedCallableDTO>) {
    return apiV2.post<unknown, DatasetProcessingResultDTO>(
      `/project/${projectId}/datasets/${encodeURIComponent(datasetUuid)}/process`,
      functions
    );
  },
>>>>>>> 93562949
};<|MERGE_RESOLUTION|>--- conflicted
+++ resolved
@@ -4,57 +4,10 @@
 import Vue from 'vue';
 
 import {
-<<<<<<< HEAD
-    AdminUserDTO,
-    AppConfigDTO,
-    CatalogDTO,
-    ComparisonClauseDTO,
-    CreateFeedbackDTO,
-    CreateFeedbackReplyDTO,
-    DatasetDTO,
-    DatasetPageDTO,
-    DatasetProcessingResultDTO,
-    ExplainResponseDTO,
-    ExplainTextResponseDTO,
-    FeedbackDTO,
-    FeedbackMinimalDTO,
-    FunctionInputDTO,
-    GeneralSettings,
-    GenerateTestSuiteDTO,
-    InspectionCreateDTO,
-    InspectionDTO,
-    JobDTO,
-    JWTToken,
-    LicenseDTO,
-    ManagedUserVM,
-    MessageDTO,
-    MLWorkerInfoDTO,
-    ModelDTO,
-    ParameterizedCallableDTO,
-    PasswordResetRequest,
-    PostImportProjectDTO,
-    PredictionDTO,
-    PredictionInputDTO,
-    PrepareDeleteDTO,
-    PrepareImportProjectDTO,
-    ProjectDTO,
-    ProjectPostDTO,
-    RoleDTO,
-    RowFilterDTO,
-    SetupDTO,
-    SlicingFunctionDTO,
-    SuiteTestDTO,
-    TestSuiteCompleteDTO,
-    TestSuiteDTO,
-    TestSuiteExecutionDTO,
-    TestTemplateExecutionResultDTO,
-    TokenAndPasswordVM,
-    UpdateMeDTO,
-    UserDTO
-=======
   AdminUserDTO,
   AppConfigDTO,
   CatalogDTO,
+    ComparisonClauseDTO,
   CreateFeedbackDTO,
   CreateFeedbackReplyDTO,
   DatasetDTO,
@@ -88,6 +41,7 @@
   RoleDTO,
   RowFilterDTO,
   SetupDTO,
+    SlicingFunctionDTO,
   SuiteTestDTO,
   TestSuiteCompleteDTO,
   TestSuiteDTO,
@@ -96,7 +50,6 @@
   TokenAndPasswordVM,
   UpdateMeDTO,
   UserDTO,
->>>>>>> 93562949
 } from './generated-sources';
 import { TYPE } from 'vue-toastification';
 import ErrorToast from '@/views/main/utils/ErrorToast.vue';
@@ -457,79 +410,6 @@
     return apiV2.post<unknown, PredictionDTO>(`/models/${modelId}/predict`, data, { signal: controller.signal });
   },
 
-<<<<<<< HEAD
-    async prepareInspection(payload: InspectionCreateDTO) {
-        return apiV2.post<unknown, InspectionDTO>(`/inspection`, payload);
-    },
-    async explain(modelId: string, datasetId: string, inputData: object, controller: AbortController) {
-        return apiV2.post<unknown, ExplainResponseDTO>(`/models/${modelId}/explain/${datasetId}`,
-            { features: inputData },
-            { signal: controller.signal });
-    },
-    async explainText(modelId: string, datasetId: string, inputData: object, featureName: string) {
-        return apiV2.post<unknown, ExplainTextResponseDTO>(`/models/explain-text/${featureName}`,
-            {
-                features: inputData
-            }, { params: { modelId, datasetId } });
-    },
-    // feedbacks
-    async submitFeedback(payload: CreateFeedbackDTO, projectId: number) {
-        return apiV2.post<unknown, void>(`/feedbacks/${projectId}`, payload);
-    },
-    async getProjectFeedbacks(projectId: number) {
-        return apiV2.get<unknown, FeedbackMinimalDTO[]>(`/feedbacks/all/${projectId}`);
-    },
-    async getFeedback(id: number) {
-        return apiV2.get<unknown, FeedbackDTO>(`/feedbacks/${id}`);
-    },
-    async replyToFeedback(feedbackId: number, content: string, replyToId: number | null = null) {
-        return apiV2.post<unknown, void>(`/feedbacks/${feedbackId}/reply`,
-            <CreateFeedbackReplyDTO>{
-                content,
-                replyToReply: replyToId
-            });
-    },
-    async deleteFeedback(id: number) {
-        return apiV2.delete<unknown, void>(`/feedbacks/${id}`);
-    },
-    async deleteFeedbackReply(feedbackId: number, replyId: number) {
-        return apiV2.delete<unknown, void>(`/feedbacks/${feedbackId}/replies/${replyId}`);
-    },
-    async runAdHocTest(projectId: number, testUuid: string, inputs: Array<FunctionInputDTO>) {
-        return apiV2.post<unknown, TestTemplateExecutionResultDTO>(`/testing/tests/run-test`, {
-            projectId,
-            testUuid,
-            inputs
-        });
-    },
-    async getCatalog(projectId: number) {
-        return apiV2.get<unknown, CatalogDTO>(`/catalog`, {
-            params: {
-                projectId
-            }
-        });
-    },
-    async createSlicingFunction(comparisonClauses: Array<ComparisonClauseDTO>) {
-        return apiV2.post<unknown, SlicingFunctionDTO>(`/slices/no-code`, comparisonClauses)
-    },
-    async uploadLicense(form: FormData) {
-        return apiV2.post<unknown, unknown>(`/ee/license`, form, {
-            headers: {
-                'Content-Type': 'multipart/form-data'
-            }
-        })
-    },
-    async finalizeSetup(allowAnalytics: boolean, license: string) {
-        return apiV2.post<SetupDTO, unknown>(`/setup`, {
-            allowAnalytics: allowAnalytics,
-            license: license
-        });
-    },
-    async datasetProcessing(projectId: number, datasetUuid: string, functions: Array<ParameterizedCallableDTO>, sample: boolean = true) {
-        return apiV2.post<unknown, DatasetProcessingResultDTO>(
-            `/project/${projectId}/datasets/${encodeURIComponent(datasetUuid)}/process?sample=${sample}`, functions);
-    },
-=======
   async prepareInspection(payload: InspectionCreateDTO) {
     return apiV2.post<unknown, InspectionDTO>(`/inspection`, payload);
   },
@@ -585,6 +465,9 @@
       },
     });
   },
+    async createSlicingFunction(comparisonClauses: Array<ComparisonClauseDTO>) {
+        return apiV2.post<unknown, SlicingFunctionDTO>(`/slices/no-code`, comparisonClauses)
+    },
   async uploadLicense(form: FormData) {
     return apiV2.post<unknown, unknown>(`/ee/license`, form, {
       headers: {
@@ -598,11 +481,10 @@
       license: license,
     });
   },
-  async datasetProcessing(projectId: number, datasetUuid: string, functions: Array<ParameterizedCallableDTO>) {
+    async datasetProcessing(projectId: number, datasetUuid: string, functions: Array<ParameterizedCallableDTO>, sample: boolean = true) {
     return apiV2.post<unknown, DatasetProcessingResultDTO>(
-      `/project/${projectId}/datasets/${encodeURIComponent(datasetUuid)}/process`,
+      `/project/${projectId}/datasets/${encodeURIComponent(datasetUuid)}/process?sample=${sample}`,
       functions
     );
   },
->>>>>>> 93562949
 };