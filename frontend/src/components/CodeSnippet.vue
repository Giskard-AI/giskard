<script setup lang="ts">
import { ref } from "vue";
import hljs from "highlight.js";
import "highlight.js/styles/github.css";
import { copyToClipboard } from "@/global-keys";


interface Props {
  codeContent: string;
  language: string;
}

const props = withDefaults(defineProps<Props>(), {
  codeContent: `# Code goes here
  def hello_world():
    print("Hello World!")`,
  language: 'python'
});

const highlightedCode = hljs.highlight(props.language, props.codeContent).value;

const copied = ref<boolean>(false);

async function copyCode() {
  await copyToClipboard(props.codeContent);
  copied.value = true;
  setTimeout(() => {
    copied.value = false;
  }, 2000);
}
</script>

<template>
  <!-- //NOSONAR -->
<<<<<<< HEAD
  <div class="pre-block rounded pa-4"><code v-html="highlightedCode" class="code-block" />
    <v-btn class="copy-button" small icon @click="copyCode">
      <v-icon small>mdi-content-copy</v-icon>
      <span v-show="copied" class="copied-message">Copied</span>
    </v-btn>
  </div>
=======
  <pre class="pre-block rounded pa-4"><code v-html="highlightedCode" class="code-block"/>
        <v-btn class="copy-button" small icon @click="copyCode">
            <v-icon small>mdi-content-copy</v-icon>
          <span v-show="copied" class="copied-message">Copied</span>
        </v-btn>
    </pre>
>>>>>>> becbb9e7
</template>

<style scoped>
.pre-block {
  background-color: #F4F4F4;
  position: relative;
}

.code-block {
  background-color: #F4F4F4 !important;
  font-family: 'Roboto Mono', monospace;
  padding-left: 0;
  overflow-wrap: break-word;
  white-space: pre-wrap;
  font-size: 0.8rem;
}

.copy-button {
  position: absolute;
  right: 1rem;
  top: 1rem;
}

.copied-message {
  position: absolute;
  right: 2rem;
  top: 0.1rem;
  background-color: #176F38;
  color: #fff;
  padding: 0.25rem 0.5rem;
  border-radius: 0.25rem;
  font-size: 0.7rem;
  font-weight: bold;
  font-family: Arial, Helvetica, sans-serif;
}
</style><|MERGE_RESOLUTION|>--- conflicted
+++ resolved
@@ -32,21 +32,12 @@
 
 <template>
   <!-- //NOSONAR -->
-<<<<<<< HEAD
   <div class="pre-block rounded pa-4"><code v-html="highlightedCode" class="code-block" />
     <v-btn class="copy-button" small icon @click="copyCode">
       <v-icon small>mdi-content-copy</v-icon>
       <span v-show="copied" class="copied-message">Copied</span>
     </v-btn>
   </div>
-=======
-  <pre class="pre-block rounded pa-4"><code v-html="highlightedCode" class="code-block"/>
-        <v-btn class="copy-button" small icon @click="copyCode">
-            <v-icon small>mdi-content-copy</v-icon>
-          <span v-show="copied" class="copied-message">Copied</span>
-        </v-btn>
-    </pre>
->>>>>>> becbb9e7
 </template>
 
 <style scoped>
