<script setup lang="ts">
import { ref } from "vue";
import hljs from "highlight.js";
import "highlight.js/styles/github.css";
import { copyToClipboard } from "@/global-keys";


interface Props {
  codeContent: string;
  language: string;
}

const props = withDefaults(defineProps<Props>(), {
  codeContent: `# Code goes here
  def hello_world():
    print("Hello World!")`,
  language: 'python'
});

const highlightedCode = hljs.highlight(props.language, props.codeContent).value;

const copied = ref<boolean>(false);

async function copyCode() {
  await copyToClipboard(props.codeContent);
  copied.value = true;
  setTimeout(() => {
    copied.value = false;
  }, 2000);
}
</script>

<template>
<<<<<<< HEAD
  <!-- //NOSONAR -->
  <div class="pre-block rounded pa-4"><code v-html="highlightedCode" class="code-block" />
    <v-btn class="copy-button" small icon @click="copyCode">
      <v-icon small>mdi-content-copy</v-icon>
      <span v-show="copied" class="copied-message">Copied</span>
    </v-btn>
  </div>
=======
<!--  NOSONAR-->
  <pre class="pre-block rounded pa-4"><code v-html="highlightedCode" class="code-block"/>
        <v-btn class="copy-button" small icon @click="copyCode">
            <v-icon small>mdi-content-copy</v-icon>
          <span v-show="copied" class="copied-message">Copied</span>
        </v-btn>
    </pre>
>>>>>>> c9caf309
</template>

<style scoped>
.pre-block {
  background-color: #F4F4F4;
  position: relative;
}

.code-block {
  background-color: #F4F4F4 !important;
  font-family: 'Roboto Mono', monospace;
  padding-left: 0;
  overflow-wrap: break-word;
  white-space: pre-wrap;
  font-size: 0.8rem;
}

.copy-button {
  position: absolute;
  right: 1rem;
  top: 1rem;
}

.copied-message {
  position: absolute;
  right: 2rem;
  top: 0.1rem;
  background-color: #176F38;
  color: #fff;
  padding: 0.25rem 0.5rem;
  border-radius: 0.25rem;
  font-size: 0.7rem;
  font-weight: bold;
  font-family: Arial, Helvetica, sans-serif;
}
</style><|MERGE_RESOLUTION|>--- conflicted
+++ resolved
@@ -31,23 +31,12 @@
 </script>
 
 <template>
-<<<<<<< HEAD
-  <!-- //NOSONAR -->
-  <div class="pre-block rounded pa-4"><code v-html="highlightedCode" class="code-block" />
+  <!-- //NOSONAR --><div class="pre-block rounded pa-4"><code v-html="highlightedCode" class="code-block" />
     <v-btn class="copy-button" small icon @click="copyCode">
       <v-icon small>mdi-content-copy</v-icon>
       <span v-show="copied" class="copied-message">Copied</span>
     </v-btn>
   </div>
-=======
-<!--  NOSONAR-->
-  <pre class="pre-block rounded pa-4"><code v-html="highlightedCode" class="code-block"/>
-        <v-btn class="copy-button" small icon @click="copyCode">
-            <v-icon small>mdi-content-copy</v-icon>
-          <span v-show="copied" class="copied-message">Copied</span>
-        </v-btn>
-    </pre>
->>>>>>> c9caf309
 </template>
 
 <style scoped>
