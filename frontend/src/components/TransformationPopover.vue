<template>
<<<<<<< HEAD
  <v-menu offset-x :close-on-content-click="false" v-model="opened">

    <template v-slot:activator="{ on: onMenu }">

      <v-tooltip right>
        <template v-slot:activator="{ on: onTooltip }">
          <v-btn small icon
                 :color="hasTransformation ? 'primary' : 'grey'"
                 v-on="{ ...onMenu, ...onTooltip }">
            <v-icon size=18>mdi-swap-horizontal</v-icon>
          </v-btn>
        </template>
        <span>Apply a transformation</span>
      </v-tooltip>
    </template>

    <v-card dark color="primary">
      <v-card-title>
        <p>Transformation for '{{ column }}'</p>
      </v-card-title>
      <v-card-text>
        <TransformationFunctionSelector label="Transformation to apply"
                                        :column-type="columnType"
                                        :column-name="column"
                                        :value.sync="transformation.uuid"
                                        :args.sync="transformation.params"
                                        @onChanged="handleOnChanged"/>
      </v-card-text>
      <v-card-actions>
      </v-card-actions>
    </v-card>
  </v-menu>
=======
    <v-menu offset-x :close-on-content-click="false" v-model="opened">

        <template v-slot:activator="{ on: onMenu }">

            <v-tooltip right>
                <template v-slot:activator="{ on: onTooltip }">
                    <v-btn small icon :color="hasTransformation ? 'primary' : 'grey'" v-on="{ ...onMenu, ...onTooltip }">
                        <v-icon size=18>mdi-swap-horizontal</v-icon>
                    </v-btn>
                </template>
                <span>Apply a transformation</span>
            </v-tooltip>
        </template>

        <v-card dark color="primary">
            <v-card-title>
                <p>Transformation for '{{ column }}'</p>
            </v-card-title>
            <v-card-text>
                <TransformationFunctionSelector label="Transformation to apply" :column-type="columnType" :column-name="column" :value.sync="transformation.uuid" :args.sync="transformation.params" @onChanged="handleOnChanged" />
            </v-card-text>
            <v-card-actions>
            </v-card-actions>
        </v-card>
    </v-menu>
>>>>>>> 938d0a29
</template>

<script setup lang="ts">

import { storeToRefs } from "pinia";
import { useInspectionStore } from "@/stores/inspection";
import { computed, ref } from "vue";
import TransformationFunctionSelector from "@/views/main/utils/TransformationFunctionSelector.vue";
import { ParameterizedCallableDTO } from "@/generated-sources";

const props = defineProps<{
<<<<<<< HEAD
  column: string,
  columnType: string
=======
    column: string,
    columnType: string
>>>>>>> 938d0a29
}>()

const transformation = ref<Partial<ParameterizedCallableDTO>>({
  uuid: undefined,
  params: [],
  type: 'TRANSFORMATION'
})
const opened = ref<boolean>(false);

let inspectionStore = useInspectionStore();
const { transformationFunctions } = storeToRefs(inspectionStore)

const hasTransformation = computed(() => transformationFunctions.hasOwnProperty(props.column));

function handleOnChanged() {
  inspectionStore.setTransformation(props.column, transformation.value);
}

</script>

<style scoped lang="scss">
div.v-card {

<<<<<<< HEAD
  opacity: 0.98;
  max-width: 500px;

  & > *:nth-child(-n + 2) { // for the first two children: the title and the content
    padding-bottom: 0px;
  }

  .v-card__title {
    font-size: 1rem;
    padding-top: 8px;
    word-break: normal;
    line-height: 22px;
  }

  .v-input {
    margin-top: 4px;
    margin-bottom: 6px;
  }

  .v-card__actions {
    display: flex;
    justify-content: flex-end;
    align-items: center;
    font-size: 13px;
    color: white;

    * {
      margin: 0 3px
=======
    opacity: 0.98;
    max-width: 500px;

    &>*:nth-child(-n + 2) {
        // for the first two children: the title and the content
        padding-bottom: 0px;
    }

    .v-card__title {
        font-size: 1rem;
        padding-top: 8px;
        word-break: normal;
        line-height: 22px;
    }

    .v-input {
        margin-top: 4px;
        margin-bottom: 6px;
    }

    .v-card__actions {
        display: flex;
        justify-content: flex-end;
        align-items: center;
        font-size: 13px;
        color: white;

        * {
            margin: 0 3px
        }
>>>>>>> 938d0a29
    }
  }
}

.v-chip {
  padding: 8px
}
</style><|MERGE_RESOLUTION|>--- conflicted
+++ resolved
@@ -1,5 +1,4 @@
 <template>
-<<<<<<< HEAD
   <v-menu offset-x :close-on-content-click="false" v-model="opened">
 
     <template v-slot:activator="{ on: onMenu }">
@@ -32,33 +31,6 @@
       </v-card-actions>
     </v-card>
   </v-menu>
-=======
-    <v-menu offset-x :close-on-content-click="false" v-model="opened">
-
-        <template v-slot:activator="{ on: onMenu }">
-
-            <v-tooltip right>
-                <template v-slot:activator="{ on: onTooltip }">
-                    <v-btn small icon :color="hasTransformation ? 'primary' : 'grey'" v-on="{ ...onMenu, ...onTooltip }">
-                        <v-icon size=18>mdi-swap-horizontal</v-icon>
-                    </v-btn>
-                </template>
-                <span>Apply a transformation</span>
-            </v-tooltip>
-        </template>
-
-        <v-card dark color="primary">
-            <v-card-title>
-                <p>Transformation for '{{ column }}'</p>
-            </v-card-title>
-            <v-card-text>
-                <TransformationFunctionSelector label="Transformation to apply" :column-type="columnType" :column-name="column" :value.sync="transformation.uuid" :args.sync="transformation.params" @onChanged="handleOnChanged" />
-            </v-card-text>
-            <v-card-actions>
-            </v-card-actions>
-        </v-card>
-    </v-menu>
->>>>>>> 938d0a29
 </template>
 
 <script setup lang="ts">
@@ -70,13 +42,8 @@
 import { ParameterizedCallableDTO } from "@/generated-sources";
 
 const props = defineProps<{
-<<<<<<< HEAD
   column: string,
   columnType: string
-=======
-    column: string,
-    columnType: string
->>>>>>> 938d0a29
 }>()
 
 const transformation = ref<Partial<ParameterizedCallableDTO>>({
@@ -100,11 +67,11 @@
 <style scoped lang="scss">
 div.v-card {
 
-<<<<<<< HEAD
   opacity: 0.98;
   max-width: 500px;
 
-  & > *:nth-child(-n + 2) { // for the first two children: the title and the content
+  &>*:nth-child(-n + 2) {
+        // for the first two children: the title and the content
     padding-bottom: 0px;
   }
 
@@ -129,38 +96,6 @@
 
     * {
       margin: 0 3px
-=======
-    opacity: 0.98;
-    max-width: 500px;
-
-    &>*:nth-child(-n + 2) {
-        // for the first two children: the title and the content
-        padding-bottom: 0px;
-    }
-
-    .v-card__title {
-        font-size: 1rem;
-        padding-top: 8px;
-        word-break: normal;
-        line-height: 22px;
-    }
-
-    .v-input {
-        margin-top: 4px;
-        margin-bottom: 6px;
-    }
-
-    .v-card__actions {
-        display: flex;
-        justify-content: flex-end;
-        align-items: center;
-        font-size: 13px;
-        color: white;
-
-        * {
-            margin: 0 3px
-        }
->>>>>>> 938d0a29
     }
   }
 }
