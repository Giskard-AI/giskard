<template>
  <v-card height="100%" class="d-flex flex-column">
    <v-card-title class="font-weight-light secondary--text">API Keys</v-card-title>
    <v-card-text class="flex-grow-1 d-flex flex-column">
      <div class="mb-2">
        <v-btn small tile color="primaryLight" class="primaryLightBtn text-right" @click="generateToken">Generate</v-btn>
      </div>
      <div class="flex-grow-1 overflow-x-hidden" style="max-height:170px">
        <v-row v-for="key in apiKeyStore.apiKeys" dense>
          <v-col>
            <ApiKeySnippet :code="key.key" masked/>
          </v-col>
          <v-col cols="1">
            <v-btn icon @click="deleteApiKey(key)" :disabled="apiKeyStore.apiKeys.length == 1">
              <v-icon>mdi-delete</v-icon>
            </v-btn>
          </v-col>
        </v-row>
      </div>
    </v-card-text>
  </v-card>
</template>

<script setup lang="ts">
import {onMounted, ref} from "vue";
import {JWTToken} from "@/generated-sources";
import {useMainStore} from "@/stores/main";
import {useApiKeyStore} from "@/stores/api-key-store";
import ApiKeySnippet from "@/components/ApiKeySnippet.vue";

const mainStore = useMainStore();
const apiKeyStore = useApiKeyStore();

const apiAccessToken = ref<JWTToken | null>(null);

async function generateToken() {
<<<<<<< HEAD
  const loadingNotification = { content: 'Generating...', showProgress: true };
  try {
    apiAccessToken.value = null;  // Set token to null to force render of CodeSnippet

    mainStore.addNotification(loadingNotification);
    mainStore.removeNotification(loadingNotification);

    apiAccessToken.value = await api.getApiAccessToken();
  } catch (error) {
    mainStore.removeNotification(loadingNotification);
    mainStore.addNotification({content: 'Could not reach server', color: TYPE.ERROR});
  }
}

async function copyToken() {
  await copyToClipboard(apiAccessToken.value?.id_token);
  mainStore.addNotification({content: "Copied to clipboard", color: TYPE.SUCCESS});
}

=======
  const loadingNotification = {content: 'Generating...', showProgress: true};
  mainStore.addNotification(loadingNotification);
  mainStore.removeNotification(loadingNotification);
  await apiKeyStore.create();
}

async function deleteApiKey(key) {
  await apiKeyStore.delete(key.id);
}

onMounted(async () => await apiKeyStore.getAll())
>>>>>>> fa7ef866
</script><|MERGE_RESOLUTION|>--- conflicted
+++ resolved
@@ -34,27 +34,6 @@
 const apiAccessToken = ref<JWTToken | null>(null);
 
 async function generateToken() {
-<<<<<<< HEAD
-  const loadingNotification = { content: 'Generating...', showProgress: true };
-  try {
-    apiAccessToken.value = null;  // Set token to null to force render of CodeSnippet
-
-    mainStore.addNotification(loadingNotification);
-    mainStore.removeNotification(loadingNotification);
-
-    apiAccessToken.value = await api.getApiAccessToken();
-  } catch (error) {
-    mainStore.removeNotification(loadingNotification);
-    mainStore.addNotification({content: 'Could not reach server', color: TYPE.ERROR});
-  }
-}
-
-async function copyToken() {
-  await copyToClipboard(apiAccessToken.value?.id_token);
-  mainStore.addNotification({content: "Copied to clipboard", color: TYPE.SUCCESS});
-}
-
-=======
   const loadingNotification = {content: 'Generating...', showProgress: true};
   mainStore.addNotification(loadingNotification);
   mainStore.removeNotification(loadingNotification);
@@ -66,5 +45,4 @@
 }
 
 onMounted(async () => await apiKeyStore.getAll())
->>>>>>> fa7ef866
 </script>