--- conflicted
+++ resolved
@@ -1,38 +1,8 @@
 <template>
-<<<<<<< HEAD
-    <div>
-        <vue-final-modal v-slot="{ close }" v-bind="$attrs" classes="modal-container" content-class="modal-content" v-on="$listeners">
-            <div class="text-center" v-if="isMLWorkerConnected">
-
-                <v-card>
-                    <v-card-title>
-                        Configure run parameters
-                    </v-card-title>
-
-                    <v-card-text clas>
-                        <div class="d-flex flex-wrap">
-                            <div v-for="(input, idx) of testSuiteInputs" :class="{ 'border-execution': testSuiteInputs.length > 1 }">
-                                <div class="d-flex justify-end">
-                                    <v-btn icon v-if="idx > 1" @click="() => { testSuiteInputs.splice(idx, 1) }" color="error">
-                                        <v-icon>delete</v-icon>
-                                    </v-btn>
-                                </div>
-                                <div v-if="Object.entries(input.globalInput).length > 0">
-                                    <h4>Global inputs</h4>
-                                    <SuiteInputListSelector editing :model-value="input.globalInput" :inputs="globalTypes" :project-id="props.projectId" />
-                                </div>
-                                <div v-if="Object.entries(input.sharedInputs).length > 0">
-                                    <h4>Shared inputs</h4>
-                                    <SuiteInputListSelector editing :model-value="input.sharedInputs" :inputs="sharedTypes" :project-id="props.projectId" />
-                                </div>
-                            </div>
-                        </div>
-                        <v-btn v-if="testSuiteInputs.length > 1" @click="() => testSuiteInputs = [...testSuiteInputs, {
-=======
   <div>
     <vue-final-modal v-slot="{ close }" classes="modal-container" content-class="modal-content" v-bind="$attrs"
                      v-on="$listeners">
-      <div v-if="mlWorkerStore.isExternalWorkerConnected" class="text-center">
+      <div v-if="isMLWorkerConnected" class="text-center">
 
         <v-card>
           <v-card-title>
@@ -62,7 +32,6 @@
               </div>
             </div>
             <v-btn v-if="testSuiteInputs.length > 1" @click="() => testSuiteInputs = [...testSuiteInputs, {
->>>>>>> 3d5c8074
                             globalInput: createInputs(globalInputs),
                             sharedInputs: createInputs(sharedInputs),
                         }]">
@@ -123,23 +92,13 @@
 import {computed, onMounted, ref} from 'vue';
 import mixpanel from 'mixpanel-browser';
 import SuiteInputListSelector from '@/components/SuiteInputListSelector.vue';
-<<<<<<< HEAD
-import { useMainStore } from "@/stores/main";
-import { useTestSuiteStore } from '@/stores/test-suite';
-import { FunctionInputDTO, RequiredInputDTO } from '@/generated-sources';
-import { useRouter } from 'vue-router/composables';
-import { chain } from 'lodash';
-import { TYPE } from "vue-toastification";
-import { state } from "@/socket";
-=======
 import {useMainStore} from "@/stores/main";
 import {useTestSuiteStore} from '@/stores/test-suite';
 import {FunctionInputDTO, RequiredInputDTO} from '@/generated-sources';
 import {useRouter} from 'vue-router/composables';
 import {chain} from 'lodash';
 import {TYPE} from "vue-toastification";
-import {useMLWorkerStore} from "@/stores/ml-worker";
->>>>>>> 3d5c8074
+import { state } from "@/socket";
 import StartWorkerInstructions from "@/components/StartWorkerInstructions.vue";
 
 const props = defineProps<{
@@ -200,19 +159,6 @@
 }
 
 onMounted(async () => {
-<<<<<<< HEAD
-    testSuiteInputs.value = props.compareMode ? [{
-        globalInput: createInputs(globalInputs.value),
-        sharedInputs: createInputs(sharedInputs.value),
-    }, {
-        globalInput: createInputs(globalInputs.value),
-        sharedInputs: createInputs(sharedInputs.value),
-    }] : [{
-        globalInput: createInputs(globalInputs.value),
-        sharedInputs: createInputs(sharedInputs.value),
-    }];
-=======
-  await mlWorkerStore.checkExternalWorkerConnection();
   testSuiteInputs.value = props.compareMode ? [{
     globalInput: createInputs(globalInputs.value),
     sharedInputs: createInputs(sharedInputs.value),
@@ -223,7 +169,6 @@
     globalInput: createInputs(globalInputs.value),
     sharedInputs: createInputs(sharedInputs.value),
   }];
->>>>>>> 3d5c8074
 })
 
 function isAllParamsSet() {
