--- conflicted
+++ resolved
@@ -57,15 +57,10 @@
 import { api } from '@/api';
 import { FunctionInputDTO, SuiteTestDTO, TestFunctionDTO, TestSuiteDTO } from '@/generated-sources';
 import SuiteInputListSelector from '@/components/SuiteInputListSelector.vue';
-<<<<<<< HEAD
 import { chain } from 'lodash';
 import { useMainStore } from "@/stores/main";
 import { TYPE } from 'vue-toastification';
-=======
-import {chain} from 'lodash';
-import {useMainStore} from "@/stores/main";
 import {extractArgumentDocumentation, ParsedDocstring} from "@/utils/python-doc.utils";
->>>>>>> a6c3950b
 
 const { projectId, test, suiteId, testArguments } = defineProps<{
   projectId: number,
