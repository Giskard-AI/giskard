<template>
    <div class="d-flex w100 align-start">
<<<<<<< HEAD
        <v-icon
            :color="!props.execution ? 'grey' : props.execution.result === TestResult.PASSED ? Colors.PASS : Colors.FAIL"
            size="64">{{
                testResultIcon
            }}
        </v-icon>
        <div>
            <h2>
                {{ suite.name }}
                <v-tooltip right v-if="tryMode">
                    <template v-slot:activator="{ on, attrs }">
                        <v-chip color="purple" outlined v-bind="attrs" v-on="on" x-small>Sample data</v-chip>
                    </template>
                    <span>
                        This test suite has been executed on sample data and this result will not saved!
                    </span>
                </v-tooltip>

            </h2>
            <h4 v-if="!props.execution">
                No execution has been performed yet!
            </h4>
            <h4 v-else-if="props.execution.result === TestResult.ERROR">
                An error arose during the execution
            </h4>
            <h4 v-else-if="tests.length === 0">No test match the current filter</h4>
            <h4 v-else-if="executedTests.length > 0" :style="{
          color: successColor
        } ">Success ratio: {{ successRatio.passed }} /
                {{ successRatio.executed }}
            </h4>
            <p v-if="props.execution">
                Executed: {{ props.execution.executionDate | date }}
            </p>
        </div>
        <div class="flex-grow-1"/>
        <v-btn icon @click="openLogs" color="secondary">
            <v-icon>text_snippet</v-icon>
        </v-btn>
        <v-btn icon @click="openSettings" color="secondary" v-if="!compact">
            <v-icon>settings</v-icon>
        </v-btn>
=======
        <v-alert prominent :icon="testResultStyle.icon" text :color="testResultStyle.color"
                 class="flex-grow-1">
            <v-row align="center">
                <v-col class="grow">
                    <h4 v-if="!props.execution" class="text-alert">
                        No execution has been performed yet!
                    </h4>
                    <h4 v-else-if="props.execution.result === TestResult.ERROR" class="text-alert">
                        An error arose during the execution. Executed <strong>{{
                            timeSince(execution.executionDate)
                        }}</strong>.
                        Check the <span @click="openLogs" class="clickable">execution logs.</span>
                    </h4>
                    <h4 v-else class="text-alert">Test suite
                        {{ props.execution.result === TestResult.PASSED ? 'passed' : 'failed' }}:
                        <span v-if="successRatio.failed > 0">{{ plurialize('test', successRatio.failed) }} failed</span>
                        <span v-if="successRatio.failed > 0 && successRatio.passed > 0">, </span>
                        <span v-if="successRatio.passed > 0">{{ plurialize('test', successRatio.passed) }} passed</span>
                        <span v-if="successRatio.failed > 0 || successRatio.passed > 0">. </span>
                        Executed
                        <string>{{ timeSince(execution.executionDate) }}</string>
                        .
                        Check the <strong @click="openLogs" class="clickable">execution logs.</strong>
                    </h4>
                </v-col>
            </v-row>
        </v-alert>
>>>>>>> a2957dd0
    </div>
</template>

<script setup lang="ts">

import {SuiteTestDTO, SuiteTestExecutionDTO, TestResult, TestSuiteExecutionDTO} from '@/generated-sources';
import {computed} from 'vue';
import {$vfm} from 'vue-final-modal';
import ExecutionLogsModal from '@/views/main/project/modals/ExecutionLogsModal.vue';
import {storeToRefs} from 'pinia';
import {useTestSuiteStore} from '@/stores/test-suite';
import {plurialize} from "@/utils/string.utils";
import {Colors} from "@/utils/colors";
import {timeSince} from "@/utils/time.utils";

const props = defineProps<{
    tests: {
        suiteTest: SuiteTestDTO
        result?: SuiteTestExecutionDTO
    }[],
    execution?: TestSuiteExecutionDTO,
<<<<<<< HEAD
    compact: boolean,
    tryMode: boolean
=======
    compact: boolean
>>>>>>> a2957dd0
}>();

const {suite, projectId} = storeToRefs(useTestSuiteStore());

const testResultStyle = computed(() => {
    if (!props.execution) {
        return {
            icon: 'block',
            color: 'dark-grey'
        }
    }
    switch (props.execution.result) {
        case TestResult.PASSED:
            return {
                icon: 'done',
                color: Colors.PASS
            }
        case TestResult.FAILED:
            return {
                icon: 'close',
                color: Colors.FAIL
            }
        default:
            return {
                icon: 'error',
                color: Colors.FAIL
            }
    }
})

const successRatio = computed(() => ({
    passed: executedTests.value.filter(({result}) => result!.passed).length,
    failed: executedTests.value.filter(({result}) => !result!.passed).length
}))

const executedTests = computed(() => !props.execution || props.execution.result === TestResult.ERROR ? []
    : props.tests.filter(({result}) => result !== undefined));

function openLogs() {
    $vfm.show({
        component: ExecutionLogsModal,
        bind: {
            logs: props.execution?.logs
        }
    });
}
</script>

<style scoped lang="scss">
.clickable {
    cursor: pointer;
    text-decoration: underline;
}

.text-alert {
    font-style: normal;
    font-weight: 500;
    font-size: 1em;
    line-height: 24px;
    letter-spacing: 0.005em;
    font-feature-settings: 'liga' off;
}
</style>
<|MERGE_RESOLUTION|>--- conflicted
+++ resolved
@@ -1,49 +1,5 @@
 <template>
     <div class="d-flex w100 align-start">
-<<<<<<< HEAD
-        <v-icon
-            :color="!props.execution ? 'grey' : props.execution.result === TestResult.PASSED ? Colors.PASS : Colors.FAIL"
-            size="64">{{
-                testResultIcon
-            }}
-        </v-icon>
-        <div>
-            <h2>
-                {{ suite.name }}
-                <v-tooltip right v-if="tryMode">
-                    <template v-slot:activator="{ on, attrs }">
-                        <v-chip color="purple" outlined v-bind="attrs" v-on="on" x-small>Sample data</v-chip>
-                    </template>
-                    <span>
-                        This test suite has been executed on sample data and this result will not saved!
-                    </span>
-                </v-tooltip>
-
-            </h2>
-            <h4 v-if="!props.execution">
-                No execution has been performed yet!
-            </h4>
-            <h4 v-else-if="props.execution.result === TestResult.ERROR">
-                An error arose during the execution
-            </h4>
-            <h4 v-else-if="tests.length === 0">No test match the current filter</h4>
-            <h4 v-else-if="executedTests.length > 0" :style="{
-          color: successColor
-        } ">Success ratio: {{ successRatio.passed }} /
-                {{ successRatio.executed }}
-            </h4>
-            <p v-if="props.execution">
-                Executed: {{ props.execution.executionDate | date }}
-            </p>
-        </div>
-        <div class="flex-grow-1"/>
-        <v-btn icon @click="openLogs" color="secondary">
-            <v-icon>text_snippet</v-icon>
-        </v-btn>
-        <v-btn icon @click="openSettings" color="secondary" v-if="!compact">
-            <v-icon>settings</v-icon>
-        </v-btn>
-=======
         <v-alert prominent :icon="testResultStyle.icon" text :color="testResultStyle.color"
                  class="flex-grow-1">
             <v-row align="center">
@@ -71,7 +27,6 @@
                 </v-col>
             </v-row>
         </v-alert>
->>>>>>> a2957dd0
     </div>
 </template>
 
@@ -93,12 +48,7 @@
         result?: SuiteTestExecutionDTO
     }[],
     execution?: TestSuiteExecutionDTO,
-<<<<<<< HEAD
-    compact: boolean,
-    tryMode: boolean
-=======
     compact: boolean
->>>>>>> a2957dd0
 }>();
 
 const {suite, projectId} = storeToRefs(useTestSuiteStore());
