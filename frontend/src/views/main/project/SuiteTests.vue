<template>
  <v-container fluid class="vc">
    <v-row>
      <code>{{ props.projectId }}</code>
      <code>{{ props.suiteId }}</code>
      <v-col cols="2">
        <v-tabs vertical v-model="tab">
          <v-tab>Inputs & parameters</v-tab>
          <v-tab>Tests</v-tab>
          <v-tab>Configuration</v-tab>
          <v-tab>Execution</v-tab>
        </v-tabs>
      </v-col>
      <v-col>
        <v-tabs-items v-model="tab">
          <v-tab-item :transition="false">
            Inputs view
          </v-tab-item>
          <v-tab-item :transition="false" v-if="registry">
            <v-row>
              <SuiteTests></SuiteTests>
            </v-row>
          </v-tab-item>
        </v-tabs-items>
      </v-col>
    </v-row>
  </v-container>
</template>

<script lang="ts" setup>

import {api} from "@/api";
import {onMounted, ref} from "vue";
<<<<<<< HEAD
import {TestFunctionDTO, TestSuiteNewDTO} from "@/generated-sources";
=======
import {TestCatalogDTO, TestSuiteDTO} from "@/generated-sources";
>>>>>>> f371e2be

const props = defineProps<{
  projectId: number,
  suiteId: number,
}>();

<<<<<<< HEAD
let suite = ref<TestSuiteNewDTO | null>(null);
let registry = ref<TestFunctionDTO[]>([]);
=======
let suite = ref<TestSuiteDTO | null>(null);
let registry = ref<TestCatalogDTO | null>(null);
>>>>>>> f371e2be
let tab = ref<any>(null);

onMounted(async () => {
<<<<<<< HEAD
  suite.value = await api.getTestSuiteNew(props.projectId, props.suiteId);
  registry.value = await api.getTestFunctions();
=======
  suite.value = await api.getTestSuite(props.projectId, props.suiteId);
  registry.value = await api.getTestsCatalog(props.projectId);
>>>>>>> f371e2be
})


</script><|MERGE_RESOLUTION|>--- conflicted
+++ resolved
@@ -31,34 +31,20 @@
 
 import {api} from "@/api";
 import {onMounted, ref} from "vue";
-<<<<<<< HEAD
-import {TestFunctionDTO, TestSuiteNewDTO} from "@/generated-sources";
-=======
-import {TestCatalogDTO, TestSuiteDTO} from "@/generated-sources";
->>>>>>> f371e2be
+import {TestFunctionDTO, TestSuiteDTO} from "@/generated-sources";
 
 const props = defineProps<{
   projectId: number,
   suiteId: number,
 }>();
 
-<<<<<<< HEAD
-let suite = ref<TestSuiteNewDTO | null>(null);
+let suite = ref<TestSuiteDTO | null>(null);
 let registry = ref<TestFunctionDTO[]>([]);
-=======
-let suite = ref<TestSuiteDTO | null>(null);
-let registry = ref<TestCatalogDTO | null>(null);
->>>>>>> f371e2be
 let tab = ref<any>(null);
 
 onMounted(async () => {
-<<<<<<< HEAD
-  suite.value = await api.getTestSuiteNew(props.projectId, props.suiteId);
+  suite.value = await api.getTestSuite(props.projectId, props.suiteId);
   registry.value = await api.getTestFunctions();
-=======
-  suite.value = await api.getTestSuite(props.projectId, props.suiteId);
-  registry.value = await api.getTestsCatalog(props.projectId);
->>>>>>> f371e2be
 })
 
 
