<template>
    <div class="test-container">
        <div class="d-flex flex-row align-center test-card-header">
            <span class="test-name text-black">
                Test {{ suiteTest.test.displayName ?? suiteTest.test.name }}
                <span v-if="transformationFunction"> to {{
                    transformationFunction.displayName ?? transformationFunction.name
                }}</span>
                <span v-if="slicingFunction"> on slice {{ slicingFunction.displayName ?? slicingFunction.name }}</span>
            </span>
            <!-- TODO: Add tag to the test suite level (https://github.com/Giskard-AI/giskard/issues/1034)
                <div class="d-flex flex-row gap-4">
                    <v-chip v-if="!compact" v-for="tag in sorted(suiteTest.test.tags)" x-small :color="pasterColor(tag)"
                            label>
                        {{ tag }}
                    </v-chip>
                </div>
            -->
            <div class="flex-grow-1" />
            <div v-if="result" :class="`d-flex flex-row align-center gap-8 ${result.passed ? 'test-passed' : 'test-failed'}`">
                <span v-if="result.metric" class="metric">Measured <strong>Metric = {{
                    result.metric
                }}</strong></span>
                <v-chip v-if="result.passed" :color="Colors.PASS_SURFACE" :text-color="Colors.ON_PASS_SURFACE" label>
                    <v-icon>done</v-icon>
                    Passed
                </v-chip>
                <v-chip v-else small :color="Colors.FAIL_SURFACE" :text-color="Colors.ON_FAIL_SURFACE" label>
                    <v-icon small>close</v-icon>
                    Failed
                </v-chip>
<<<<<<< HEAD
                <v-btn color="primary" outlined small>
                    <v-icon small>info</v-icon>
                    Debug
                </v-btn>
                <v-tooltip bottom>
                    <template v-slot:activator="{ on, attrs }">
                        <div v-on="on">
=======
                <v-tooltip bottom>
                    <template v-slot:activator="{ on, attrs }">
                        <div v-bind="attrs" v-on="on">
>>>>>>> ce3b4f4b
                            <v-btn color="primary" outlined small disabled>
                                <v-icon small>info</v-icon>
                                Debug
                            </v-btn>
                        </div>
                    </template>
                    <span>Coming soon</span>
                </v-tooltip>
<<<<<<< HEAD
=======

>>>>>>> ce3b4f4b
            </div>
        </div>
        <div class="d-flex flex-row align-end test-card-footer">
            <div v-for="({ name, value, type }) in orderedParams" class="d-flex flex-column">
                <span class="text-input-name">{{ name }}</span>
                <span :class="['BaseModel', 'Dataset'].includes(type) ? 'text-input-value' : 'text-input-value-code'">{{
                    value
                }}</span>
            </div>
            <div class="flex-grow-1" />
            <v-btn v-if="!isPastExecution" text small @click="editTests" color="rgba(0, 0, 0, 0.6)">
                <v-icon small class="mr-1">settings</v-icon>
                Edit parameters
            </v-btn>
        </div>
    </div>
</template>

<script setup lang="ts">

import { SuiteTestDTO, SuiteTestExecutionDTO } from '@/generated-sources';
import { computed } from "vue";
import { storeToRefs } from "pinia";
import { useCatalogStore } from "@/stores/catalog";
import { Colors } from "@/utils/colors";
import { $vfm } from "vue-final-modal";
import SuiteTestInfoModal from "@/views/main/project/modals/SuiteTestInfoModal.vue";
import { useTestSuiteStore } from "@/stores/test-suite";

const { slicingFunctionsByUuid, transformationFunctionsByUuid } = storeToRefs(useCatalogStore())
const { models, datasets } = storeToRefs(useTestSuiteStore())

const props = defineProps<{
    suiteTest: SuiteTestDTO,
    result?: SuiteTestExecutionDTO,
    compact: boolean,
    isPastExecution: boolean
}>();

const params = computed(() => props.isPastExecution && props.result
    ? props.result?.inputs
    : Object.values(props.suiteTest.functionInputs)
        .filter(input => !input.isAlias)
        .reduce((r, input) => ({ ...r, [input.name]: input.value }), {}))

function mapValue(value: string, type: string): string {
    if (type === 'SlicingFunction') {
        const slicingFunction = slicingFunctionsByUuid.value[value];
        return slicingFunction?.displayName ?? slicingFunction?.name ?? value
    } else if (type === 'TransformationFunction') {
        const transformationFunction = transformationFunctionsByUuid.value[value];
        return transformationFunction?.displayName ?? transformationFunction?.name ?? value
    } else if (type === 'BaseModel') {
        const model = models.value[value]
        return model.name ?? value
    } else if (type === 'Dataset') {
        const dataset = datasets.value[value]
        return dataset.name ?? value
    }
    return value;
}

const orderedParams = computed(() => params.value ? props.suiteTest.test.args
    .filter(({ name }) => params.value!.hasOwnProperty(name))
    .map(({ name, type }) => ({
        name: name.split('_').map(word => word[0].toUpperCase() + word.slice(1)).join(' '),
        value: mapValue(params.value[name], type),
        type
    }))
    : [])

const slicingFunction = computed(() => {
    const uuid = params.value ? params.value['slicing_function'] : undefined;

    if (uuid) {
        return slicingFunctionsByUuid.value[uuid];
    } else {
        return undefined;
    }
})

const transformationFunction = computed(() => {
    const uuid = params.value ? params.value['transformation_function'] : undefined;

    if (uuid) {
        return transformationFunctionsByUuid.value[uuid];
    } else {
        return undefined;
    }
})


async function editTests() {
    await $vfm.show({
        component: SuiteTestInfoModal,
        bind: {
            suiteTest: props.suiteTest
        }
    });
}
</script>

<style scoped lang="scss">
.test-container {
    border-radius: 4px 4px 4px 4px;
    -webkit-border-radius: 4px 4px 4px 4px;
    -moz-border-radius: 4px 4px 4px 4px;
    border: 1px solid rgb(224, 224, 224);
    background: white;
}

.test-card-header {
    padding: 10px;
    gap: 20px;
}

.test-card-footer {
    border-top: 1px solid #dee2e6;
    padding: 10px;
    gap: 20px;
}


.test-name {
    font-style: normal;
    font-weight: 500;
    font-size: 1em;
    line-height: 20px;
    letter-spacing: 0.0025em;
    color: #000000;
}

.gap-4 {
    gap: 8px;
}

.gap-8 {
    gap: 8px;
}

.metric {
    font-style: normal;
    font-weight: 400;
    font-size: 0.875em;
    line-height: 16px;
    letter-spacing: 0.0025em;
}

.test-failed {
    .metric {
        color: #B71C1C;
    }
}

.text-input-name {
    font-style: normal;
    font-weight: 400;
    font-size: 0.875em;
    line-height: 12px;
    letter-spacing: 0.0025em;
}

.text-input-value {
    font-style: normal;
    font-weight: 400;
    font-size: 0.875em;
    line-height: 24px;
    font-feature-settings: 'liga' off;
    color: #000000;
}

.text-input-value-code {
    font-family: 'Fira Code', "Helvetica Neue", sans-serif;
    font-style: normal;
    font-weight: 400;
    font-size: 0.75em;
    line-height: 24px;
    font-feature-settings: 'liga' off;
    color: #000000;
}
</style>
<|MERGE_RESOLUTION|>--- conflicted
+++ resolved
@@ -29,19 +29,9 @@
                     <v-icon small>close</v-icon>
                     Failed
                 </v-chip>
-<<<<<<< HEAD
-                <v-btn color="primary" outlined small>
-                    <v-icon small>info</v-icon>
-                    Debug
-                </v-btn>
                 <v-tooltip bottom>
                     <template v-slot:activator="{ on, attrs }">
                         <div v-on="on">
-=======
-                <v-tooltip bottom>
-                    <template v-slot:activator="{ on, attrs }">
-                        <div v-bind="attrs" v-on="on">
->>>>>>> ce3b4f4b
                             <v-btn color="primary" outlined small disabled>
                                 <v-icon small>info</v-icon>
                                 Debug
@@ -50,10 +40,6 @@
                     </template>
                     <span>Coming soon</span>
                 </v-tooltip>
-<<<<<<< HEAD
-=======
-
->>>>>>> ce3b4f4b
             </div>
         </div>
         <div class="d-flex flex-row align-end test-card-footer">
