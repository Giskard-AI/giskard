--- conflicted
+++ resolved
@@ -32,17 +32,11 @@
                     <v-icon small>close</v-icon>
                     Failed
                 </v-chip>
-<<<<<<< HEAD
-                <v-btn color="primary" outlined small>
-                    <v-icon small>info</v-icon>
-                    Debug
-                </v-btn>
-=======
                 <v-tooltip bottom>
                     <template v-slot:activator="{ on, attrs }">
                         <div v-bind="attrs" v-on="on">
-                            <v-btn color="primary" outlined x-small disabled>
-                                <v-icon x-small>info</v-icon>
+                            <v-btn color="primary" outlined small disabled>
+                                <v-icon small>info</v-icon>
                                 Debug
                             </v-btn>
                         </div>
@@ -50,7 +44,6 @@
                     <span>Coming soon</span>
                 </v-tooltip>
 
->>>>>>> ecea1c80
             </div>
         </div>
         <div class="d-flex flex-row align-end test-card-footer">
