--- conflicted
+++ resolved
@@ -1,61 +1,4 @@
 <template>
-<<<<<<< HEAD
-    <div class="test-container">
-        <div class="d-flex flex-row align-center test-card-header">
-            <span class="test-name text-black">
-                Test {{ suiteTest.test.displayName ?? suiteTest.test.name }}
-                <span v-if="transformationFunction"> to {{
-                    transformationFunction.displayName ?? transformationFunction.name
-                  }}</span>
-                <span v-if='slicingFunction'> on slice {{ slicingFunction.displayName ?? slicingFunction.name }}</span>
-            </span>
-          <!-- TODO: Add tag to the test suite level (https://github.com/Giskard-AI/giskard/issues/1034)
-              <div class="d-flex flex-row gap-4">
-                  <v-chip v-if="!compact" v-for="tag in sorted(suiteTest.test.tags)" x-small :color="pasterColor(tag)"
-                          label>
-                      {{ tag }}
-                  </v-chip>
-              </div>
-          -->
-          <div class='flex-grow-1' />
-          <div v-if='result'
-               :class='`d-flex flex-row align-center gap-8 test-${result.status.toLowerCase()}`'>
-                <span v-if='result.metric' class='metric'>Measured <strong>Metric = {{
-                    result.metric
-                  }}</strong></span>
-            <v-chip :color='TEST_RESULT_DATA[result.status].color'
-                    :text-color='TEST_RESULT_DATA[result.status].textColor'
-                    label link @click='openLogs'>
-              <v-icon class='mr-1'>{{ TEST_RESULT_DATA[result.status].icon }}</v-icon>
-              {{ TEST_RESULT_DATA[result.status].capitalized }}
-            </v-chip>
-            <v-tooltip bottom>
-              <template v-slot:activator='{ on, attrs }'>
-                <div v-on='on'>
-                  <v-btn color='primary' outlined small disabled>
-                    <v-icon small>info</v-icon>
-                    Debug
-                  </v-btn>
-                </div>
-              </template>
-              <span>Coming soon</span>
-            </v-tooltip>
-          </div>
-        </div>
-        <div class="d-flex flex-row align-end test-card-footer">
-            <div v-for="({ name, value, type }) in orderedParams" class="d-flex flex-column">
-                <span class="text-input-name">{{ name }}</span>
-                <span :class="['BaseModel', 'Dataset'].includes(type) ? 'text-input-value' : 'text-input-value-code'">{{
-                    value
-                }}</span>
-            </div>
-            <div class="flex-grow-1" />
-            <v-btn v-if="!isPastExecution" text small @click="editTests" color="rgba(0, 0, 0, 0.6)">
-                <v-icon small class="mr-1">settings</v-icon>
-                Edit parameters
-            </v-btn>
-        </div>
-=======
   <div class="test-container">
     <div class="d-flex flex-row flex-wrap align-center test-card-header">
       <span class='test-name text-black'>
@@ -74,17 +17,15 @@
           </div>
       -->
       <div class="flex-grow-1"/>
-      <div v-if="result" :class="`d-flex flex-row align-center gap-8 ${result.passed ? 'test-passed' : 'test-failed'}`">
+      <div v-if="result" :class="`d-flex flex-row align-center gap-8 test-${result.status.toLowerCase()}`">
                 <span v-if="result.metric" class="metric">Measured <strong>Metric = {{
                     result.metric
                   }}</strong></span>
-        <v-chip v-if="result.passed" :color="Colors.PASS_SURFACE" :text-color="Colors.ON_PASS_SURFACE" label>
-          <v-icon>done</v-icon>
-          Passed
-        </v-chip>
-        <v-chip v-else :color="Colors.FAIL_SURFACE" :text-color="Colors.ON_FAIL_SURFACE" label small>
-          <v-icon small>close</v-icon>
-          Failed
+        <v-chip :color='TEST_RESULT_DATA[result.status].color'
+                :text-color='TEST_RESULT_DATA[result.status].textColor'
+                label link @click='openLogs'>
+          <v-icon class='mr-1'>{{ TEST_RESULT_DATA[result.status].icon }}</v-icon>
+          {{ TEST_RESULT_DATA[result.status].capitalized }}
         </v-chip>
         <v-tooltip bottom>
           <template v-slot:activator="{ on, attrs }">
@@ -111,7 +52,6 @@
         <v-icon class="mr-1" small>settings</v-icon>
         Edit parameters
       </v-btn>
->>>>>>> 3d5c8074
     </div>
   </div>
 </template>
@@ -122,19 +62,13 @@
 import { computed } from 'vue';
 import { storeToRefs } from 'pinia';
 import { useCatalogStore } from '@/stores/catalog';
-<<<<<<< HEAD
+import { Colors } from '@/utils/colors';
 import { $vfm } from 'vue-final-modal';
 import SuiteTestInfoModal from '@/views/main/project/modals/SuiteTestInfoModal.vue';
 import { useTestSuiteStore } from '@/stores/test-suite';
 import ExecutionLogsModal from '@/views/main/project/modals/ExecutionLogsModal.vue';
 import mixpanel from 'mixpanel-browser';
 import { TEST_RESULT_DATA } from '@/utils/tests.utils';
-=======
-import { Colors } from '@/utils/colors';
-import { $vfm } from 'vue-final-modal';
-import SuiteTestInfoModal from '@/views/main/project/modals/SuiteTestInfoModal.vue';
-import { useTestSuiteStore } from '@/stores/test-suite';
->>>>>>> 3d5c8074
 
 const { slicingFunctionsByUuid, transformationFunctionsByUuid } = storeToRefs(useCatalogStore());
 const { models, datasets } = storeToRefs(useTestSuiteStore());
@@ -148,15 +82,9 @@
 
 const params = computed(() => props.isPastExecution && props.result
   ? props.result?.inputs
-<<<<<<< HEAD
-  : Object.values(props.suiteTest.functionInputs)
-    .filter(input => !input.isAlias)
-    .reduce((r, input) => ({ ...r, [input.name]: input.value }), {}));
-=======
     : Object.values(props.suiteTest.functionInputs)
         .filter(input => !input.isAlias)
         .reduce((r, input) => ({...r, [input.name]: input.value}), {}))
->>>>>>> 3d5c8074
 
 function mapValue(value: string, type: string): string {
   if (type === 'SlicingFunction') {
@@ -214,7 +142,6 @@
       suiteTest: props.suiteTest
     }
   });
-<<<<<<< HEAD
 }
 
 function openLogs() {
@@ -227,8 +154,6 @@
 
   mixpanel.track('Open test error logs');
 
-=======
->>>>>>> 3d5c8074
 }
 </script>
 
