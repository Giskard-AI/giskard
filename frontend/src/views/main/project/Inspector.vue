--- conflicted
+++ resolved
@@ -21,25 +21,17 @@
                 </template>
                 <v-list dense tile>
                   <v-list-item>
-<<<<<<< HEAD
                     <v-btn tile small text color="primary"
                            @click="featuresToView = inputMetaData.map(e => e.name)">All
-=======
-                    <v-btn tile small text color="primary" @click="featuresToView = inputMetaData.map(e => e.name)">All
->>>>>>> 938d0a29
                     </v-btn>
                     <v-btn tile small text color="secondary" @click="featuresToView = []">None</v-btn>
                   </v-list-item>
                   <v-list-item v-for="f in inputMetaData" :key="f.name">
-<<<<<<< HEAD
                     <v-checkbox
                         :label="f.name" :value="f.name"
                         v-model="featuresToView"
                         hide-details class="mt-1"
                     ></v-checkbox>
-=======
-                    <v-checkbox :label="f.name" :value="f.name" v-model="featuresToView" hide-details class="mt-1"></v-checkbox>
->>>>>>> 938d0a29
                   </v-list-item>
                 </v-list>
               </v-menu>
@@ -48,7 +40,6 @@
             <v-card-text v-if="!errorLoadingMetadata && Object.keys(inputMetaData).length > 0" id="inputTextCard">
               <div class="caption error--text">{{ dataErrorMsg }}</div>
               <v-form lazy-validation>
-<<<<<<< HEAD
                 <div v-for="c in datasetNonTargetColumns" :key="c.name"
                      v-show="featuresToView.includes(c.name)">
                   <ValidationProvider
@@ -63,8 +54,8 @@
                              :class="{
                                  'is-transformed': !dirty && transformationModifications.hasOwnProperty(c.name) && inputData[c.name] === transformationModifications[c.name],
                                  'is-dirty': dirty || inputData[c.name] !== originalData[c.name]
-                             }"
-                             @change="onValuePerturbation(c)"
+
+                            }" @change="onValuePerturbation(c)"
                              required
                       />
                       <textarea v-if="c.type === 'text'"
@@ -74,8 +65,8 @@
                                 :class="{
                                  'is-transformed': !dirty && transformationModifications.hasOwnProperty(c.name) && inputData[c.name] === transformationModifications[c.name],
                                  'is-dirty': dirty || inputData[c.name] !== originalData[c.name]
-                             }"
-                                @change="onValuePerturbation(c)"
+
+                               }" @change="onValuePerturbation(c)"
                                 required
                       ></textarea>
                       <select v-if="c.type === 'category'"
@@ -84,8 +75,8 @@
                               :class="{
                                  'is-transformed': !dirty && transformationModifications.hasOwnProperty(c.name) && inputData[c.name] === transformationModifications[c.name],
                                  'is-dirty': dirty || inputData[c.name] !== originalData[c.name]
-                             }"
-                              @change="onValuePerturbation(c)"
+
+                             }" @change="onValuePerturbation(c)"
                               required
                       >
                         <option v-for="k in c.values" :key="k" :value="k">{{ k }}</option>
@@ -97,7 +88,7 @@
                             :inputValue="inputData[c.name]"
                             :originalValue="originalData[c.name]"
                             :inputType="c.type"
-                            @submit="$emit(dirty ? 'submitValueVariationFeedback' : 'submitValueFeedback', arguments[0])"
+                            @submit="emit(dirty ? 'submitValueVariationFeedback' : 'submitValueFeedback', $event)"
                         />
                         <TransformationPopover
                             v-if="catalogStore.transformationFunctionsByColumnType.hasOwnProperty(c.type)"
@@ -110,29 +101,6 @@
                             type="perturbation"
                             :column="c.name"
                         />
-=======
-                <div v-for="c in datasetNonTargetColumns" :key="c.name" v-show="featuresToView.includes(c.name)">
-                  <ValidationProvider :name="c.name" v-slot="{ dirty }">
-                    <div class="py-1 d-flex" v-if="isFeatureEditable(c.name)">
-                      <label class="info--text">{{ c.name }}</label>
-                      <input type="number" v-if="c.type === 'numeric'" v-model="inputData[c.name]" class="common-style-input" :class="{
-                        'is-transformed': !dirty && transformationModifications.hasOwnProperty(c.name) && inputData[c.name] === transformationModifications[c.name],
-                        'is-dirty': dirty || inputData[c.name] !== originalData[c.name]
-                      }" @change="onValuePerturbation(c)" required />
-                      <textarea v-if="c.type === 'text'" v-model="inputData[c.name]" :rows="!inputData[c.name] ? 1 : Math.min(15, parseInt(inputData[c.name].length / 40) + 1)" class="common-style-input" :class="{
-                        'is-transformed': !dirty && transformationModifications.hasOwnProperty(c.name) && inputData[c.name] === transformationModifications[c.name],
-                        'is-dirty': dirty || inputData[c.name] !== originalData[c.name]
-                      }" @change="onValuePerturbation(c)" required></textarea>
-                      <select v-if="c.type === 'category'" v-model="inputData[c.name]" class="common-style-input" :class="{
-                        'is-transformed': !dirty && transformationModifications.hasOwnProperty(c.name) && inputData[c.name] === transformationModifications[c.name],
-                        'is-dirty': dirty || inputData[c.name] !== originalData[c.name]
-                      }" @change="onValuePerturbation(c)" required>
-                        <option v-for="k in c.values" :key="k" :value="k">{{ k }}</option>
-                      </select>
-                      <div class="d-flex flex-column">
-                        <FeedbackPopover v-if="!isMiniMode" :inputLabel="c.name" :inputValue="inputData[c.name]" :originalValue="originalData[c.name]" :inputType="c.type" @submit="emit(dirty ? 'submitValueVariationFeedback' : 'submitValueFeedback', $event)" />
-                        <TransformationPopover v-if="catalogStore.transformationFunctionsByColumnType.hasOwnProperty(c.type)" :column="c.name" :column-type="c.type" />
->>>>>>> 938d0a29
                       </div>
                     </div>
                     <div class="py-1 d-flex" v-else>
@@ -177,23 +145,9 @@
                 </v-tooltip>
 
 
-<<<<<<< HEAD
-                <v-tab-item v-if='modelFeatures.length>1'>
-
-                  <PredictionExplanations :modelId="model.id"
-                                          :datasetId="dataset.id"
-                                          :targetFeature="dataset.target"
-                                          :classificationLabels="model.classificationLabels"
-                                          :predictionTask="model.modelType"
-                                          :inputData="inputData"
-                                          :modelFeatures="modelFeatures"
-                                          :debouncingTimeout="debouncingTimeout"
-                  />
-=======
                 <v-tab-item v-if='modelFeatures.length > 1'>
 
                   <PredictionExplanations :modelId="model.id" :datasetId="dataset.id" :targetFeature="dataset.target" :classificationLabels="model.classificationLabels" :predictionTask="model.modelType" :inputData="inputData" :modelFeatures="modelFeatures" :debouncingTimeout="debouncingTimeout" />
->>>>>>> 938d0a29
                 </v-tab-item>
                 <v-tab-item v-if='textFeatureNames.length'>
                   <TextExplanation v-if='model.modelType == ModelType.CLASSIFICATION' :modelId='model.id' :datasetId='dataset.id' :textFeatureNames='textFeatureNames' :classificationLabels='model.classificationLabels' :classificationResult='classificationResult' :inputData='inputData' />
@@ -220,27 +174,10 @@
 import mixpanel from 'mixpanel-browser';
 import { anonymize } from '@/utils';
 import _ from 'lodash';
-<<<<<<< HEAD
-import TransformationPopover from '@/components/TransformationPopover.vue';
-import { useCatalogStore } from '@/stores/catalog';
-import RegressionTextExplanation from '@/views/main/project/RegressionTextExplanation.vue';
-import PushPopover from "@/components/PushPopover.vue";
-
-@Component({
-  computed: {
-    ModelType() {
-      return ModelType;
-    }
-  },
-  components: {
-    PushPopover,
-    RegressionTextExplanation,
-    TransformationPopover,
-    OverlayLoader, PredictionResults, FeedbackPopover, PredictionExplanations, TextExplanation
-=======
 import TransformationPopover from "@/components/TransformationPopover.vue";
 import { useCatalogStore } from "@/stores/catalog";
 import { onMounted, ref, computed, watch } from 'vue';
+import PushPopover from "@/components/PushPopover.vue";
 
 const catalogStore = useCatalogStore();
 
@@ -253,126 +190,40 @@
   isMiniMode?: boolean;
 }
 
-const props = withDefaults(defineProps<Props>(), {
+  const props = withDefaults(defineProps<Props>(), {
   isMiniMode: false
 })
 
-const debouncingTimeout: number = 500;
-
-const loadingData = ref(false);
+  const debouncingTimeout: number = 500;
+
+  const loadingData = ref(false);
 const featuresToView = ref<string[]>([])
-const errorLoadingMetadata = ref("")
-const dataErrorMsg = ref("")
-const classificationResult = ref("")
+  const errorLoadingMetadata = ref("")
+    const dataErrorMsg = ref("")
+    const classificationResult = ref("")
 const dataFormObserver = ref(null);
 
-const inputMetaData = computed(() => {
-  if (!props.model) {
-    return [];
->>>>>>> 938d0a29
-  }
-
-  return Object.entries(props.dataset.columnTypes)
-    .map(([name, type]) => ({
-      name,
-      type,
-      values: props.dataset.categoryFeatures[name] ?? []
-      // Provide an empty list in case of null due to DB migration
-    }))
-})
-
-const isInputNotOriginal = computed(() => {
-  return JSON.stringify(props.inputData) !== JSON.stringify({ ...props.originalData, ...props.transformationModifications })
-})
-
-const textFeatureNames = computed(() => {
-  return inputMetaData.value.filter(e => e.type == 'text').map(e => e.name)
-})
-<<<<<<< HEAD
-export default class Inspector extends Vue {
-  @Prop({required: true}) model!: ModelDTO
-  @Prop({required: true}) dataset!: DatasetDTO
-  @Prop({required: true}) originalData!: object // used for the variation feedback
-  @Prop({required: true}) transformationModifications!: object // used for the variation feedback
-  @Prop({required: true}) inputData!: { [key: string]: string }
-  @Prop({default: false}) isMiniMode!: boolean;
-  loadingData = false;
-  featuresToView: string[] = []
-  errorLoadingMetadata = ""
-  dataErrorMsg = ""
-  classificationResult = null
-  isClassification = isClassification
-  debouncingTimeout: number = 500;
-
-  catalogStore = useCatalogStore()
-
-  async mounted() {
-    await this.loadMetaData();
-  }
-
-  @Watch('originalData')
-  public resetInput() {
-    this.$emit('reset');
-    (this.$refs.dataFormObserver as HTMLFormElement).reset();
-  }
-
-  get inputMetaData() {
-    if (!this.model) {
+  const inputMetaData = computed(() =>{
+    if (!props.model) {
       return [];
     }
 
-    return Object.entries(this.dataset.columnTypes)
+    return Object.entries(props.dataset.columnTypes)
         .map(([name, type]) => ({
           name,
           type,
-                values: this.dataset.categoryFeatures ?
-                  this.dataset.categoryFeatures[name] : []
+                values: props.dataset.categoryFeatures[name] ?? []
                   // Provide an empty list in case of null due to DB migration
         }))
-  }
-
-  @Watch('inputMetaData')
-  async loadMetaData() {
-    this.featuresToView = this.inputMetaData.map(e => e.name)
-  }
-
-  get isInputNotOriginal() { // used in case of opening a feedback where original data and input data passed are different
-    return JSON.stringify(this.inputData) !== JSON.stringify({...this.originalData, ...this.transformationModifications})
-  }
-
-  get textFeatureNames() {
-    return this.inputMetaData.filter(e => e.type == 'text').map(e => e.name)
-  }
-
-  public setResult(r) {
-    if (isClassification(this.model.modelType)) {
-      this.classificationResult = r
-    }
-  }
-
-  async onValuePerturbation(featureMeta) {
-    mixpanel.track("Feature perturbation", {
-      columnType: featureMeta.type,
-      featureName: anonymize(featureMeta.name),
-      modelId: this.model.id,
-      datasetId: this.dataset.id
-    })
-    this.$emit('update:inputData', this.inputData)
-  }
-
-  isFeatureEditable(featureName: string) {
-    if (!this.model.featureNames || this.model.featureNames.length == 0) {
-      // if user doesn't specify feature names consider all columns as feature names
-      return true;
-    }
-    return this.model.featureNames.includes(featureName)
-  }
-
-  get modelFeatures() {
-    return this.inputMetaData
-        .filter(x => (x.name !== this.dataset.target) && (!this.model.featureNames || this.model.featureNames.includes(x.name)))
-        .map(x => x.name);
-=======
+  })
+
+  const isInputNotOriginal = computed(() => {
+  return JSON.stringify(props.inputData) !== JSON.stringify({ ...props.originalData, ...props.transformationModifications })
+})
+
+    const textFeatureNames = computed(() => {
+  return inputMetaData.value.filter(e => e.type == 'text').map(e => e.name)
+  })
 
 const modelFeatures = computed(() => {
   return inputMetaData.value
@@ -380,8 +231,8 @@
     .map(x => x.name);
 })
 
-const datasetNonTargetColumns = computed(() => {
-  return _.sortBy(inputMetaData.value.filter(x => x.name !== props.dataset.target),
+  const datasetNonTargetColumns = computed(() => {
+    return _.sortBy(inputMetaData.value.filter(x => x.name !== props.dataset.target),
     e => !props.model.featureNames?.includes(e.name),
     'name'
   )
@@ -390,38 +241,37 @@
 function setResult(r: string) {
   if (isClassification(props.model.modelType)) {
     classificationResult.value = r
->>>>>>> 938d0a29
-  }
-}
-
-function resetInput() {
-  emit('reset');
+  }
+  }
+
+  function resetInput() {
+    emit('reset');
   dataFormObserver.value && (dataFormObserver.value as HTMLFormElement).reset();
-}
-
-function isFeatureEditable(featureName: string) {
-  if (!props.model.featureNames || props.model.featureNames.length == 0) {
-    // if user doesn't specify feature names consider all columns as feature names
+  }
+
+  function isFeatureEditable(featureName: string) {
+    if (!props.model.featureNames || props.model.featureNames.length == 0) {
+      // if user doesn't specify feature names consider all columns as feature names
     return true;
   }
   return props.model.featureNames.includes(featureName)
-}
-
-async function onValuePerturbation(featureMeta) {
-  mixpanel.track("Feature perturbation", {
-    columnType: featureMeta.type,
-    featureName: anonymize(featureMeta.name),
-    modelId: props.model.id,
-    datasetId: props.dataset.id
-  })
-  emit('update:inputData', props.inputData)
-}
-
-async function loadMetaData() {
-  featuresToView.value = inputMetaData.value.map(e => e.name)
-}
-
-const emit = defineEmits(['reset', 'update:inputData', 'submitValueVariationFeedback', 'submitValueFeedback']);
+  }
+
+  async functiononValuePerturbation(featureMeta) {
+    mixpanel.track("Feature perturbation", {
+      columnType: featureMeta.type,
+      featureName: anonymize(featureMeta.name),
+      modelId: props.model.id,
+      datasetId: props.dataset.id
+    })
+    emit('update:inputData', props.inputData)
+  }
+
+  async function loadMetaData() {
+    featuresToView.value = inputMetaData.value.map(e => e.name)
+  }
+
+  const emit = defineEmits(['reset', 'update:inputData', 'submitValueVariationFeedback', 'submitValueFeedback']);
 
 watch(() => props.originalData, () => {
   resetInput();
