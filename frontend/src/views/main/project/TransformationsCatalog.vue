--- conflicted
+++ resolved
@@ -254,11 +254,6 @@
 });
 
 async function runSlicingFunction() {
-<<<<<<< HEAD
-    transformationResult.value = await api.datasetProcessing(props.projectId, selectedDataset.value!, [{
-        uuid: selected.value!.uuid,
-        params: Object.values(transformationArguments.value),
-=======
     const params = Object.values(transformationArguments.value);
     if (selected.value!.cellLevel) {
         params.push({
@@ -273,7 +268,6 @@
     transformationResult.value = await api.datasetProcessing(props.projectId, selectedDataset.value!, [{
         uuid: selected.value!.uuid,
         params,
->>>>>>> e978dbe5
         type: 'TRANSFORMATION'
     }]);
 }
