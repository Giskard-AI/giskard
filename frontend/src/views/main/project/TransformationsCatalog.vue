<template>
    <div class="vc mt-2 pb-0" v-if="transformationFunctions.length > 0">
        <div class="vc">
            <v-container class="main-container vc">
                <v-alert v-if="!hasGiskardFilters" color="warning" border="left" outlined colored-border icon="warning">
                    <span>Giskard filters are not available.</span>
                    <StartWorkerInstructions />
                </v-alert>
                <v-row class="fill-height">
                    <v-col cols="4" class="vc fill-height">
                        <v-text-field label="Search filter" append-icon="search" outlined v-model="searchFilter"></v-text-field>
                        <v-list three-line class="vc fill-height">
                            <v-list-item-group v-model="selected" color="primary" mandatory>
                                <template v-for="transformationFunction in filteredTestFunctions">
                                    <v-divider />
                                    <v-list-item :value="transformationFunction">
                                        <v-list-item-content>
                                            <v-list-item-title class="test-title">
                                                <div class="d-flex align-center">
                                                    <span class="list-func-name">
                                                        {{ transformationFunction.displayName ?? transformationFunction.name }}
                                                    </span>
                                                    <v-spacer class="flex-grow-1" />
                                                    <v-tooltip bottom v-if="transformationFunction.potentiallyUnavailable">
                                                        <template v-slot:activator="{ on, attrs }">
                                                            <div v-bind="attrs" v-on="on">
                                                                <v-icon color="orange">warning</v-icon>
                                                            </div>
                                                        </template>
                                                        <span>This filter is potentially unavailable. Start your external ML worker to display available filters.</span>
                                                    </v-tooltip>
                                                </div>
                                            </v-list-item-title>
                                            <v-list-item-subtitle v-if="transformationFunction.tags">
<<<<<<< HEAD
                                                <v-chip class="mr-2" v-for="tag in sorted(transformationFunction.tags)" x-small :color="pasterColor(tag)">
=======
                                                <v-chip class="mr-2"
                                                        v-for="tag in alphabeticallySorted(transformationFunction.tags)"
                                                        x-small
                                                        :color="pasterColor(tag)">
>>>>>>> b4f63401
                                                    {{ tag }}
                                                </v-chip>
                                            </v-list-item-subtitle>
                                        </v-list-item-content>
                                    </v-list-item>
                                </template>
                            </v-list-item-group>
                        </v-list>
                    </v-col>
                    <v-col cols="8" v-if="selected" class="vc fill-height">
                        <div class="py-2">
                            <span class="selected-func-name">{{ selected.displayName ?? selected.name }}</span>
                        </div>

                        <div class="vc overflow-x-hidden pr-5">
                            <v-alert v-if="selected.potentiallyUnavailable" color="warning" border="left" outlined colored-border icon="warning">
                                <span>This filter is potentially unavailable. Start your external ML worker to display available filters.</span>
                                <pre></pre>
                                <StartWorkerInstructions />
                            </v-alert>

                            <div class="py-4" id="description-group">
                                <v-expansion-panels multiple v-model="panel" flat>
                                    <v-expansion-panel>
                                        <v-expansion-panel-header class="pl-0">
                                            <div class="d-flex align-center">
                                                <v-icon left class="group-icon pb-1 mr-1">mdi-text-box</v-icon>
                                                <span class="group-title">Description</span>
                                                <v-icon v-if="panel.includes(0)" right>mdi-chevron-up</v-icon>
                                                <v-icon v-else right>mdi-chevron-down</v-icon>
                                            </div>
                                            <template v-slot:actions>
                                                <span></span>
                                            </template>
                                        </v-expansion-panel-header>
                                        <v-expansion-panel-content>
                                            <p class="selected-func-description pt-2 mb-4">{{ selectedFuncDescription }}</p>
                                        </v-expansion-panel-content>
                                    </v-expansion-panel>
                                </v-expansion-panels>
                            </div>

                            <div id="inputs-group" class="py-4 mb-4">
                                <div class="d-flex mb-4">
                                    <v-icon left class="group-icon pb-1 mr-1">mdi-pencil-box</v-icon>
                                    <span class="group-title">Inputs</span>
                                    <v-spacer></v-spacer>
                                </div>

                                <div>
                                    <v-row>
                                        <v-col>
                                            <span class="input-name">Dataset: <span class="input-type">BaseDataset</span></span>
                                        </v-col>
                                        <v-col class="input-selector-column">
                                            <DatasetSelector :project-id="projectId" label="Dataset" :return-object="false" :value.sync="selectedDataset" />
                                        </v-col>
                                    </v-row>
                                </div>

                                <div v-if="selected.cellLevel">
                                    <v-row>
                                        <v-col>
                                            <span class="input-name">Column: <span class="input-type">str</span></span>
                                        </v-col>
                                        <v-col class="input-selector-column">
                                            <DatasetColumnSelector :project-id="projectId" :dataset="selectedDataset" :column-type="selected.columnType" :value.sync="selectedColumn" />
                                        </v-col>
                                    </v-row>
                                </div>

                                <SuiteInputListSelector :editing="true" :model-value="transformationArguments" :inputs="inputType" :project-id="props.projectId" class="suite-input-list-selector" />

                                <div class="d-flex">
                                    <v-spacer></v-spacer>
                                    <v-btn width="100" small class="primaryLightBtn" color="primaryLight" @click="runTransformationFunction">
                                        Run
                                    </v-btn>
                                </div>

                                <v-row v-if="transformationResult">
                                    <v-col>
                                        <span class="text-h6">Result</span>
                                        <p>Modified rows:
                                            {{
                                                transformationResult.modifications.length
                                            }} /
                                            {{
                                                transformationResult.totalRows
                                            }}</p>
                                        <DatasetTable :dataset-id="transformationResult.datasetId" :modifications="transformationResult.modifications" />
                                    </v-col>
                                </v-row>
                            </div>

                            <div id="code-group" class="py-4">
                                <div class="d-flex">
                                    <v-icon left class="group-icon pb-1 mr-1">mdi-code-braces-box</v-icon>
                                    <span class="group-title">Source code</span>
                                </div>
                                <CodeSnippet class="mt-2" :codeContent="selected.code" :key="selected.name + '_source_code'"></CodeSnippet>
                            </div>
                        </div>
                    </v-col>
                </v-row>
            </v-container>
        </div>
    </div>
    <v-container v-else class="d-flex flex-column vc fill-height">
        <h1 class="pt-16">ML Worker is not connected</h1>
        <StartWorkerInstructions />
    </v-container>
</template>

<script setup lang="ts">
<<<<<<< HEAD
import _, { chain } from "lodash";
import { computed, inject, onActivated, ref, watch } from "vue";
import { pasterColor } from "@/utils";
=======
import {chain} from "lodash";
import {computed, inject, onActivated, ref, watch} from "vue";
import {pasterColor} from "@/utils";
>>>>>>> b4f63401
import MonacoEditor from 'vue-monaco';
import { editor } from "monaco-editor";
import { FunctionInputDTO, TransformationFunctionDTO } from "@/generated-sources";
import StartWorkerInstructions from "@/components/StartWorkerInstructions.vue";
import { storeToRefs } from "pinia";
import { useCatalogStore } from "@/stores/catalog";
import DatasetSelector from "@/views/main/utils/DatasetSelector.vue";
import { api } from "@/api";
import DatasetTable from "@/components/DatasetTable.vue";
import SuiteInputListSelector from "@/components/SuiteInputListSelector.vue";
import DatasetColumnSelector from "@/views/main/utils/DatasetColumnSelector.vue";
import {alphabeticallySorted} from "@/utils/comparators";
import IEditorOptions = editor.IEditorOptions;
import CodeSnippet from "@/components/CodeSnippet.vue";

const l = MonacoEditor;
let props = defineProps<{
    projectId: number,
    suiteId?: number
}>();

const editor = ref(null)

const searchFilter = ref<string>("");
let { transformationFunctions } = storeToRefs(useCatalogStore());
const selected = ref<TransformationFunctionDTO | null>(null);
const transformationResult = ref<FunctionInputDTO | null>(null);
const selectedDataset = ref<string | null>(null);
const selectedColumn = ref<string | null>(null);
let transformationArguments = ref<{ [name: string]: FunctionInputDTO }>({})

const monacoOptions: IEditorOptions = inject('monacoOptions');
const panel = ref<number[]>([0]);

const selectedFuncDescription = computed(() => {
    if (selected.value === null) {
        return '';
    }

    if (selected.value.doc === null) {
        return 'No description available.';
    }
    return selected.value.doc.split("Args:")[0];
})
monacoOptions.readOnly = true;

function resizeEditor() {
    setTimeout(() => {
        editor.value.editor.layout();
    })
}

const hasGiskardFilters = computed(() => {
    return transformationFunctions.value.find(t => t.tags.includes('giskard')) !== undefined
})

const filteredTestFunctions = computed(() => {
    return chain(transformationFunctions.value)
        .filter((func) => {
            const keywords = searchFilter.value.split(' ')
                .map(keyword => keyword.trim().toLowerCase())
                .filter(keyword => keyword !== '');

            return keywords.filter(keyword =>
                func.name.toLowerCase().includes(keyword)
                || func.doc?.toLowerCase()?.includes(keyword)
                || func.displayName?.toLowerCase()?.includes(keyword)
            ).length === keywords.length;
        })
        .sortBy(t => t.displayName ?? t.name)
        .value();
})

onActivated(async () => {
    if (transformationFunctions.value.length > 0) {
        selected.value = transformationFunctions.value[0];
    }
});

async function runTransformationFunction() {
    const params = Object.values(transformationArguments.value);
    if (selected.value!.cellLevel) {
        params.push({
            isAlias: false,
            name: 'column_name',
            params: [],
            type: 'str',
            value: selectedColumn.value
        })
    }

    transformationResult.value = await api.datasetProcessing(props.projectId, selectedDataset.value!, [{
        uuid: selected.value!.uuid,
        params,
        type: 'TRANSFORMATION'
    }]);
}

watch(() => selected.value, () => {
    transformationResult.value = null;

    if (!selected.value) {
        return;
    }

    transformationArguments.value = chain(selected.value.args)
        .keyBy('name')
        .mapValues(arg => ({
            name: arg.name,
            isAlias: false,
            type: arg.type,
            value: null
        }))
        .value()
})

const inputType = computed(() => chain(selected.value?.args ?? [])
    .keyBy('name')
    .mapValues('type')
    .value()
);

</script>

<style scoped lang="scss">
.main-container {
    width: 100%;
    max-width: 100%;
}

.test-title {
    white-space: break-spaces;
}

.box-grow {
    flex: 1;
    /* formerly flex: 1 0 auto; */
    background: green;
    padding: 5px;
    margin: 5px;
    min-height: 0;
    /* new */
}

::v-deep .v-expansion-panel-content__wrap {
    padding: 0;
}

.test-doc {
    white-space: break-spaces;
}

::v-deep .overflow-ellipsis {
    max-width: 200px;
    text-overflow: ellipsis;
    overflow: hidden;
    white-space: nowrap;
}

.input-name {
    font-family: 'Roboto Mono', monospace;
    opacity: 0.875;
}

.input-type {
    font-size: 0.875rem;
    opacity: 0.875;
}

.input-column {
    width: 300px;
}

.selected-func-name {
    font-weight: 600;
    font-size: 1.75rem;
}

.selected-func-description {
    white-space: break-spaces;
}

.group-title {
    font-size: 1.25rem;
    font-weight: 500;
    letter-spacing: normal;
}

.group-icon {
    color: #087038;
    font-size: 1.25rem;
    margin-top: 0.3rem;
}

.custom-input {
    padding-top: 0.25rem;
    padding-bottom: 0.25rem;
}

.input-selector-column {
    padding-bottom: 1rem;
    padding-top: 0.25rem;
}

.list-func-name {
    font-weight: 500;
}

.suite-input-list-selector {
    padding-top: 0;
}
</style><|MERGE_RESOLUTION|>--- conflicted
+++ resolved
@@ -32,14 +32,10 @@
                                                 </div>
                                             </v-list-item-title>
                                             <v-list-item-subtitle v-if="transformationFunction.tags">
-<<<<<<< HEAD
-                                                <v-chip class="mr-2" v-for="tag in sorted(transformationFunction.tags)" x-small :color="pasterColor(tag)">
-=======
                                                 <v-chip class="mr-2"
                                                         v-for="tag in alphabeticallySorted(transformationFunction.tags)"
                                                         x-small
                                                         :color="pasterColor(tag)">
->>>>>>> b4f63401
                                                     {{ tag }}
                                                 </v-chip>
                                             </v-list-item-subtitle>
@@ -155,15 +151,9 @@
 </template>
 
 <script setup lang="ts">
-<<<<<<< HEAD
 import _, { chain } from "lodash";
 import { computed, inject, onActivated, ref, watch } from "vue";
 import { pasterColor } from "@/utils";
-=======
-import {chain} from "lodash";
-import {computed, inject, onActivated, ref, watch} from "vue";
-import {pasterColor} from "@/utils";
->>>>>>> b4f63401
 import MonacoEditor from 'vue-monaco';
 import { editor } from "monaco-editor";
 import { FunctionInputDTO, TransformationFunctionDTO } from "@/generated-sources";
