<template>
  <div>
    <v-container class="mt-2 mb-0" v-if="isProjectOwnerOrAdmin">
      <div class="d-flex justify-end align-center">
        <v-btn tile small class="mx-2" href="https://docs.giskard.ai/start/guides/upload-your-model" target="_blank">
          Upload with API
        </v-btn>
        <v-btn text @click="loadModelPickles()" color="secondary">Reload
          <v-icon right>refresh</v-icon>
        </v-btn>
      </div>
    </v-container>
    <v-container v-if="models.length > 0">
      <v-card flat>
        <v-row class="px-2 py-1 caption secondary--text text--lighten-3">
          <v-col cols="4">Name</v-col>
          <v-col cols="1">Python</v-col>
          <v-col cols="1">Size</v-col>
          <v-col cols="2">Uploaded on</v-col>
          <v-col cols="1">Id</v-col>
          <v-col cols="3">Actions</v-col>
        </v-row>
      </v-card>
      <v-card outlined tile class="grey lighten-5" v-for="m in models" :key="m.id">
        <v-row class="px-2 py-1 align-center">
          <v-col cols="4">
<<<<<<< HEAD
            <div class="secondary--text font-weight-bold">
              {{ m.name || m.id }}
            </div>
=======
            <InlineEditText
                :text="m.name"
                :can-edit="isProjectOwnerOrAdmin"
                @save="(name) => renameModel(m.id, name)">
            </InlineEditText>
>>>>>>> 1f754c1b
          </v-col>
          <v-col cols="1">
            <div>{{ m.languageVersion }}</div>
          </v-col>
          <v-col cols="1">
            <div>{{ m.size | fileSize }}</div>
          </v-col>
          <v-col cols="2">
            <div>{{ m.createdDate | date }}</div>
          </v-col>
          <v-col cols="1" class="id-container" :title="m.id">
            {{ m.id }}
          </v-col>
          <v-col cols="3">
            <div>
              <v-btn small tile color="primary"
                     @click="showInspectDialog = true; modelToInspect = m">
                <v-icon dense left>policy</v-icon>
                Inspect
              </v-btn>
              <v-tooltip bottom>
                <template v-slot:activator="{ on, attrs }">
                  <v-btn icon color="info" @click="downloadModelPickle(m.id)" v-bind="attrs" v-on="on">
                    <v-icon>download</v-icon>
                  </v-btn>
                </template>
                <span>Download</span>
              </v-tooltip>
              <DeleteModal
                  v-if="isProjectOwnerOrAdmin"
                  :id="m.id"
                  :file-name="m.fileName"
                  type="model"
                  @submit="deleteModelPickle(m.id)"
              />
            </div>
          </v-col>
        </v-row>
        <v-divider></v-divider>
      </v-card>

      <!-- Dialog for launching model inspection -->
      <v-dialog persistent max-width="600" v-model="showInspectDialog" class="inspector-launcher-container">
        <InspectorLauncher :projectId="projectId" :model="modelToInspect"
                           @cancel="cancelLaunchInspector()"/>
      </v-dialog>

    </v-container>
    <v-container v-else class="font-weight-light font-italic secondary--text">
      No models uploaded yet.
    </v-container>
  </div>
</template>

<script setup lang="ts">
import {api} from '@/api';
import InspectorLauncher from './InspectorLauncher.vue';
import {ModelDTO} from '@/generated-sources';
import mixpanel from "mixpanel-browser";
import {onActivated, ref} from 'vue';
import DeleteModal from '@/views/main/project/modals/DeleteModal.vue';
import {commitAddNotification} from '@/store/main/mutations';
import store from '@/store';
import InlineEditText from '@/components/InlineEditText.vue';

const props = withDefaults(defineProps<{
  projectId: number,
  isProjectOwnerOrAdmin: boolean
}>(), {
  isProjectOwnerOrAdmin: false
});

const models = ref<ModelDTO[]>([]);
const showInspectDialog = ref<boolean>(false);
const modelToInspect = ref<ModelDTO | null>(null);

onActivated(() => loadModelPickles());

async function loadModelPickles() {
  models.value = await api.getProjectModels(props.projectId)
  models.value.sort((a, b) => new Date(a.createdDate) < new Date(b.createdDate) ? 1 : -1);
}

<<<<<<< HEAD
  public async deleteModelPickle(id: string, fileName: string) {
    mixpanel.track('Delete model', {id});
=======
async function deleteModelPickle(id: number) {
  mixpanel.track('Delete dataset', {id});
>>>>>>> 1f754c1b

  let messageDTO = await api.deleteModelFiles(id);
  commitAddNotification(store, {content: messageDTO.message});
  await loadModelPickles();
}

function downloadModelPickle(id: number) {
  mixpanel.track('Download model', {id});
  api.downloadModelFile(id)
}

function cancelLaunchInspector() {
  showInspectDialog.value = false;
}

async function renameModel(id: number, name: string) {
  mixpanel.track('Update model name', {id});
  const savedDataset = await api.editModelName(id, name);
  const idx = models.value.findIndex(f => f.id === id);
  models.value[idx] = savedDataset;
  models.value = [...models.value];
}

</script>

<style>
div.v-dialog {
  overflow-y: hidden;
}
.id-container {
  white-space: nowrap;
  overflow: hidden;
  text-overflow: ellipsis;
}
</style><|MERGE_RESOLUTION|>--- conflicted
+++ resolved
@@ -24,17 +24,11 @@
       <v-card outlined tile class="grey lighten-5" v-for="m in models" :key="m.id">
         <v-row class="px-2 py-1 align-center">
           <v-col cols="4">
-<<<<<<< HEAD
-            <div class="secondary--text font-weight-bold">
-              {{ m.name || m.id }}
-            </div>
-=======
             <InlineEditText
                 :text="m.name"
                 :can-edit="isProjectOwnerOrAdmin"
                 @save="(name) => renameModel(m.id, name)">
             </InlineEditText>
->>>>>>> 1f754c1b
           </v-col>
           <v-col cols="1">
             <div>{{ m.languageVersion }}</div>
@@ -118,13 +112,8 @@
   models.value.sort((a, b) => new Date(a.createdDate) < new Date(b.createdDate) ? 1 : -1);
 }
 
-<<<<<<< HEAD
-  public async deleteModelPickle(id: string, fileName: string) {
-    mixpanel.track('Delete model', {id});
-=======
 async function deleteModelPickle(id: number) {
-  mixpanel.track('Delete dataset', {id});
->>>>>>> 1f754c1b
+  mixpanel.track('Delete model', {id});
 
   let messageDTO = await api.deleteModelFiles(id);
   commitAddNotification(store, {content: messageDTO.message});
