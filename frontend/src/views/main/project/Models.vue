--- conflicted
+++ resolved
@@ -41,11 +41,7 @@
           </v-col>
           <v-col cols="3">
             <div>
-<<<<<<< HEAD
-              <v-btn small tile color="primary" class="grey--text text--darken-4" @click="showInspectDialog = true; modelToInspect = m">
-=======
               <v-btn small tile color="primaryLight" class="primaryLightBtn" @click="showInspectDialog = true; modelToInspect = m">
->>>>>>> b97d73a5
                 <v-icon dense left>policy</v-icon>
                 Debug
               </v-btn>
@@ -57,11 +53,7 @@
                 </template>
                 <span>Download</span>
               </v-tooltip>
-<<<<<<< HEAD
               <DeleteModal v-if="isProjectOwnerOrAdmin" :id="m.id" :file-name="m.fileName" type="model" @submit="deleteModelPickle(m.id)" />
-=======
-              <DeleteModal v-if=" isProjectOwnerOrAdmin " :id=" m.id " :file-name=" m.fileName " type="model" @submit=" deleteModelPickle(m.id) " />
->>>>>>> b97d73a5
             </div>
           </v-col>
         </v-row>
@@ -69,13 +61,8 @@
       </v-card>
 
       <!-- Dialog for launching model inspection -->
-<<<<<<< HEAD
       <v-dialog persistent max-width="600" v-model="showInspectDialog" class="inspector-launcher-container">
         <InspectorLauncher :projectId="projectId" :model="modelToInspect" @cancel="cancelLaunchInspector()" />
-=======
-      <v-dialog persistent max-width="600" v-model=" showInspectDialog " class="inspector-launcher-container">
-        <InspectorLauncher :projectId=" projectId " :model=" modelToInspect " @cancel=" cancelLaunchInspector() " />
->>>>>>> b97d73a5
       </v-dialog>
 
     </v-container>
