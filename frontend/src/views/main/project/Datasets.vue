--- conflicted
+++ resolved
@@ -1,14 +1,9 @@
 <template>
   <div class="vertical-container">
     <v-row class="mt-2 pl-3">
-<<<<<<< HEAD
       <v-col class="d-flex">
-        <v-text-field v-model='searchDataset' append-icon='search' label='Search for a dataset' outlined></v-text-field>
+        <v-text-field v-if="projectArtifactsStore.datasets.length" v-model='searchDataset' append-icon='search' label='Search for a dataset' outlined></v-text-field>
         <v-checkbox v-model="showDebugDatasets" label="Show debug datasets" class="ml-4"/>
-=======
-      <v-col cols='4'>
-        <v-text-field v-if="projectArtifactsStore.datasets.length" v-model='searchDataset' append-icon='search' label='Search for a dataset' outlined></v-text-field>
->>>>>>> d314f0dd
       </v-col>
       <v-col>
         <div class="d-flex justify-end mb-6">
@@ -114,10 +109,6 @@
 import InlineEditText from "@/components/InlineEditText.vue";
 import {useUserStore} from "@/stores/user";
 import {useProjectStore} from "@/stores/project";
-<<<<<<< HEAD
-import {useMainStore} from "@/stores/main";
-=======
->>>>>>> d314f0dd
 import {useProjectArtifactsStore} from "@/stores/project-artifacts";
 import {TYPE} from "vue-toastification";
 import LoadingFullscreen from "@/components/LoadingFullscreen.vue";
@@ -160,11 +151,7 @@
   mixpanel.track('Delete dataset', {id});
 
   let messageDTO = await api.deleteDatasetFile(id);
-<<<<<<< HEAD
-  useMainStore().addNotification({content: messageDTO.message});
-=======
   mainStore.addNotification({content: messageDTO.message});
->>>>>>> d314f0dd
   await projectArtifactsStore.loadDatasets();
 }
 
@@ -202,11 +189,7 @@
       }
       filePreviewData.value = response.content
     } catch (error) {
-<<<<<<< HEAD
-      useMainStore().addNotification({content: error.response.statusText, color: TYPE.ERROR});
-=======
       mainStore.addNotification({content: error.response.statusText, color: TYPE.ERROR});
->>>>>>> d314f0dd
       filePreviewHeader.value = [];
       filePreviewData.value = [];
     }
