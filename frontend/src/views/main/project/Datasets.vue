--- conflicted
+++ resolved
@@ -65,14 +65,7 @@
 </template>
 
 <script setup lang="ts">
-<<<<<<< HEAD
-import { api } from '@/api';
 import { apiURL } from "@/env";
-import mixpanel from "mixpanel-browser";
-import DeleteModal from '@/views/main/project/modals/DeleteModal.vue';
-import { computed, onBeforeMount, ref } from 'vue';
-import InlineEditText from '@/components/InlineEditText.vue';
-=======
 import { api } from "@/api";
 import { Role } from "@/enums";
 import mixpanel from "mixpanel-browser";
@@ -81,7 +74,6 @@
 import InlineEditText from "@/components/InlineEditText.vue";
 import { useUserStore } from "@/stores/user";
 import { useProjectStore } from "@/stores/project";
->>>>>>> 7a189d0b
 import { useMainStore } from "@/stores/main";
 import { useProjectArtifactsStore } from "@/stores/project-artifacts";
 import CodeSnippet from '@/components/CodeSnippet.vue';
@@ -94,23 +86,14 @@
 
 interface Props {
   projectId: number,
-<<<<<<< HEAD
-  projectKey: string,
-  isProjectOwnerOrAdmin: boolean
-}>(), {
-  isProjectOwnerOrAdmin: false
-});
-=======
 }
 
 const props = defineProps<Props>();
->>>>>>> 7a189d0b
 
 const lastVisitedFileId = ref<string | null>(null);
 const filePreviewHeader = ref<{ text: string, value: string, sortable: boolean }[]>([]);
 const filePreviewData = ref<any[]>([]);
 
-<<<<<<< HEAD
 const codeContent = computed(() =>
   `# Create a Giskard client
 from giskard import GiskardClient
@@ -133,11 +116,10 @@
                      name="My Dataset")
 
 # Upload your dataset on Giskard
-project_key = "${props.projectKey}" # Current project key
+project_key = "${project.key}" # Current project key
 my_dataset.upload(client, project_key)`
 )
 
-=======
 const project = computed(() => {
   return projectStore.project(props.projectId)
 });
@@ -153,7 +135,6 @@
 const isUserProjectOwner = computed(() => {
   return project.value && userProfile.value ? project.value?.owner.id == userProfile.value?.id : false;
 });
->>>>>>> 7a189d0b
 
 async function deleteDataFile(id: string) {
   mixpanel.track('Delete dataset', { id });
