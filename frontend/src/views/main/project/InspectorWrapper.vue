--- conflicted
+++ resolved
@@ -1,75 +1,4 @@
 <template>
-<<<<<<< HEAD
-  <v-container v-if="inspection" fluid class="vc" :key="inspection.id">
-    <v-row align="center" no-gutters style='height: 60px;'>
-
-      <v-toolbar class='data-explorer-toolbar' flat>
-        <v-tooltip bottom min-width="400">
-          <template v-slot:activator="{ on, attrs }">
-            <v-icon v-on="on" class="pr-5" medium>info</v-icon>
-          </template>
-          <h3> Debugging session </h3>
-          <div class="d-flex">
-            <div> Id</div>
-            <v-spacer />
-            <div> {{ inspection.id }}</div>
-          </div>
-          <div class="d-flex">
-            <div> Name</div>
-            <v-spacer />
-            <div class="pl-5"> {{ inspection.name || "-" }}</div>
-          </div>
-          <br />
-          <h3> Model </h3>
-          <div class="d-flex">
-            <div> Id</div>
-            <v-spacer />
-            <div> {{ inspection.model.id }}</div>
-          </div>
-          <div class="d-flex">
-            <div> Name</div>
-            <v-spacer />
-            <div class="pl-5"> {{ inspection.model.name }}</div>
-          </div>
-          <br />
-          <h3> Dataset </h3>
-          <div class="d-flex">
-            <div> Id</div>
-            <v-spacer />
-            <div> {{ inspection.dataset.id }}</div>
-          </div>
-          <div class="d-flex pb-3">
-            <div> Name</div>
-            <v-spacer />
-            <div class="pl-5"> {{ inspection.dataset.name }}</div>
-          </div>
-        </v-tooltip>
-        <span class='subtitle-1 mr-2'>Dataset Explorer</span>
-        <v-btn icon @click='shuffleMode = !shuffleMode'>
-          <v-icon v-if='shuffleMode' color='primary'>mdi-shuffle-variant</v-icon>
-          <v-icon v-else>mdi-shuffle-variant</v-icon>
-        </v-btn>
-        <v-btn :disabled='!canPrevious' icon @click='previous'>
-          <v-icon>mdi-skip-previous</v-icon>
-        </v-btn>
-        <v-btn :disabled='!canNext' icon @click='next'>
-          <v-icon>mdi-skip-next</v-icon>
-        </v-btn>
-
-        <span class='caption grey--text' v-if="totalRows > 0">
-          Entry #{{ totalRows === 0 ? 0 : rowNb + 1 }} / {{ totalRows }}
-        </span>
-        <span v-show="originalData && isDefined(originalData['Index'])" class='caption grey--text' style='margin-left: 15px'>Row Index {{ originalData['Index'] + 1 }}</span>
-        <v-chip class="ml-2" outlined link :color="inspection.sample ? 'purple' : 'primary'" @click="handleSwitchSample" x-small>
-          {{ inspection.sample ? 'Sample' : 'Whole' }} data
-        </v-chip>
-      </v-toolbar>
-      <v-spacer />
-
-      <SlicingFunctionSelector label="Slice to apply" :project-id="projectId" :full-width="false" :icon="true" class="mr-3" :allow-no-code-slicing="true" @onChanged="processDataset" :value.sync="selectedSlicingFunction.uuid" :args.sync="selectedSlicingFunction.params" :dataset="inspection.dataset" />
-
-      <InspectionFilter :is-target-available="isDefined(inspection.dataset.target)" :labels="labels" :model-type="inspection.model.modelType" @input="f => filter = f" />
-=======
   <v-container v-if="inspection" fluid class="vc">
     <v-row align="center" no-gutters>
       <v-col lg="6" sm="12">
@@ -145,7 +74,6 @@
           </v-col>
         </v-row>
       </v-col>
->>>>>>> 14fb7874
     </v-row>
     <Inspector :dataset='inspection.dataset' :inputData.sync='inputData' :model='inspection.model' :originalData='originalData' :transformationModifications="modifications" class='px-0' @reset='resetInput' @submitValueFeedback='submitValueFeedback' @submitValueVariationFeedback='submitValueVariationFeedback' v-if="totalRows > 0" />
     <v-alert v-else border="bottom" colored-border type="warning" class="mt-8" elevation="2">
@@ -227,10 +155,6 @@
 interface Props {
   inspectionId: number;
   projectId: number;
-<<<<<<< HEAD
-=======
-  isProjectOwnerOrAdmin: boolean;
->>>>>>> 14fb7874
 }
 
 const props = defineProps<Props>();
@@ -437,15 +361,12 @@
 const transformationPipeline = computed(() => Object.values(transformationFunctions.value))
 
 watch(() => transformationPipeline.value, processDataset, { deep: true })
-<<<<<<< HEAD
 
 watch(() => props.inspectionId, async (nv, ov) => {
   if (nv !== ov) {
     await init();
   }
 });
-=======
->>>>>>> 14fb7874
 
 async function processDataset() {
   const pipeline = [selectedSlicingFunction.value, ...transformationPipeline.value]
