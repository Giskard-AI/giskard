<template>
  <v-container v-if="inspection" fluid class="vc">
    <v-row align="center" no-gutters>
      <v-col lg="6" sm="12">
        <v-toolbar class='data-explorer-toolbar' flat>
          <v-tooltip bottom min-width="400">
            <template v-slot:activator="{ on, attrs }">
              <v-icon v-on="on" class="pr-16" medium>info</v-icon>
            </template>
            <h3> Debugging session </h3>
            <div class="d-flex">
              <div> Id</div>
              <v-spacer/>
              <div> {{ inspection.id }}</div>
            </div>
            <div class="d-flex">
              <div> Name</div>
              <v-spacer/>
              <div class="pl-5"> {{ inspection.name || "-" }}</div>
            </div>
            <br/>
            <h3> Model </h3>
            <div class="d-flex">
              <div> Id</div>
              <v-spacer/>
              <div> {{ inspection.model.id }}</div>
            </div>
            <div class="d-flex">
              <div> Name</div>
              <v-spacer/>
              <div class="pl-5"> {{ inspection.model.name }}</div>
            </div>
            <br/>
            <h3> Dataset </h3>
            <div class="d-flex">
              <div> Id</div>
              <v-spacer/>
              <div> {{ inspection.dataset.id }}</div>
            </div>
            <div class="d-flex pb-3">
              <div> Name</div>
              <v-spacer/>
              <div class="pl-5"> {{ inspection.dataset.name }}</div>
            </div>
          </v-tooltip>
          <span class='subtitle-1 mr-2'>Dataset Explorer</span>
          <v-btn icon @click='shuffleMode = !shuffleMode'>
            <v-icon v-if='shuffleMode' color='primary'>mdi-shuffle-variant</v-icon>
            <v-icon v-else>mdi-shuffle-variant</v-icon>
          </v-btn>
          <v-btn :disabled='!canPrevious' icon @click='previous'>
            <v-icon>mdi-skip-previous</v-icon>
          </v-btn>
          <v-btn :disabled='!canNext' icon @click='next'>
            <v-icon>mdi-skip-next</v-icon>
          </v-btn>

          <span class='caption grey--text' v-if="totalRows > 0">
            Entry #{{ totalRows === 0 ? 0 : rowNb + 1 }} / {{ totalRows }}
          </span>
          <span v-show="originalData && isDefined(originalData['Index'])" class='caption grey--text'
                style='margin-left: 15px'>Row Index {{ originalData['Index'] + 1 }}</span>
          <v-chip class="ml-2" outlined link :color="inspection.sample ? 'purple' : 'primary'"
                  @click="handleSwitchSample" x-small>
            {{ inspection.sample ? 'Sample' : 'Whole' }} data
          </v-chip>
        </v-toolbar>
      </v-col>
      <v-col lg="6" sm="12" class="pl-4">
        <v-row no-gutters align="center">
          <v-col cols="8" class="pb-4">
            <SlicingFunctionSelector label="Slice to apply" :project-id="projectId" :full-width="false" :icon="true"
                                     class="mr-3" :allow-no-code-slicing="true" @onChanged="processDataset"
                                     :value.sync="selectedSlicingFunction.uuid"
                                     :args.sync="selectedSlicingFunction.params" :dataset="inspection.dataset"/>
          </v-col>
          <v-col cols="4" class="d-flex pl-2">
<<<<<<< HEAD
            <InspectionFilter :is-target-available="isDefined(inspection.dataset.target)" :labels="labels"
                              :model-type="inspection.model.modelType" @input="f => filter = f"/>
=======
            <InspectionFilter :is-target-available="isDefined(inspection.dataset.target)" :labels="labels" :model-type="inspection.model.modelType" @input="f => filter = f" :inspectionId="inspectionId" :value="filter" />
>>>>>>> 938d0a29
          </v-col>
        </v-row>
      </v-col>
    </v-row>
<<<<<<< HEAD
    <Inspector :dataset='inspection.dataset' :inputData.sync='inputData' :model='inspection.model'
               :originalData='originalData' :transformationModifications="modifications" class='px-0'
               @reset='resetInput' @submitValueFeedback='submitValueFeedback'
               @submitValueVariationFeedback='submitValueVariationFeedback' v-if="totalRows > 0"/>
=======
    <Inspector :dataset='inspection.dataset' :inputData.sync='inputData' :model='inspection.model' :originalData='originalData' :transformationModifications="modifications" class='px-0' @reset='resetInput' @submitValueFeedback='submitValueFeedback' @submitValueVariationFeedback='submitValueVariationFeedback' v-if="totalRows > 0" :key="inputData._GISKARD_INDEX_" />
>>>>>>> 938d0a29
    <v-alert v-else border="bottom" colored-border type="warning" class="mt-8" elevation="2">
      No data matches the selected filter.<br/>
      In order to show data, please refine the filter's criteria.
    </v-alert>


    <!-- For general feedback -->
    <v-tooltip left>
      <template v-slot:activator='{ on, attrs }'>
        <v-btn :class="feedbackPopupToggle ? 'secondary' : 'primary'" bottom fab fixed class="zindex-10" right
               v-bind='attrs' @click='feedbackPopupToggle = !feedbackPopupToggle' v-on='on'>
          <v-icon v-if='feedbackPopupToggle'>mdi-close</v-icon>
          <v-icon v-else>mdi-message-plus</v-icon>
        </v-btn>
      </template>
      <span v-if='feedbackPopupToggle'>Close</span>
      <span v-else>Feedback</span>
    </v-tooltip>
    <v-overlay :value='feedbackPopupToggle' :z-index='10'></v-overlay>
    <v-card v-if='feedbackPopupToggle' id='feedback-card' color='primary' dark>
      <v-card-title>Is this input case insightful?</v-card-title>
      <v-card-text class='px-3 py-0'>
        <v-radio-group v-model='feedbackChoice' class='mb-2 mt-0' dark hide-details row>
          <v-radio label='Yes' value='yes'></v-radio>
          <v-radio label='No' value='no'></v-radio>
          <v-radio label='Other' value='other'></v-radio>
        </v-radio-group>
        <v-textarea v-model='feedback' :disabled='feedbackSubmitted' hide-details no-resize outlined placeholder='Why?'
                    rows='2'></v-textarea>
      </v-card-text>
      <p v-if='feedbackError' class='caption error--text mb-0'>{{ feedbackError }}</p>
      <v-card-actions>
        <v-spacer></v-spacer>
        <v-btn :disabled='feedbackSubmitted' light small text @click='clearFeedback'>Cancel</v-btn>
        <v-btn :disabled='!(feedback && feedbackChoice) || feedbackSubmitted' class='mx-1' color='white' light small
               @click='submitGeneralFeedback'>
          Send
        </v-btn>
        <v-icon v-show='feedbackSubmitted' color='white'>mdi-check</v-icon>
      </v-card-actions>
    </v-card>
    <!-- End For general feedback -->
  </v-container>
</template>

<script setup lang='ts'>
import {computed, onMounted, onUnmounted, ref, watch} from 'vue';
import {api} from '@/api';
import Inspector from './Inspector.vue';
import Mousetrap from 'mousetrap';
import {
  CreateFeedbackDTO,
  DatasetProcessingResultDTO,
  Filter,
  InspectionDTO,
  ModelType,
  ParameterizedCallableDTO,
  RowFilterType
} from '@/generated-sources';
import mixpanel from "mixpanel-browser";
import _ from "lodash";
import InspectionFilter from './InspectionFilter.vue';
import SlicingFunctionSelector from "@/views/main/utils/SlicingFunctionSelector.vue";
import {useCatalogStore} from "@/stores/catalog";
import {storeToRefs} from "pinia";
import {useInspectionStore} from "@/stores/inspection";
import {$vfm} from "vue-final-modal";
import BlockingLoadingModal from "@/views/main/project/modals/BlockingLoadingModal.vue";
import {confirm} from "@/utils/confirmation.utils";
import {usePushStore} from "@/stores/push";
import {useDebuggingSessionsStore} from "@/stores/debugging-sessions";

interface CreatedFeedbackCommonDTO {
  targetFeature?: string | null;
  userData: string;
  modelId: string;
  datasetId: string;
  originalData: string;
  projectId: number
}

interface Props {
  inspectionId: number;
  projectId: number;
}

const props = defineProps<Props>();

const inspection = ref<InspectionDTO | null>(null);
const mouseTrap = new Mousetrap();
const loadingData = ref(false);
const loadingProcessedDataset = ref(false); // specific boolean for slice loading because it can take a while...
const inputData = ref({});
const originalData = ref<any>({});
const rowNb = ref(0);
const shuffleMode = ref(false);
const dataErrorMsg = ref('');

const feedbackPopupToggle = ref(false);
const feedback = ref('');
const feedbackChoice = ref(null);
const feedbackError = ref('');
const feedbackSubmitted = ref(false);
const labels = ref<string[]>([]);
const filter = ref<Filter>({
  inspectionId: props.inspectionId,
  type: RowFilterType.ALL
});

const {selectedSlicingFunction} = storeToRefs(useDebuggingSessionsStore())

const dataProcessingResult = ref<DatasetProcessingResultDTO | null>(null);

const totalRows = ref(0);
const mt = ModelType;
const rows = ref<Record<string, any>[]>([]);
const numberOfRows = ref(0);
const itemsPerPage = 200;
const rowIdxInPage = ref(0);
const regressionThreshold = ref(0.1);
const percentRegressionUnit = ref(true);

const canPrevious = computed(() => !shuffleMode.value && rowNb.value > 0);
const canNext = computed(() => rowNb.value < totalRows.value - 1);
const {transformationFunctions} = storeToRefs(useInspectionStore());

function commonFeedbackData(): CreatedFeedbackCommonDTO {
  return {
    targetFeature: inspection.value?.dataset.target,
    userData: JSON.stringify(inputData.value),
    modelId: inspection.value!.model.id,
    datasetId: inspection.value!.dataset.id,
    originalData: JSON.stringify(originalData.value),
    projectId: props.projectId
  };
}

function clearFeedback() {
  feedback.value = '';
  feedbackError.value = '';
  feedbackSubmitted.value = false;
  feedbackChoice.value = null;
  feedbackPopupToggle.value = false;
}

function isDefined(val: any): boolean {
  return !_.isNil(val);
}

function previous() {
  if (canPrevious.value) {
    clearFeedback();
    rowNb.value -= 1;
    debouncedUpdateRow();
  }
}

function next() {
  if (canNext.value) {
    clearFeedback();
    rowNb.value += 1;
    debouncedUpdateRow();
  }
}

watch(() => inputData.value, async (newValue, oldValue) => {
  console.log("RowNb changed");
  const pushStore = usePushStore();
  await pushStore.fetchPushSuggestions(inspection.value!.model.id, inspection.value!.dataset.id, rowNb.value, newValue, modelFeatures.value);
});

async function submitGeneralFeedback() {
  const newFeedback: CreateFeedbackDTO = {
    ...commonFeedbackData(),
    feedbackType: 'general',
    feedbackChoice: feedbackChoice.value,
    feedbackMessage: feedback.value
  };

  try {
    feedbackSubmitted.value = true;
    await doSubmitFeedback(newFeedback);
    feedbackPopupToggle.value = false;
  } catch (err) {
    feedbackError.value = err.response.data.detail;
  }
}

async function submitValueFeedback(userData: object) {
  const newFeedback: CreateFeedbackDTO = {
    ...commonFeedbackData(),
    feedbackType: 'value',
    ...userData
  };
  await doSubmitFeedback(newFeedback);
}

async function submitValueVariationFeedback(userData: object) {
  const newFeedback: CreateFeedbackDTO = {
    ...commonFeedbackData(),
    feedbackType: 'value perturbation',
    ...userData
  };
  await doSubmitFeedback(newFeedback);
}

const debouncedUpdateRow = _.debounce(async () => {
  await updateRow(false);
}, 150);

async function applyFilter(nv, ov) {
  if (JSON.stringify(nv) === JSON.stringify(ov)) {
    return;
  }
  await updateRow(true);
}

watch(() => [
  inspection.value?.id,
  regressionThreshold.value,
  filter.value,
  shuffleMode.value,
  percentRegressionUnit.value,
  dataProcessingResult.value
], async (nv, ov) => applyFilter(nv, ov), {deep: true, immediate: false});

async function updateRow(forceFetch) {
  await fetchRows(rowNb.value, forceFetch);
  assignCurrentRow(forceFetch)
}

/**
 * Calling fetch rows if necessary, i.e. when start or end of the page
 * @param rowIdxInResults index of the row in the results
 * @param forceFetch
 */
async function fetchRows(rowIdxInResults: number, forceFetch: boolean) {
  const remainder = rowIdxInResults % itemsPerPage;
  const newPage = Math.floor(rowIdxInResults / itemsPerPage);
  if ((rowIdxInResults > 0 && remainder === 0) || forceFetch) {
    const result = await api.getDatasetRows(inspection.value!.dataset.id,
        newPage * itemsPerPage, itemsPerPage, {
          filter: {
            ...filter.value,
            inspectionId: props.inspectionId
          },
          removeRows: dataProcessingResult.value?.filteredRows
        }, inspection.value!.sample, shuffleMode.value)
    rows.value = result.content;
    numberOfRows.value = result.totalItems;
  }
}


function assignCurrentRow(forceFetch: boolean) {
  rowIdxInPage.value = rowNb.value % itemsPerPage;
  loadingData.value = true;

  inputData.value = rows.value[rowIdxInPage.value];
  originalData.value = {...inputData.value}; // deep copy to avoid caching mechanisms
  dataErrorMsg.value = '';
  loadingData.value = false;
  totalRows.value = numberOfRows.value;
  if (forceFetch) {
    rowNb.value = 0;
  }
}


const modifications = computed(() => dataProcessingResult.value?.modifications?.find(m => m.rowId === originalData.value['_GISKARD_INDEX_'])?.modifications ?? {});

function resetInput() {
  inputData.value = {
    ...originalData.value,
    ...modifications.value
  };
}

async function doSubmitFeedback(payload: CreateFeedbackDTO) {
  mixpanel.track('Submit feedback', {
    datasetId: payload.datasetId,
    feedbackChoice: payload.feedbackChoice,
    feedbackType: payload.feedbackType,
    modelId: payload.modelId,
    projectId: payload.projectId
  });
  await api.submitFeedback(payload, payload.projectId);
}

const transformationPipeline = computed(() => Object.values(transformationFunctions.value))

watch(() => transformationPipeline.value, processDataset, {deep: true})

watch(() => props.inspectionId, async (nv, ov) => {
  if (nv !== ov) {
    await init();
  }
});

watch(() => selectedSlicingFunction.value, async () => {
  console.log("watch updated");
  await processDataset();
})

async function processDataset() {
  const pipeline = [selectedSlicingFunction.value, ...transformationPipeline.value]
      .filter(callable => !!callable.uuid) as Array<ParameterizedCallableDTO>;

  loadingProcessedDataset.value = true;
  dataProcessingResult.value = await api.datasetProcessing(props.projectId, inspection.value!.dataset.id, pipeline, inspection.value!.sample)
  loadingProcessedDataset.value = false;
}

function bindKeys() {
  mouseTrap.bind('left', previous);
  mouseTrap.bind('right', next);
}

function resetKeys() {
  mouseTrap.reset();
}


async function init() {
  inspection.value = await api.getInspection(props.inspectionId);
  useInspectionStore().$reset();
  await useCatalogStore().loadCatalog(props.projectId);
}

onMounted(async () => {
  labels.value = await api.getLabelsForTarget(props.inspectionId);
  bindKeys();
  await init();
});

onUnmounted(() => {
  resetKeys();
});

async function handleSwitchSample() {
  if (inspection.value!.sample) {
    const confirmed = await confirm($vfm, 'Inspect whole dataset', 'Opening the debugger on the whole data might cause performance issues');
    if (!confirmed) {
      return;
    }
  }

  await $vfm.show({
    component: BlockingLoadingModal,
    bind: {
      title: "Preprocessing dataset",
      text: "Please wait. This operation might take some time."
    },
    on: {
      async mounted(close) {
        try {
          inspection.value = await api.updateInspectionName(inspection.value!.id, {
            name: inspection.value!.name,
            datasetId: inspection.value!.dataset.id,
            modelId: inspection.value!.model.id,
            sample: !inspection.value!.sample
          });
          await updateRow(true);
        } finally {
          close();
        }
      }
    }
  });
}

const modelFeatures = computed(() => {
  return inputMetaData
      .value
      //.filter(x => (!inspection.value?.model.featureNames || inspection.value.model.featureNames.includes(x.name)))
      .map(x => x.name);
});

const inputMetaData = computed(() => {
  if (!inspection.value?.model) {
    return [];
  }

  return Object.entries(inspection.value?.dataset.columnTypes)
      .map(([name, type]) => ({
        name,
        type,
        values: inspection.value?.dataset.categoryFeatures[name]
      }))
});
</script>

<style scoped>
.data-explorer-toolbar .v-btn {
  height: 36px;
  width: 36px;
}

#feedback-card {
  z-index: 10;
  width: 42vw;
  position: fixed;
  opacity: 0.96;
  right: 8px;
  bottom: 80px;
}

.zindex-10 {
  z-index: 10;
}

#feedback-card .v-card__title {
  font-size: 1.1rem;
  padding: 8px 12px 0;
}
</style><|MERGE_RESOLUTION|>--- conflicted
+++ resolved
@@ -75,24 +75,16 @@
                                      :args.sync="selectedSlicingFunction.params" :dataset="inspection.dataset"/>
           </v-col>
           <v-col cols="4" class="d-flex pl-2">
-<<<<<<< HEAD
             <InspectionFilter :is-target-available="isDefined(inspection.dataset.target)" :labels="labels"
-                              :model-type="inspection.model.modelType" @input="f => filter = f"/>
-=======
-            <InspectionFilter :is-target-available="isDefined(inspection.dataset.target)" :labels="labels" :model-type="inspection.model.modelType" @input="f => filter = f" :inspectionId="inspectionId" :value="filter" />
->>>>>>> 938d0a29
+                              :model-type="inspection.model.modelType" @input="f => filter = f":inspectionId="inspectionId" :value="filter" />
           </v-col>
         </v-row>
       </v-col>
     </v-row>
-<<<<<<< HEAD
     <Inspector :dataset='inspection.dataset' :inputData.sync='inputData' :model='inspection.model'
                :originalData='originalData' :transformationModifications="modifications" class='px-0'
                @reset='resetInput' @submitValueFeedback='submitValueFeedback'
-               @submitValueVariationFeedback='submitValueVariationFeedback' v-if="totalRows > 0"/>
-=======
-    <Inspector :dataset='inspection.dataset' :inputData.sync='inputData' :model='inspection.model' :originalData='originalData' :transformationModifications="modifications" class='px-0' @reset='resetInput' @submitValueFeedback='submitValueFeedback' @submitValueVariationFeedback='submitValueVariationFeedback' v-if="totalRows > 0" :key="inputData._GISKARD_INDEX_" />
->>>>>>> 938d0a29
+               @submitValueVariationFeedback='submitValueVariationFeedback' v-if="totalRows > 0":key="inputData._GISKARD_INDEX_" />
     <v-alert v-else border="bottom" colored-border type="warning" class="mt-8" elevation="2">
       No data matches the selected filter.<br/>
       In order to show data, please refine the filter's criteria.
