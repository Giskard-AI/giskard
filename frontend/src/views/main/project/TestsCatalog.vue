<template>
  <div class="vc mt-2 pb-0">
    <div class="vc">
      <v-container class="main-container vc">
        <v-row class="fill-height">
          <v-col cols="4" class="vc fill-height">
            <v-list three-line v-if="testFunctions">
              <v-list-item-group v-model="selected" color="primary" mandatory>
                <template v-for="(test, index) in testFunctions">
                  <v-divider/>
                  <v-list-item :value="test">
                    <v-list-item-content>
                      <v-list-item-title v-text="test.name" class="test-title"></v-list-item-title>

                      <v-list-item-subtitle v-if="test.tags">
                        <v-chip class="mr-2" v-for="tag in sorted(test.tags)" x-small :color="pasterColor(tag)">
                          {{ tag }}
                        </v-chip>
                      </v-list-item-subtitle>
                    </v-list-item-content>

                  </v-list-item>
                </template>
              </v-list-item-group>
            </v-list>
          </v-col>
          <v-col cols="8" v-if="selected" class="vc fill-height">
            <div class="d-flex justify-space-between">
<<<<<<< HEAD
              <span class="text-h5">{{ selected.name }}</span>
=======
              <span class="text-h5">{{ selected.displayName ?? selected.name }}</span>
>>>>>>> 0415327a
              <v-btn small outlined tile class="primary" color="white" @click="addToTestSuite">
                <v-icon dense class="pr-2">mdi-plus</v-icon>
                Add to test suite
              </v-btn>
            </div>
            <!--            <AddTestToTestSuiteModal style="border: 1px solid lightgrey"></AddTestToTestSuiteModal>-->
            <div class="vc overflow-x-hidden pr-5">

              <pre class="test-doc caption pt-5">{{ selected.doc }}</pre>
              <div class="pt-5">
                <div class="d-flex justify-space-between">
                  <span class="text-h6">Inputs</span>
                  <v-btn width="100" small tile outlined @click="tryMode = !tryMode">{{
                      tryMode ? 'Cancel' : 'Try it'
                    }}
                  </v-btn>
                </div>
                <v-list>
                  <v-list-item v-for="a in selected.args" class="pl-0 pr-0">
                    <v-row>
                      <v-col>
                        <v-list-item-content>
                          <v-list-item-title>{{ a.name }}</v-list-item-title>
                          <v-list-item-subtitle class="text-caption">{{ a.type }}</v-list-item-subtitle>
                          <v-list-item-action-text v-show="!!a.optional">Optional. Default: <code>{{
                              a.defaultValue
                            }}</code>
                          </v-list-item-action-text>
                        </v-list-item-content>
                      </v-col>
                      <v-col>
                        <template v-if="tryMode">
                          <DatasetSelector :project-id="projectId" :label="a.name" :return-object="false"
                                           v-if="a.type === 'Dataset'" :value.sync="testArguments[a.name]"/>
                          <ModelSelector :project-id="projectId" :label="a.name" :return-object="false"
                                         v-if="a.type === 'Model'" :value.sync="testArguments[a.name]"/>
                          <v-text-field
                              :step='a.type === "float" ? 0.1 : 1'
                              v-model="testArguments[a.name]"
                              v-if="['float', 'int'].includes(a.type)"
                              hide-details
                              single-line
                              type="number"
                              outlined
                              dense
                          />
                        </template>
                      </v-col>
                    </v-row>
                  </v-list-item>
                </v-list>
                <v-row v-show="tryMode">
                  <v-col :align="'right'">
                    <v-btn width="100" small tile outlined class="primary" color="white" @click="runTest">Run
                    </v-btn>
                  </v-col>
                </v-row>
                <v-row style="height: 150px" v-if="testResult">
                  <v-col>
                    <TestExecutionResultBadge :result="testResult"/>
                  </v-col>
                </v-row>
                <v-row>
                  <v-col>
                    <v-expansion-panels flat @change="resizeEditor">
                      <v-expansion-panel>
                        <v-expansion-panel-header class="pa-0">Code</v-expansion-panel-header>
                        <v-expansion-panel-content class="pa-0">
                          <MonacoEditor
                              ref="editor"
                              v-model='selected.code'
                              class='editor'
                              language='python'
                              style="height: 300px; min-height: 300px"
                              :options="monacoOptions"
                          />
                        </v-expansion-panel-content>
                      </v-expansion-panel>
                    </v-expansion-panels>
                  </v-col>
                </v-row>
              </div>
            </div>

          </v-col>
        </v-row>
      </v-container>
    </div>
  </div>
</template>

<script setup lang="ts">
import {api} from "@/api";
import _, {chain} from "lodash";
import {computed, inject, onActivated, ref, watch} from "vue";
import {pasterColor} from "@/utils";
import ModelSelector from "@/views/main/utils/ModelSelector.vue";
import DatasetSelector from "@/views/main/utils/DatasetSelector.vue";
import MonacoEditor from 'vue-monaco';
import TestExecutionResultBadge from "@/views/main/project/TestExecutionResultBadge.vue";
import {editor} from "monaco-editor";
<<<<<<< HEAD
import {TestCatalogDTO, TestDefinitionDTO, TestExecutionResultDTO, TestFunctionArgumentDTO} from "@/generated-sources";
import {$vfm} from 'vue-final-modal';
import AddTestToSuite from '@/views/main/project/modals/AddTestToSuite.vue';
=======
import {TestExecutionResultDTO, TestFunctionArgumentDTO, TestFunctionDTO} from "@/generated-sources";
import AddTestToSuite from '@/views/main/project/modals/AddTestToSuite.vue';
import {$vfm} from 'vue-final-modal';
>>>>>>> 0415327a
import IEditorOptions = editor.IEditorOptions;

const l = MonacoEditor;
let props = defineProps<{
  projectId: number
}>();

const editor = ref(null)

let registry = ref<TestFunctionDTO[]>([]);
let selected = ref<TestFunctionDTO | null>(null);
let tryMode = ref(true)
let testArguments = ref({})
let testResult = ref<TestExecutionResultDTO | null>(null);

let openFeedbackDetail = false

const monacoOptions: IEditorOptions = inject('monacoOptions');
monacoOptions.readOnly = true;

async function runTest() {
  testResult.value = await api.runAdHocTest(props.projectId, selected.value!.uuid, testArguments.value);
}


function resizeEditor() {
  setTimeout(() => {
    editor.value.editor.layout();
  })
}

function castDefaultValueToType(arg: TestFunctionArgumentDTO) {
  switch (arg.type) {
    case 'float':
      return parseFloat(arg.defaultValue)
    case 'int':
      return parseInt(arg.defaultValue)
    default:
      return arg.defaultValue;
  }
}

watch(selected, (value) => {
  testResult.value = null;
  tryMode.value = false;
  testArguments.value = {}
  if (value === null) {
    return;
  }

  for (const arg of value.args) {
    testArguments.value[arg.name] = castDefaultValueToType(arg);
  }
});


function sorted(arr: any[]) {
  const res = _.cloneDeep(arr);
  res.sort()
  return res;
}

const testFunctions = computed(() => {
  return chain(registry.value)
      .groupBy(func => `${func.module}.${func.name}`)
      .mapValues(functions => chain(functions)
          .maxBy('version')
          .value())
      .values()
      .sortBy('name')
      .value();
})

onActivated(async () => {
  registry.value = await api.getTestFunctions();
  if (testFunctions.value.length > 0) {
    selected.value = testFunctions.value[0];
  }
});

function addToTestSuite() {
  $vfm.show({
    component: AddTestToSuite,
    bind: {
      projectId: props.projectId,
      test: selected.value
    }
  });
}

</script>

<style scoped lang="scss">
.main-container {
  width: 100%;
  max-width: 100%;
}

.test-title {
  white-space: break-spaces;
}

.box-grow {
  flex: 1; /* formerly flex: 1 0 auto; */
  background: green;
  padding: 5px;
  margin: 5px;
  min-height: 0; /* new */
}

::v-deep .v-expansion-panel-content__wrap {
  padding: 0;
}

.test-doc {
  white-space: break-spaces;
}


</style><|MERGE_RESOLUTION|>--- conflicted
+++ resolved
@@ -26,11 +26,7 @@
           </v-col>
           <v-col cols="8" v-if="selected" class="vc fill-height">
             <div class="d-flex justify-space-between">
-<<<<<<< HEAD
-              <span class="text-h5">{{ selected.name }}</span>
-=======
               <span class="text-h5">{{ selected.displayName ?? selected.name }}</span>
->>>>>>> 0415327a
               <v-btn small outlined tile class="primary" color="white" @click="addToTestSuite">
                 <v-icon dense class="pr-2">mdi-plus</v-icon>
                 Add to test suite
@@ -132,15 +128,9 @@
 import MonacoEditor from 'vue-monaco';
 import TestExecutionResultBadge from "@/views/main/project/TestExecutionResultBadge.vue";
 import {editor} from "monaco-editor";
-<<<<<<< HEAD
-import {TestCatalogDTO, TestDefinitionDTO, TestExecutionResultDTO, TestFunctionArgumentDTO} from "@/generated-sources";
-import {$vfm} from 'vue-final-modal';
-import AddTestToSuite from '@/views/main/project/modals/AddTestToSuite.vue';
-=======
 import {TestExecutionResultDTO, TestFunctionArgumentDTO, TestFunctionDTO} from "@/generated-sources";
 import AddTestToSuite from '@/views/main/project/modals/AddTestToSuite.vue';
 import {$vfm} from 'vue-final-modal';
->>>>>>> 0415327a
 import IEditorOptions = editor.IEditorOptions;
 
 const l = MonacoEditor;
