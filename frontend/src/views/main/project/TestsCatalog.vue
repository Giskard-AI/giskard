--- conflicted
+++ resolved
@@ -162,26 +162,20 @@
 import { alphabeticallySorted } from '@/utils/comparators';
 import CodeSnippet from '@/components/CodeSnippet.vue';
 import mixpanel from 'mixpanel-browser';
-<<<<<<< HEAD
 import { copyToClipboard } from "@/global-keys";
 import { TYPE } from "vue-toastification";
 import { useMainStore } from "@/stores/main";
-=======
 import { generateGiskardClientSnippet } from "@/snippets";
 
 const projectStore = useProjectStore();
->>>>>>> a0912c16
 
 const props = defineProps<{
   projectId: number,
   suiteId?: number
 }>();
 
-<<<<<<< HEAD
 const mainStore = useMainStore();
-=======
 const pythonPrimitiveTypes = ['int', 'str', 'float', 'bool'];
->>>>>>> a0912c16
 
 const searchFilter = ref<string>('');
 const { testFunctions } = storeToRefs(useCatalogStore());
