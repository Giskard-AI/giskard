--- conflicted
+++ resolved
@@ -57,44 +57,6 @@
                                 <pre></pre>
                                 <StartWorkerInstructions />
                             </v-alert>
-<<<<<<< HEAD
-                            <pre class="test-doc caption pt-5">{{ doc.body }}</pre>
-                            <div class="pt-5">
-                                <div class="d-flex justify-space-between">
-                                    <span class="text-h6">Inputs</span>
-                                    <v-btn width="100" small tile outlined @click="tryMode = !tryMode">{{
-                                            tryMode ? 'Cancel' : 'Try it'
-                                        }}
-                                    </v-btn>
-                                </div>
-                                <SuiteInputListSelector :editing="tryMode" :model-value="testArguments"
-                                                        :inputs="inputType" :doc="doc" :project-id="props.projectId"/>
-                                <v-row v-show="tryMode">
-                                    <v-col :align="'right'">
-                                        <v-btn width="100" small tile outlined class="primary" color="white"
-                                               @click="runTest">
-                                            Run
-                                        </v-btn>
-                                    </v-col>
-                                </v-row>
-                                <v-row style="height: 150px" v-if="testResult">
-                                    <v-col>
-                                        <TestExecutionResultBadge :result="testResult"/>
-                                    </v-col>
-                                </v-row>
-                                <v-row>
-                                    <v-col>
-                                        <v-expansion-panels flat @change="resizeEditor">
-                                            <v-expansion-panel>
-                                                <v-expansion-panel-header class="pa-0">Code</v-expansion-panel-header>
-                                                <v-expansion-panel-content class="pa-0">
-                                                    <MonacoEditor ref="editor" v-model='selected.code' class='editor' language='python' style="height: 300px; min-height: 300px" :options="monacoOptions" />
-                                                </v-expansion-panel-content>
-                                            </v-expansion-panel>
-                                        </v-expansion-panels>
-                                    </v-col>
-                                </v-row>
-=======
 
                             <div class="py-4" id="description-group">
                                 <v-expansion-panels multiple v-model="panel" flat>
@@ -111,7 +73,7 @@
                                             </template>
                                         </v-expansion-panel-header>
                                         <v-expansion-panel-content>
-                                            <p class="selected-test-description pt-2 mb-4">{{ selectedTestDescription }}</p>
+                                            <p class="selected-test-description pt-2 mb-4">{{ doc.body }}</p>
                                         </v-expansion-panel-content>
                                     </v-expansion-panel>
                                 </v-expansion-panels>
@@ -123,7 +85,7 @@
                                     <span class="group-title">Inputs</span>
                                     <v-spacer></v-spacer>
                                 </div>
-                                <SuiteInputListSelector :editing="true" :modelValue="testArguments" :inputs="inputType" :project-id="props.projectId" :test="selected" />
+                                <SuiteInputListSelector :editing="true" :modelValue="testArguments" :inputs="inputType" :project-id="props.projectId" :test="selected" :doc="doc" />
                                 <div class="d-flex">
                                     <v-spacer></v-spacer>
                                     <v-btn width="100" small class="primaryLightBtn" color="primaryLight" @click="runTest">
@@ -147,7 +109,6 @@
                                     <span class="group-title">Source code</span>
                                 </div>
                                 <CodeSnippet class="mt-2" :codeContent="selected.code" :key="selected.name + '_source_code'"></CodeSnippet>
->>>>>>> ea247543
                             </div>
                         </div>
                     </v-col>
@@ -174,14 +135,8 @@
 import { storeToRefs } from "pinia";
 import { useCatalogStore } from "@/stores/catalog";
 import SuiteInputListSelector from "@/components/SuiteInputListSelector.vue";
-<<<<<<< HEAD
 import {extractArgumentDocumentation} from "@/utils/python-doc.utils";
 import {alphabeticallySorted} from "@/utils/comparators";
-import IEditorOptions = editor.IEditorOptions;
-=======
-import CodeSnippet from "@/components/CodeSnippet.vue";
-import { alphabeticallySorted } from "@/utils/comparators";
->>>>>>> ea247543
 
 let props = defineProps<{
     projectId: number,
@@ -197,14 +152,6 @@
 let testResult = ref<TestTemplateExecutionResultDTO | null>(null);
 
 const panel = ref<number[]>([0]);
-
-const selectedTestDescription = computed(() => {
-    if (selected.value === null) {
-        return '';
-    }
-
-    return selected.value.doc.split("Args:")[0];
-})
 
 const selectedTestUsage = computed(() => {
 
