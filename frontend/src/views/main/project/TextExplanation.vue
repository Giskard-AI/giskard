--- conflicted
+++ resolved
@@ -53,29 +53,8 @@
 <script lang="ts" setup>
 import {ref, watch} from "vue";
 import mixpanel from "mixpanel-browser";
-<<<<<<< HEAD
 import { ExplainTextResponseDTO } from '@/generated-sources'
 import TextExplanationParagraph from './TextExplanationParagraph.vue';
-
-@Component({
-  components: {OverlayLoader, TextExplanationParagraph},
-})
-export default class TextExplanation extends Vue {
-  @Prop({required: true}) modelId!: number;
-  @Prop({required: true}) datasetId!: number;
-  @Prop({required: true}) textFeatureNames!: string[];
-  @Prop({required: true}) classificationLabels!: string[];
-  @Prop({default: {}}) inputData!: object;
-  @Prop() classificationResult!: string;
-
-  loading: boolean = false;
-  originalInputData = {}; // used for the watcher to trigger the explanation call
-  selectedFeature = "";
-  selectedLabel = this.classificationResult || this.classificationLabels[0];
-  errorMsg: string = "";
-  result: ExplainTextResponseDTO | null = null;
-  submitted = false;
-=======
 import {api} from "@/api";
 import OverlayLoader from "@/components/OverlayLoader.vue";
 
@@ -91,12 +70,12 @@
 const props = withDefaults(defineProps<Props>(), {
   inputData: () => ({})
 });
->>>>>>> 8b24a227
 
 const loading = ref<boolean>(false);
 const selectedFeature = ref<string>(props.textFeatureNames[0]);
 const selectedLabel = ref<string>(props.classificationResult || props.classificationLabels[0]);
 const errorMsg = ref<string>("");
+const result: ref<ExplainTextResponseDTO | null>(null);
 const result = ref<{ [key: string]: string }>({});
 const submitted = ref<boolean>(false);
 
@@ -108,48 +87,9 @@
   }
 });
 
-<<<<<<< HEAD
-  public async getExplanation() {
-    mixpanel.track('Run text explanation', {
-      modelId: this.modelId,
-      datasetId: this.datasetId
-    });
-    if (this.selectedFeature && this.inputData[this.selectedFeature].length) {
-      try {
-        this.loading = true;
-        this.errorMsg = "";
-        const response = await api.explainText(
-            this.modelId,
-            this.datasetId,
-            this.inputData,
-            this.selectedFeature
-        );
-        console.log(response.explanations)
-        this.result = response;
-        this.submitted = true;
-      } catch (error) {
-        this.result = null;
-        this.errorMsg = error.response.data.detail;
-      } finally {
-        this.loading = false;
-      }
-    } else {
-      // reset
-      this.errorMsg = "";
-      this.result = null;
-    }
-  }
-
-  @Watch("selectedFeature")
-  @Watch("inputData", {deep: true})
-  reset() {
-    this.submitted = false;
-    this.result = null;
-    this.errorMsg = "";
-=======
 watch([selectedFeature, props.inputData], () => {
   submitted.value = false;
-  result.value = {};
+  result.value = null;
   errorMsg.value = "";
 })
 
@@ -170,7 +110,7 @@
       );
       submitted.value = true;
     } catch (error) {
-      result.value = {};
+      result.value = null;
       errorMsg.value = error.response.data.detail;
     } finally {
       loading.value = false;
@@ -178,8 +118,6 @@
   } else {
     // reset
     errorMsg.value = "";
-    result.value = {};
->>>>>>> 8b24a227
   }
 }
 </script>
