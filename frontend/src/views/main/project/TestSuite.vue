--- conflicted
+++ resolved
@@ -1,75 +1,99 @@
 <template>
-  <div class='vc pb-0 parent-container'>
-    <div class='vc'>
-      <v-container class='main-container vc pt-0'>
-        <div class='d-flex flex-wrap pl-3 pr-3'>
-          <h1 class='test-suite-name'>{{ suite.name }}</h1>
-          <div class='flex-grow-1'></div>
-          <v-btn text @click.stop='redirectToTesting'>
-            <v-icon class='mr-2'>mdi-arrow-left</v-icon>
+  <div class="vc pb-0 parent-container">
+    <div class="vc">
+      <v-container class="main-container vc pt-0">
+        <div class="d-flex flex-wrap pl-3 pr-3">
+          <h1 class="test-suite-name">{{ suite.name }}</h1>
+          <div class="flex-grow-1"></div>
+          <v-btn text @click.stop="redirectToTesting">
+            <v-icon class="mr-2">mdi-arrow-left</v-icon>
             Back to all suites
           </v-btn>
-          <v-btn text @click='() => openSettings()'>
-            Edit test suite
-          </v-btn>
-          <v-btn v-if='hasTest' :to="{ name: 'project-catalog-tests', query: { suiteId: suiteId } }" class='mx-1'
-                 color='secondary' outlined>
+          <v-btn text @click="() => openSettings()"> Edit test suite </v-btn>
+          <v-btn
+            v-if="hasTest"
+            :to="{ name: 'project-catalog-tests', query: { suiteId: suiteId } }"
+            class="mx-1"
+            color="secondary"
+            outlined
+          >
             Add test
           </v-btn>
         </div>
-        <v-tabs class='pl-3 pr-3 mt-2'>
+        <v-tabs class="pl-3 pr-3 mt-2">
           <v-tab :to="{ name: 'test-suite-overview' }">
-            <v-icon class='mr-2'>mdi-chart-bar</v-icon>
-            <span class='tab-item-text'>Report</span>
+            <v-icon class="mr-2">mdi-chart-bar</v-icon>
+            <span class="tab-item-text">Report</span>
           </v-tab>
           <v-tab :to="{ name: 'test-suite-executions' }">
-            <v-icon class='mr-2'>history</v-icon>
-            <span class='tab-item-text'>Past executions</span>
+            <v-icon class="mr-2">history</v-icon>
+            <span class="tab-item-text">Past executions</span>
           </v-tab>
         </v-tabs>
-        <v-row v-if='!hideHeader' class='mt-0 overview-container pl-3 pr-3 pb-3'>
+        <v-row v-if="!hideHeader" class="mt-0 overview-container pl-3 pr-3 pb-3">
           <v-col>
-            <div class='d-flex flex-wrap align-center'>
-              <v-select v-model='statusFilter' :items='statusFilterOptions' class='mr-4 max-w-150'
-                        dense hide-details='auto' item-text='label' label='Test execution status' outlined
-                        variant='underlined'
-                        @input='handleFilterChanged'>
+            <div class="d-flex flex-wrap align-center">
+              <v-select
+                v-model="statusFilter"
+                :items="statusFilterOptions"
+                class="mr-4 max-w-150"
+                dense
+                hide-details="auto"
+                item-text="label"
+                label="Test execution status"
+                outlined
+                variant="underlined"
+                @input="handleFilterChanged"
+              >
               </v-select>
-              <v-text-field v-model='searchFilter' append-icon='search' class='max-w-250' dense hide-details='auto'
-                            label='Search test' outlined placeholder='Performance' type='text'
-                            @input='handleFilterChanged'></v-text-field>
-              <div class='flex-grow-1'></div>
+              <v-text-field
+                v-model="searchFilter"
+                append-icon="search"
+                class="max-w-250"
+                dense
+                hide-details="auto"
+                label="Search test"
+                outlined
+                placeholder="Performance"
+                type="text"
+                @input="handleFilterChanged"
+              ></v-text-field>
+              <div class="flex-grow-1"></div>
               <v-tooltip bottom>
-                <template v-slot:activator='{ on, attrs }'>
-                  <div v-on='on'>
-                    <v-btn color='primary' disabled large text @click='openExportDialog'>Export
-                    </v-btn>
+                <template v-slot:activator="{ on, attrs }">
+                  <div v-on="on">
+                    <v-btn color="primary" disabled large text @click="openExportDialog">Export </v-btn>
                   </div>
                 </template>
                 <span>Coming soon</span>
               </v-tooltip>
-              <v-btn v-if='hasTest && hasInput && !hasJobInProgress' class='mx-1' color='primary' large
-                     outlined @click='openRunTestSuite(true)'>
+              <v-btn
+                v-if="hasTest && hasInput && !hasJobInProgress"
+                class="mx-1"
+                color="primary"
+                large
+                outlined
+                @click="openRunTestSuite(true)"
+              >
                 Compare
               </v-btn>
-              <v-btn v-if='hasTest' :loading='hasJobInProgress' class='mx-1' color='primary' large
-                     @click='handleRunTestSuite'>
+              <v-btn v-if="hasTest" :loading="hasJobInProgress" class="mx-1" color="primary" large @click="handleRunTestSuite">
                 Run test suite
               </v-btn>
             </div>
           </v-col>
         </v-row>
-        <v-row class='vc overview-container pl-3 mt-0'>
-          <v-col class='vc pb-0' cols='12'>
+        <v-row class="vc overview-container pl-3 mt-0">
+          <v-col class="vc pb-0" cols="12">
             <router-view />
           </v-col>
         </v-row>
       </v-container>
     </div>
 
-    <v-dialog v-model='displayWorkerInstructions' max-width='70vw' @click:outside='openWorkerInstructions = false'>
+    <v-dialog v-model="displayWorkerInstructions" max-width="70vw" @click:outside="openWorkerInstructions = false">
       <v-card>
-        <v-card-title class='py-6'>
+        <v-card-title class="py-6">
           <h2>ML Worker is not connected</h2>
         </v-card-title>
         <v-card-text>
@@ -80,64 +104,41 @@
   </div>
 </template>
 
-<script lang='ts' setup>
-
+<script lang="ts" setup>
 import { computed, onActivated, ref, watch } from 'vue';
 import { statusFilterOptions, useTestSuiteStore } from '@/stores/test-suite';
 import { storeToRefs } from 'pinia';
 import { useRoute, useRouter } from 'vue-router/composables';
 import { $vfm } from 'vue-final-modal';
 import RunTestSuiteModal from '@/views/main/project/modals/RunTestSuiteModal.vue';
-<<<<<<< HEAD
-import { useCatalogStore } from "@/stores/catalog";
-import EditTestSuiteModal from "@/views/main/project/modals/EditTestSuiteModal.vue";
-import { api } from "@/api";
-import { useTestSuitesStore } from "@/stores/test-suites";
-import ExportTestModalVue from "./modals/ExportTestModal.vue";
-import { debounce } from "lodash";
-import mixpanel from "mixpanel-browser";
-import StartWorkerInstructions from "@/components/StartWorkerInstructions.vue";
-import { state } from "@/socket";
-
-const router = useRouter();
-const route = useRoute();
-
-=======
 import { useCatalogStore } from '@/stores/catalog';
 import EditTestSuiteModal from '@/views/main/project/modals/EditTestSuiteModal.vue';
 import { api } from '@/api';
 import { useTestSuitesStore } from '@/stores/test-suites';
-import { useMLWorkerStore } from '@/stores/ml-worker';
 import ExportTestModalVue from './modals/ExportTestModal.vue';
 import { debounce } from 'lodash';
 import mixpanel from 'mixpanel-browser';
 import StartWorkerInstructions from '@/components/StartWorkerInstructions.vue';
->>>>>>> 3d5c8074
+import { state } from '@/socket';
+
+const router = useRouter();
+const route = useRoute();
 
 const testSuitesStore = useTestSuitesStore();
 const { loadTestSuites, runTestSuite } = useTestSuiteStore();
 const { loadCatalog } = useCatalogStore();
 
 const props = defineProps<{
-  projectId: number,
-  suiteId: number
+  projectId: number;
+  suiteId: number;
 }>();
 
-const {
-  suite,
-  inputs,
-  executions,
-  hasTest,
-  hasInput,
-  statusFilter,
-  searchFilter,
-  hasJobInProgress
-} = storeToRefs(useTestSuiteStore());
+const { suite, inputs, executions, hasTest, hasInput, statusFilter, searchFilter, hasJobInProgress } = storeToRefs(useTestSuiteStore());
 
 const openWorkerInstructions = ref(false);
 
 const isMLWorkerConnected = computed(() => {
-    return state.workerStatus.connected;
+  return state.workerStatus.connected;
 });
 
 const displayWorkerInstructions = computed(() => !isMLWorkerConnected.value && openWorkerInstructions.value);
@@ -158,25 +159,15 @@
         suiteId: props.suiteId,
         inputs: inputs.value,
         compareMode,
-        previousParams: executions.value.length === 0 ? {} : executions.value[0].inputs
-      }
+        previousParams: executions.value.length === 0 ? {} : executions.value[0].inputs,
+      },
     });
   } else {
-    await mlWorkerStore.checkExternalWorkerConnection();
-    if (!mlWorkerStore.isExternalWorkerConnected) {
+    if (!isMLWorkerConnected.value) {
       openWorkerInstructions.value = true;
       return;
     } else {
-<<<<<<< HEAD
-        if (!isMLWorkerConnected.value) {
-            openWorkerInstructions.value = true;
-            return;
-        } else {
-            await runTestSuite([]);
-        }
-=======
       await runTestSuite([]);
->>>>>>> 3d5c8074
     }
   }
 }
@@ -188,8 +179,8 @@
     bind: {
       projectKey: project.key,
       projectId: project.id,
-      suite: suite.value
-    }
+      suite: suite.value,
+    },
   });
 }
 
@@ -200,28 +191,34 @@
 
 function openExportDialog() {
   $vfm.show({
-    component: ExportTestModalVue
+    component: ExportTestModalVue,
   });
 }
 
-const handleFilterChanged = debounce(() => mixpanel.track('Filter tests of test suite', {
-  suiteId: props.suiteId,
-  projectId: props.projectId,
-  statusFilter: statusFilter.value,
-  searchFilter: searchFilter.value
-}), 1000);
+const handleFilterChanged = debounce(
+  () =>
+    mixpanel.track('Filter tests of test suite', {
+      suiteId: props.suiteId,
+      projectId: props.projectId,
+      statusFilter: statusFilter.value,
+      searchFilter: searchFilter.value,
+    }),
+  1000
+);
 
 function handleRunTestSuite() {
   openRunTestSuite(false);
 }
 
-watch(() => props.suiteId, () => loadData());
+watch(
+  () => props.suiteId,
+  () => loadData()
+);
 
 onActivated(() => loadData());
 </script>
 
-
-<style lang='scss' scoped>
+<style lang="scss" scoped>
 .main-container {
   width: 100%;
   max-width: 100%;
@@ -247,7 +244,7 @@
   font-size: 24px;
   line-height: 32px;
 
-  color: #163A30;
+  color: #163a30;
 }
 
 .max-w-150 {
