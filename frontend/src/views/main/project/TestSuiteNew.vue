<template>
<<<<<<< HEAD
  <v-container fluid class="vc">
    <v-row>
      <v-col :align="'right'">
        <div class="d-flex flex-row-reverse">
          <RunTestSuiteModal :inputs="inputs" :suite-id="suiteId" :project-id="projectId"
                             @uuid="onExecutionScheduled"/>
          <v-btn text @click="loadData()" color="secondary">Reload
            <v-icon right>refresh</v-icon>
          </v-btn>
        </div>
      </v-col>
    </v-row>
    <v-row>
      <v-col cols="2">
        <v-tabs vertical v-model="tab">
          <v-tab>Inputs & parameters</v-tab>
          <v-tab>Tests</v-tab>
          <v-tab>Configuration</v-tab>
          <v-tab>Execution</v-tab>
        </v-tabs>
      </v-col>
      <v-col cols="10">
        <v-tabs-items v-model="tab">
          <v-tab-item :transition="false">
            <div>Inputs</div>
            <v-list>
              <v-list-item v-for="(type, name) in inputs">
                <v-list-item-title>{{ name }}: {{ type }}</v-list-item-title>
              </v-list-item>
            </v-list>
          </v-tab-item>
          <v-tab-item :transition="false">
            <v-row v-if="registry">
              <v-col cols="3">
                <v-list three-line v-if="suite.tests">
                  <v-list-item-group v-model="selectedTest" color="primary" mandatory>
                    <template v-for="(test) in suite.tests">
                      <v-divider/>
                      <v-list-item :value="test">
                        <v-list-item-content>
                          <v-list-item-title v-text="registry.tests[test.testId].name"
                                             class="test-title"></v-list-item-title>
                        </v-list-item-content>
                      </v-list-item>
                    </template>
                  </v-list-item-group>
                </v-list>
              </v-col>
              <v-col v-if="selectedTest">
                <v-row>
                  <v-col>
                    <TestSuiteTestDetails
                        :project-id="projectId"
                        :test="registry.tests[selectedTest.testId]"
                        :models="allModels"
                        :datasets="allDatasets"
                        :inputs="selectedTest.testInputs"/>
                  </v-col>
                </v-row>
              </v-col>
            </v-row>
          </v-tab-item>
          <v-tab-item :transition="false">

          </v-tab-item>
          <v-tab-item :transition="false">
            <TestSuiteExecutions :project-id="props.projectId"
                                 :suite-id="props.suiteId"
                                 :registry="registry"
                                 :models="allModels"
                                 :datasets="allDatasets"
                                 :inputTypes="inputs"
                                 :executions="executions"
                                 :tracked-executions="trackedJobs"/>          </v-tab-item>
        </v-tabs-items>
      </v-col>
    </v-row>
  </v-container>
=======
  <div class="vc mt-2 pb-0">
    <div class="vc">
      <v-container class="main-container vc">
        <v-row>
          <v-col :align="'right'">
            <div class="d-flex flex-row-reverse">
              <RunTestSuiteModal :inputs="inputs" :suite-id="suiteId" :project-id="projectId"/>
              <v-btn text @click="loadData()" color="secondary">Reload
                <v-icon right>refresh</v-icon>
              </v-btn>
            </div>
          </v-col>
        </v-row>
        <v-row class="vc">
          <v-col cols="2">
            <v-tabs vertical>
              <v-tab :to="{name:'test-suite-new-inputs'}">Inputs & parameters</v-tab>
              <v-tab :to="{name:'test-suite-new-tests'}">Tests</v-tab>
              <v-tab :to="{name:'test-suite-new-configuration'}">Configuration</v-tab>
              <v-tab :to="{name:'test-suite-new-executions'}">Execution</v-tab>
            </v-tabs>
          </v-col>
          <v-col cols="10" class="vc">
            <router-view/>
          </v-col>
        </v-row>
      </v-container>
    </div>
  </div>
>>>>>>> 177d8a89
</template>

<script lang="ts" setup>

import {onMounted, watch} from "vue";
import RunTestSuiteModal from '@/views/main/project/modals/RunTestSuiteModal.vue';
import {useMainStore} from "@/stores/main";
import {useTestSuiteStore} from '@/stores/test-suite';
import {storeToRefs} from 'pinia';

const props = defineProps<{
  projectId: number,
  suiteId: number
}>();

const mainStore = useMainStore();
const {inputs} = storeToRefs(useTestSuiteStore())

onMounted(() => loadData());
watch(() => props.suiteId, () => loadData());

const {loadTestSuite} = useTestSuiteStore();

async function loadData() {
  await loadTestSuite(props.projectId, props.suiteId);
}
</script>


<style scoped lang="scss">
.main-container {
  width: 100%;
  max-width: 100%;
}
</style><|MERGE_RESOLUTION|>--- conflicted
+++ resolved
@@ -1,84 +1,4 @@
 <template>
-<<<<<<< HEAD
-  <v-container fluid class="vc">
-    <v-row>
-      <v-col :align="'right'">
-        <div class="d-flex flex-row-reverse">
-          <RunTestSuiteModal :inputs="inputs" :suite-id="suiteId" :project-id="projectId"
-                             @uuid="onExecutionScheduled"/>
-          <v-btn text @click="loadData()" color="secondary">Reload
-            <v-icon right>refresh</v-icon>
-          </v-btn>
-        </div>
-      </v-col>
-    </v-row>
-    <v-row>
-      <v-col cols="2">
-        <v-tabs vertical v-model="tab">
-          <v-tab>Inputs & parameters</v-tab>
-          <v-tab>Tests</v-tab>
-          <v-tab>Configuration</v-tab>
-          <v-tab>Execution</v-tab>
-        </v-tabs>
-      </v-col>
-      <v-col cols="10">
-        <v-tabs-items v-model="tab">
-          <v-tab-item :transition="false">
-            <div>Inputs</div>
-            <v-list>
-              <v-list-item v-for="(type, name) in inputs">
-                <v-list-item-title>{{ name }}: {{ type }}</v-list-item-title>
-              </v-list-item>
-            </v-list>
-          </v-tab-item>
-          <v-tab-item :transition="false">
-            <v-row v-if="registry">
-              <v-col cols="3">
-                <v-list three-line v-if="suite.tests">
-                  <v-list-item-group v-model="selectedTest" color="primary" mandatory>
-                    <template v-for="(test) in suite.tests">
-                      <v-divider/>
-                      <v-list-item :value="test">
-                        <v-list-item-content>
-                          <v-list-item-title v-text="registry.tests[test.testId].name"
-                                             class="test-title"></v-list-item-title>
-                        </v-list-item-content>
-                      </v-list-item>
-                    </template>
-                  </v-list-item-group>
-                </v-list>
-              </v-col>
-              <v-col v-if="selectedTest">
-                <v-row>
-                  <v-col>
-                    <TestSuiteTestDetails
-                        :project-id="projectId"
-                        :test="registry.tests[selectedTest.testId]"
-                        :models="allModels"
-                        :datasets="allDatasets"
-                        :inputs="selectedTest.testInputs"/>
-                  </v-col>
-                </v-row>
-              </v-col>
-            </v-row>
-          </v-tab-item>
-          <v-tab-item :transition="false">
-
-          </v-tab-item>
-          <v-tab-item :transition="false">
-            <TestSuiteExecutions :project-id="props.projectId"
-                                 :suite-id="props.suiteId"
-                                 :registry="registry"
-                                 :models="allModels"
-                                 :datasets="allDatasets"
-                                 :inputTypes="inputs"
-                                 :executions="executions"
-                                 :tracked-executions="trackedJobs"/>          </v-tab-item>
-        </v-tabs-items>
-      </v-col>
-    </v-row>
-  </v-container>
-=======
   <div class="vc mt-2 pb-0">
     <div class="vc">
       <v-container class="main-container vc">
@@ -108,7 +28,6 @@
       </v-container>
     </div>
   </div>
->>>>>>> 177d8a89
 </template>
 
 <script lang="ts" setup>
