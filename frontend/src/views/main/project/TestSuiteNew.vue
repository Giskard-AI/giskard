<template>
  <v-container fluid class="vc">
    <v-row>
      <v-col :align="'right'">
        <div class="d-flex flex-row-reverse">
          <RunTestSuiteModal :inputs="inputs" :suite-id="suiteId" :project-id="projectId"/>
          <v-btn text @click="loadData()" color="secondary">Reload
            <v-icon right>refresh</v-icon>
          </v-btn>
        </div>
      </v-col>
    </v-row>
    <v-row>
      <v-col cols="2">
        <v-tabs vertical>
          <v-tab :to="{name:'test-suite-new-inputs'}">Inputs & parameters</v-tab>
          <v-tab :to="{name:'test-suite-new-tests'}">Tests</v-tab>
          <v-tab :to="{name:'test-suite-new-configuration'}">Configuration</v-tab>
          <v-tab :to="{name:'test-suite-new-executions'}">Execution</v-tab>
        </v-tabs>
      </v-col>
      <v-col cols="10">
<<<<<<< HEAD
        <v-tabs-items v-model="tab">
          <v-tab-item :transition="false">
            <div>Inputs</div>
            <v-list>
              <v-list-item v-for="(type, name) in inputs">
                <v-list-item-title>{{ name }}: {{ type }}</v-list-item-title>
              </v-list-item>
            </v-list>
          </v-tab-item>
          <v-tab-item :transition="false">
            <v-row v-if="suite">
              <v-col cols="3">
                <v-list three-line v-if="suite.tests">
                  <v-list-item-group v-model="selectedTest" color="primary" mandatory>
                    <template v-for="(test) in suite.tests">
                      <v-divider/>
                      <v-list-item :value="test">
                        <v-list-item-content>
                          <v-list-item-title v-text="registry[test.testUuid].name"
                                             class="test-title"></v-list-item-title>
                        </v-list-item-content>
                      </v-list-item>
                    </template>
                  </v-list-item-group>
                </v-list>
              </v-col>
              <v-col v-if="selectedTest">
                <v-row>
                  <v-col>
                    <TestSuiteTestDetails
                        :project-id="projectId"
                        :suite-id="suiteId"
                        :test="registry[selectedTest.testUuid]"
                        :models="allModels"
                        :datasets="allDatasets"
                        :inputs="selectedTest.testInputs"
                        :executions="testSuiteResults[selectedTest.testUuid]"
                        @updateTestSuite="loadData"/>
                  </v-col>
                </v-row>
              </v-col>
            </v-row>
          </v-tab-item>
          <v-tab-item :transition="false">

          </v-tab-item>
          <v-tab-item :transition="false">
            <TestSuiteExecutions :project-id="props.projectId"
                                 :suite-id="props.suiteId"
                                 :registry="registry"
                                 :models="allModels"
                                 :datasets="allDatasets"
                                 :inputTypes="inputs"
                                 :executions="executions"
                                 :tracked-executions="trackedJobs"/>
          </v-tab-item>
          <v-tab-item :transition="false">
            <TestSuiteCompareExecutions
                :executions="executions"
                :models="allModels"
                :datasets="allDatasets"
                :inputTypes="inputs"
                :registry="registry"/>
          </v-tab-item>
          <v-tab-item :transition="false">
            <TestSuiteCompareTest
                :executions="executions"
                :registry="registry"/>
          </v-tab-item>
        </v-tabs-items>
=======
        <router-view/>
>>>>>>> f35981b2
      </v-col>
    </v-row>
  </v-container>
</template>

<script lang="ts" setup>

<<<<<<< HEAD
import {api} from "@/api";
import {computed, onMounted, ref, watch} from "vue";
import {
  DatasetDTO,
  ModelDTO,
  SuiteTestDTO,
  TestFunctionDTO,
  TestSuiteExecutionDTO,
  TestSuiteNewDTO
} from "@/generated-sources";
import TestSuiteTestDetails from "@/views/main/project/TestSuiteTestDetails.vue";
=======
import {onMounted, watch} from "vue";
>>>>>>> f35981b2
import RunTestSuiteModal from '@/views/main/project/modals/RunTestSuiteModal.vue';
import {useMainStore} from "@/stores/main";
import {useTestSuiteStore} from '@/stores/test-suite';
import {storeToRefs} from 'pinia';

const props = defineProps<{
  projectId: number,
  suiteId: number
}>();

const mainStore = useMainStore();
<<<<<<< HEAD

const suite = ref<TestSuiteNewDTO | null>(null);
const registry = ref<{ [testUuid: string]: TestFunctionDTO }>({});
const tab = ref<any>(null);
const selectedTest = ref<SuiteTestDTO | null>(null);
const inputs = ref<{ [name: string]: string }>({});
const allDatasets = ref<{ [key: string]: DatasetDTO }>({});
const allModels = ref<{ [key: string]: ModelDTO }>({});
const executions = ref<TestSuiteExecutionDTO[]>();
=======
const {inputs} = storeToRefs(useTestSuiteStore())
>>>>>>> f35981b2

onMounted(() => loadData());
watch(() => props.suiteId, () => loadData());

<<<<<<< HEAD
async function loadData() {
  // Call api in parallel to shorten loading time
  const [
    inputResults,
    suiteResults,
    registryResult,
    datasets,
    models,
    executionResults
  ] = await Promise.all([
    api.getTestSuiteNewInputs(props.projectId, props.suiteId),
    api.getTestSuiteNew(props.projectId, props.suiteId),
    api.getTestFunctions(),
    api.getProjectDatasets(props.projectId),
    api.getProjectModels(props.projectId),
    api.listTestSuiteExecutions(props.projectId, props.suiteId)
  ]);

  inputs.value = inputResults;
  suite.value = suiteResults;
  registry.value = chain(registryResult).keyBy('uuid').value();
  executions.value = executionResults;

  allDatasets.value = Object.fromEntries(datasets.map(x => [x.id, x]));
  allModels.value = Object.fromEntries(models.map(x => [x.id, x]));
}

watch(() => suite.value, () => {
  if (selectedTest.value !== null && suite.value !== null) {
    selectedTest.value = suite.value.tests.find(test => test.testUuid === selectedTest.value?.testUuid) ?? null;
  }
})

const testSuiteResults = computed(() => {
  if (!executions.value) {
    return {};
  }

  return chain(executions.value)
      .map(execution => (execution.results ?? []).map(
          result => ({
            testResult: result,
            testSuiteResult: execution
          })
      ))
      .flatten()
      .groupBy(result => result.testResult.test.testUuid)
      .values();
});
=======
const {loadTestSuite} = useTestSuiteStore();
>>>>>>> f35981b2

async function loadData() {
  await loadTestSuite(props.projectId, props.suiteId);
}
</script><|MERGE_RESOLUTION|>--- conflicted
+++ resolved
@@ -20,80 +20,7 @@
         </v-tabs>
       </v-col>
       <v-col cols="10">
-<<<<<<< HEAD
-        <v-tabs-items v-model="tab">
-          <v-tab-item :transition="false">
-            <div>Inputs</div>
-            <v-list>
-              <v-list-item v-for="(type, name) in inputs">
-                <v-list-item-title>{{ name }}: {{ type }}</v-list-item-title>
-              </v-list-item>
-            </v-list>
-          </v-tab-item>
-          <v-tab-item :transition="false">
-            <v-row v-if="suite">
-              <v-col cols="3">
-                <v-list three-line v-if="suite.tests">
-                  <v-list-item-group v-model="selectedTest" color="primary" mandatory>
-                    <template v-for="(test) in suite.tests">
-                      <v-divider/>
-                      <v-list-item :value="test">
-                        <v-list-item-content>
-                          <v-list-item-title v-text="registry[test.testUuid].name"
-                                             class="test-title"></v-list-item-title>
-                        </v-list-item-content>
-                      </v-list-item>
-                    </template>
-                  </v-list-item-group>
-                </v-list>
-              </v-col>
-              <v-col v-if="selectedTest">
-                <v-row>
-                  <v-col>
-                    <TestSuiteTestDetails
-                        :project-id="projectId"
-                        :suite-id="suiteId"
-                        :test="registry[selectedTest.testUuid]"
-                        :models="allModels"
-                        :datasets="allDatasets"
-                        :inputs="selectedTest.testInputs"
-                        :executions="testSuiteResults[selectedTest.testUuid]"
-                        @updateTestSuite="loadData"/>
-                  </v-col>
-                </v-row>
-              </v-col>
-            </v-row>
-          </v-tab-item>
-          <v-tab-item :transition="false">
-
-          </v-tab-item>
-          <v-tab-item :transition="false">
-            <TestSuiteExecutions :project-id="props.projectId"
-                                 :suite-id="props.suiteId"
-                                 :registry="registry"
-                                 :models="allModels"
-                                 :datasets="allDatasets"
-                                 :inputTypes="inputs"
-                                 :executions="executions"
-                                 :tracked-executions="trackedJobs"/>
-          </v-tab-item>
-          <v-tab-item :transition="false">
-            <TestSuiteCompareExecutions
-                :executions="executions"
-                :models="allModels"
-                :datasets="allDatasets"
-                :inputTypes="inputs"
-                :registry="registry"/>
-          </v-tab-item>
-          <v-tab-item :transition="false">
-            <TestSuiteCompareTest
-                :executions="executions"
-                :registry="registry"/>
-          </v-tab-item>
-        </v-tabs-items>
-=======
         <router-view/>
->>>>>>> f35981b2
       </v-col>
     </v-row>
   </v-container>
@@ -101,21 +28,7 @@
 
 <script lang="ts" setup>
 
-<<<<<<< HEAD
-import {api} from "@/api";
-import {computed, onMounted, ref, watch} from "vue";
-import {
-  DatasetDTO,
-  ModelDTO,
-  SuiteTestDTO,
-  TestFunctionDTO,
-  TestSuiteExecutionDTO,
-  TestSuiteNewDTO
-} from "@/generated-sources";
-import TestSuiteTestDetails from "@/views/main/project/TestSuiteTestDetails.vue";
-=======
 import {onMounted, watch} from "vue";
->>>>>>> f35981b2
 import RunTestSuiteModal from '@/views/main/project/modals/RunTestSuiteModal.vue';
 import {useMainStore} from "@/stores/main";
 import {useTestSuiteStore} from '@/stores/test-suite';
@@ -127,76 +40,12 @@
 }>();
 
 const mainStore = useMainStore();
-<<<<<<< HEAD
-
-const suite = ref<TestSuiteNewDTO | null>(null);
-const registry = ref<{ [testUuid: string]: TestFunctionDTO }>({});
-const tab = ref<any>(null);
-const selectedTest = ref<SuiteTestDTO | null>(null);
-const inputs = ref<{ [name: string]: string }>({});
-const allDatasets = ref<{ [key: string]: DatasetDTO }>({});
-const allModels = ref<{ [key: string]: ModelDTO }>({});
-const executions = ref<TestSuiteExecutionDTO[]>();
-=======
 const {inputs} = storeToRefs(useTestSuiteStore())
->>>>>>> f35981b2
 
 onMounted(() => loadData());
 watch(() => props.suiteId, () => loadData());
 
-<<<<<<< HEAD
-async function loadData() {
-  // Call api in parallel to shorten loading time
-  const [
-    inputResults,
-    suiteResults,
-    registryResult,
-    datasets,
-    models,
-    executionResults
-  ] = await Promise.all([
-    api.getTestSuiteNewInputs(props.projectId, props.suiteId),
-    api.getTestSuiteNew(props.projectId, props.suiteId),
-    api.getTestFunctions(),
-    api.getProjectDatasets(props.projectId),
-    api.getProjectModels(props.projectId),
-    api.listTestSuiteExecutions(props.projectId, props.suiteId)
-  ]);
-
-  inputs.value = inputResults;
-  suite.value = suiteResults;
-  registry.value = chain(registryResult).keyBy('uuid').value();
-  executions.value = executionResults;
-
-  allDatasets.value = Object.fromEntries(datasets.map(x => [x.id, x]));
-  allModels.value = Object.fromEntries(models.map(x => [x.id, x]));
-}
-
-watch(() => suite.value, () => {
-  if (selectedTest.value !== null && suite.value !== null) {
-    selectedTest.value = suite.value.tests.find(test => test.testUuid === selectedTest.value?.testUuid) ?? null;
-  }
-})
-
-const testSuiteResults = computed(() => {
-  if (!executions.value) {
-    return {};
-  }
-
-  return chain(executions.value)
-      .map(execution => (execution.results ?? []).map(
-          result => ({
-            testResult: result,
-            testSuiteResult: execution
-          })
-      ))
-      .flatten()
-      .groupBy(result => result.testResult.test.testUuid)
-      .values();
-});
-=======
 const {loadTestSuite} = useTestSuiteStore();
->>>>>>> f35981b2
 
 async function loadData() {
   await loadTestSuite(props.projectId, props.suiteId);
