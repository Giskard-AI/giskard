--- conflicted
+++ resolved
@@ -1,130 +1,157 @@
 <template>
-	<div v-if="project" class="vertical-container">
+  <div v-if="project" class="vertical-container">
     <v-toolbar flat dense light class="secondary--text text--lighten-2">
-			<v-toolbar-title>
-				<router-link to="/main/projects">
+      <v-toolbar-title>
+        <router-link to="/main/projects">
           Projects
-				</router-link>
-				<span class="text-subtitle-1">
+        </router-link>
+        <span class="text-subtitle-1">
           <span class="mr-1">/</span>{{ project.name }}
         </span>
-			</v-toolbar-title>
+      </v-toolbar-title>
       <v-spacer></v-spacer>
-			<v-btn small tile color="primary" v-if="isProjectOwnerOrAdmin"
-				@click="openShareDialog = true">
-				<v-icon dense left>people</v-icon>
-					Invite
+      <v-btn small tile color="primary" v-if="isProjectOwnerOrAdmin"
+             @click="openShareDialog = true">
+        <v-icon dense left>people</v-icon>
+        Invite
       </v-btn>
       <v-menu left bottom offset-y rounded=0 v-if="isProjectOwnerOrAdmin">
         <template v-slot:activator="{ on, attrs }">
           <v-btn text small v-bind="attrs" v-on="on">
-            <v-icon>mdi-dots-horizontal</v-icon> 
+            <v-icon>mdi-dots-horizontal</v-icon>
           </v-btn>
         </template>
-        <v-list dense tile> 
-        	<v-list-item link @click="clickEditButton()">
-						<v-list-item-title><v-icon dense left>edit</v-icon>Edit</v-list-item-title>
-					</v-list-item>
-			<v-list-item link @click="exportProject(project.id)">
-						<v-list-item-title><v-icon dense left color="primary">mdi-application-export</v-icon>Export</v-list-item-title>
-			</v-list-item>
-        	<v-list-item link @click="openDeleteDialog = true">
-						<v-list-item-title class="accent--text"><v-icon dense left color="accent">delete</v-icon>Delete</v-list-item-title>
-					</v-list-item>
+        <v-list dense tile>
+          <v-list-item link @click="clickEditButton()">
+            <v-list-item-title>
+              <v-icon dense left>edit</v-icon>
+              Edit
+            </v-list-item-title>
+          </v-list-item>
+          <v-list-item link @click="exportProject(project.id)">
+            <v-list-item-title>
+              <v-icon dense left color="primary">mdi-application-export</v-icon>
+              Export
+            </v-list-item-title>
+          </v-list-item>
+          <v-list-item link @click="openDeleteDialog = true">
+            <v-list-item-title class="accent--text">
+              <v-icon dense left color="accent">delete</v-icon>
+              Delete
+            </v-list-item-title>
+          </v-list-item>
         </v-list>
       </v-menu>
-		</v-toolbar>
-
-		<!-- Share dialog -->
-		<v-dialog persistent max-width="500" v-model="openShareDialog">
-			<v-card>
-				<v-card-title>
-					Invite user to project
-				</v-card-title>
-				<v-card-text>
-					<v-container fluid>
-						<v-autocomplete
-							label="Enter name or ID..."
-							v-model="userToInvite"
-							:items="coworkerNamesAvailable"
-							:item-text="getUserFullDisplayName"
-              item-value="id"
-              return-object
-							class="mx-2"
-							outlined dense single-line hide-details
-							clearable
-							prepend-inner-icon="person"
-							no-data-text="No user found"
-						></v-autocomplete>
-					</v-container>
-				</v-card-text>
-				<v-card-actions>
-					<v-spacer></v-spacer>
-					<v-btn color="secondary" text @click="openShareDialog = false">Cancel</v-btn>
-					<v-btn color="primary" text @click="inviteUser()">Invite</v-btn>
-				</v-card-actions>
-			</v-card>
-		</v-dialog>
-		<!-- Edit dialog -->
-		<v-dialog v-model="openEditDialog" width="500" persistent>
-			<v-card>
-				<v-form @submit.prevent="submitEditProject()">
-					<v-card-title>Edit project details</v-card-title>
-					<v-card-text>
-						<ValidationProvider name="Name" mode="eager" rules="required" v-slot="{errors}">
-							<v-text-field label="Project Name*" type="text" v-model="newName" :error-messages="errors"></v-text-field>
-						</ValidationProvider>
-						<v-text-field label="Project Description" type="text" v-model="newDescription"></v-text-field>
-					</v-card-text>
-					<v-card-title>Modify project settings</v-card-title>
-					<v-card-text>
-						<ValidationProvider name="Lime Number Samples" rules="required" v-slot="{errors}">
-							<v-text-field label="Lime Number Samples*" type="number" :error-messages="errors" v-model="newLimeSamples"> </v-text-field>
-						</ValidationProvider>
-					</v-card-text>
-					<v-card-actions>
-						<v-spacer></v-spacer>
-						<v-btn color="secondary" text @click="openEditDialog = false">Cancel</v-btn>
-						<v-btn color="primary" text type="submit">Save</v-btn>
-					</v-card-actions>
-				</v-form>
-			</v-card>
-		</v-dialog>
-		<!-- Delete dialog -->
-		<v-dialog persistent max-width="340" v-model="openDeleteDialog">
-			<v-card>
-				<v-card-title>
-					Are you sure you want to delete project?
-				</v-card-title>
-				<v-card-text class="accent--text">
-					All data and files will be lost!
-				</v-card-text>
-				<v-card-actions>
-					<v-spacer></v-spacer>
-					<v-btn color="secondary" text @click="openDeleteDialog = false">Cancel</v-btn>
-					<v-btn color="accent" text @click="deleteProject();">Ok</v-btn>
-				</v-card-actions>
-			</v-card>
-		</v-dialog>
-
-		<v-container fluid id="container-project-tab" class="vertical-container">
-			<v-tabs>
-				<v-tab :to="{name: 'project-overview'}"><v-icon left>notes</v-icon>Overview</v-tab>
-				<v-tab :to="{name: 'project-datasets'}"><v-icon left>stacked_bar_chart</v-icon>Datasets</v-tab>
-				<v-tab :to="{name: 'project-models'}"><v-icon left>settings_suggest</v-icon>Models</v-tab>
-				<v-tab :to="{name: 'project-inspector', params: tempInspectorParams}" v-if="showInspector"><v-icon left>model_training</v-icon>Inspector</v-tab>
-				<v-tab :to="{name: 'project-feedbacks'}"><v-icon left small>mdi-comment-multiple-outline</v-icon>Feedback</v-tab>
-				<v-tab :to="{name: 'project-test-suites'}"><v-icon left small>mdi-list-status</v-icon>Test suites</v-tab>
-			</v-tabs>
+    </v-toolbar>
+
+    <!-- Share dialog -->
+    <v-dialog persistent max-width="500" v-model="openShareDialog">
+      <v-card>
+        <v-card-title>
+          Invite user to project
+        </v-card-title>
+        <v-card-text>
+          <v-container fluid>
+            <v-autocomplete
+                label="Enter name or ID..."
+                v-model="userToInvite"
+                :items="coworkerNamesAvailable"
+                :item-text="getUserFullDisplayName"
+                item-value="id"
+                return-object
+                class="mx-2"
+                outlined dense single-line hide-details
+                clearable
+                prepend-inner-icon="person"
+                no-data-text="No user found"
+            ></v-autocomplete>
+          </v-container>
+        </v-card-text>
+        <v-card-actions>
+          <v-spacer></v-spacer>
+          <v-btn color="secondary" text @click="openShareDialog = false">Cancel</v-btn>
+          <v-btn color="primary" text @click="inviteUser()">Invite</v-btn>
+        </v-card-actions>
+      </v-card>
+    </v-dialog>
+    <!-- Edit dialog -->
+    <v-dialog v-model="openEditDialog" width="500" persistent>
+      <v-card>
+        <v-form @submit.prevent="submitEditProject()">
+          <v-card-title>Edit project details</v-card-title>
+          <v-card-text>
+            <ValidationProvider name="Name" mode="eager" rules="required" v-slot="{errors}">
+              <v-text-field label="Project Name*" type="text" v-model="newName" :error-messages="errors"></v-text-field>
+            </ValidationProvider>
+            <v-text-field label="Project Description" type="text" v-model="newDescription"></v-text-field>
+          </v-card-text>
+          <v-card-title>Modify project settings</v-card-title>
+          <v-card-text>
+            <ValidationProvider name="Lime Number Samples" rules="required" v-slot="{errors}">
+              <v-text-field label="Lime Number Samples*" type="number" :error-messages="errors"
+                            v-model="newLimeSamples"></v-text-field>
+            </ValidationProvider>
+          </v-card-text>
+          <v-card-actions>
+            <v-spacer></v-spacer>
+            <v-btn color="secondary" text @click="openEditDialog = false">Cancel</v-btn>
+            <v-btn color="primary" text type="submit">Save</v-btn>
+          </v-card-actions>
+        </v-form>
+      </v-card>
+    </v-dialog>
+    <!-- Delete dialog -->
+    <v-dialog persistent max-width="340" v-model="openDeleteDialog">
+      <v-card>
+        <v-card-title>
+          Are you sure you want to delete project?
+        </v-card-title>
+        <v-card-text class="accent--text">
+          All data and files will be lost!
+        </v-card-text>
+        <v-card-actions>
+          <v-spacer></v-spacer>
+          <v-btn color="secondary" text @click="openDeleteDialog = false">Cancel</v-btn>
+          <v-btn color="accent" text @click="deleteProject();">Ok</v-btn>
+        </v-card-actions>
+      </v-card>
+    </v-dialog>
+
+    <v-container fluid id="container-project-tab" class="vertical-container">
+      <v-tabs>
+        <v-tab :to="{name: 'project-overview'}">
+          <v-icon left>notes</v-icon>
+          Overview
+        </v-tab>
+        <v-tab :to="{name: 'project-datasets'}">
+          <v-icon left>stacked_bar_chart</v-icon>
+          Datasets
+        </v-tab>
+        <v-tab :to="{name: 'project-models'}">
+          <v-icon left>settings_suggest</v-icon>
+          Models
+        </v-tab>
+        <v-tab :to="{name: 'project-inspector', params: tempInspectorParams}" v-if="showInspector">
+          <v-icon left>model_training</v-icon>
+          Inspector
+        </v-tab>
+        <v-tab :to="{name: 'project-feedbacks'}">
+          <v-icon left small>mdi-comment-multiple-outline</v-icon>
+          Feedback
+        </v-tab>
+        <v-tab :to="{name: 'project-test-suites'}">
+          <v-icon left small>mdi-list-status</v-icon>
+          Test suites
+        </v-tab>
+      </v-tabs>
       <keep-alive>
         <router-view :isProjectOwnerOrAdmin="isProjectOwnerOrAdmin"></router-view>
       </keep-alive>
-		</v-container>
-
-	</div>
+    </v-container>
+
+  </div>
 </template>
 
-<<<<<<< HEAD
 <script setup lang="ts">
 import {computed, onMounted, ref, watch} from "vue";
 import {IUserProfileMinimal} from "@/interfaces";
@@ -137,22 +164,6 @@
 import {useProjectStore} from "@/stores/project";
 import {Route} from "vue-router";
 import {getUserFullDisplayName} from "@/utils";
-=======
-<script lang="ts">
-import { Component, Vue, Prop, Watch } from 'vue-property-decorator';
-import { readProject, readCoworkers, readUserProfile } from '@/store/main/getters';
-import { dispatchGetProject, dispatchGetCoworkers, dispatchInviteUserToProject,
-	dispatchEditProject, dispatchDeleteProject, dispatchExportProject } from '@/store/main/actions';
-import { IUserProfileMinimal } from '@/interfaces';
-import { getUserFullDisplayName } from '@/utils';
-import Models from '@/views/main/project/Models.vue';
-import Datasets from '@/views/main/project/Datasets.vue';
-import FeedbackList from '@/views/main/project/FeedbackList.vue';
-import { Role } from '@/enums';
-import { ProjectPostDTO, InspectionSettings } from '@/generated-sources';
-import mixpanel from "mixpanel-browser";
-import store from '@/store';
->>>>>>> e7a75bbd
 
 const route = useRoute();
 const router = useRouter();
@@ -185,7 +196,7 @@
   setInspector(router.currentRoute);
 })
 
-watch(() => (route), setInspector, { deep: true });
+watch(() => (route), setInspector, {deep: true});
 
 const userProfile = computed(() => {
   return userStore.userProfile;
@@ -217,34 +228,22 @@
   }
 }
 
-<<<<<<< HEAD
 async function inviteUser() {
   if (project.value && userToInvite.value) {
     try {
       mixpanel.track('Invite user to project', {projectId: project.value?.id, userId: userToInvite.value?.id!});
       await projectStore.inviteUserToProject({projectId: project.value!.id, userId: userToInvite.value!.id!})
       openShareDialog.value = false
-    }	catch (e) {
+    } catch (e) {
       console.error(e)
     }
   }
 }
-=======
-	public exportProject(id: number){
-		mixpanel.track('Export project', {id});
-		dispatchExportProject(store, id)
-	}
-
-	public clickEditButton() {
-		if (!this.project) {
-		  return;
-		}
-		this.newName = this.project.name;
-		this.newLimeSamples = this.project.inspectionSettings.limeNumberSamples;
-		this.newDescription = this.project.description;
-		this.openEditDialog = true;
-	}
->>>>>>> e7a75bbd
+
+function exportProject(id: number) {
+  mixpanel.track('Export project', {id});
+  projectStore.exportProject(id);
+}
 
 function clickEditButton() {
   if (!project.value) {
@@ -258,7 +257,7 @@
 
 async function submitEditProject() {
   if (project.value && newName.value) {
-    let inspectionSettings : InspectionSettings = {
+    let inspectionSettings: InspectionSettings = {
       limeNumberSamples: newLimeSamples.value
     }
     const proj: ProjectPostDTO = {
@@ -290,6 +289,6 @@
 
 <style scoped>
 #container-project-tab {
-	padding-top: 4px !important;
+  padding-top: 4px !important;
 }
 </style>