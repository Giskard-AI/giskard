<template>
<<<<<<< HEAD
    <div class="d-flex" :class="{w100: fullWidth}">
        <v-select
            clearable
            :outlined="fullWidth"
            class="slice-function-selector"
            :label="label"
            :value="value"
            :items="slicingFunctions"
            :item-text="extractName"
            item-value="uuid"
            :return-object="false"
            @input="onInput"
            :dense="fullWidth"
            hide-details
            :prepend-inner-icon="icon ? 'mdi-filter' : null"
        >
            <template v-slot:append-item v-if="allowNoCodeSlicing">
                <v-list-item @click="createSlice">
                    <v-list-item-content>
                        <v-list-item-title>
                            <v-icon>add</v-icon>
                            Create new slice
                        </v-list-item-title>
                    </v-list-item-content>
                </v-list-item>
            </template>
        </v-select>
=======
    <div class="d-flex" :class="{ w100: fullWidth }">
        <v-select clearable :outlined="fullWidth" class="slice-function-selector" :label="label" v-model="value" :items="[{
            name: 'None',
            displayName: 'None',
            uuid: 'None',
            args: []
        }, ...slicingFunctions]" :item-text="extractName" item-value="uuid" :return-object="false" @input="onInput" :dense="fullWidth" hide-details :prepend-inner-icon="icon ? 'mdi-knife' : null"></v-select>
>>>>>>> cc62ca4d
        <v-btn icon v-if="hasArguments" @click="updateArgs">
            <v-icon>settings</v-icon>
        </v-btn>
    </div>
</template>

<script setup lang="ts">


<<<<<<< HEAD
import {DatasetDTO, FunctionInputDTO, SlicingFunctionDTO} from '@/generated-sources';
import {storeToRefs} from "pinia";
import {useCatalogStore} from "@/stores/catalog";
import {computed} from "vue";
import {$vfm} from "vue-final-modal";
import FunctionInputsModal from "@/views/main/project/modals/FunctionInputsModal.vue";
import {chain} from "lodash";
import CreateSliceModal from "@/views/main/project/modals/CreateSliceModal.vue";
=======
import { FunctionInputDTO, SlicingFunctionDTO } from '@/generated-sources';
import { storeToRefs } from "pinia";
import { useCatalogStore } from "@/stores/catalog";
import { computed } from "vue";
import { $vfm } from "vue-final-modal";
import FunctionInputsModal from "@/views/main/project/modals/FunctionInputsModal.vue";
import { chain } from "lodash";
>>>>>>> cc62ca4d

const props = withDefaults(defineProps<{
    projectId: number,
    label: string,
    fullWidth: boolean,
    value?: string,
    args?: Array<FunctionInputDTO>,
    icon: boolean,
    dataset?: DatasetDTO,
    allowNoCodeSlicing: boolean
}>(), {
    fullWidth: true,
    icon: false,
    allowNoCodeSlicing: false
});

const emit = defineEmits(['update:value', 'update:args', 'onChanged']);

const { slicingFunctions, slicingFunctionsByUuid } = storeToRefs(useCatalogStore())

function extractName(SlicingFunctionDTO: SlicingFunctionDTO) {
    return SlicingFunctionDTO.displayName ?? SlicingFunctionDTO.name
}

async function onInput(value) {
    if (!value || slicingFunctionsByUuid.value[value].args.length === 0) {
        emit('update:value', value);
        emit('update:args', []);
        emit('onChanged');
        return;
    }

    const previousValue = props.value;
    emit('update:value', value);

    const func = slicingFunctionsByUuid.value[value];
    await $vfm.show({
        component: FunctionInputsModal,
        bind: {
            projectId: props.projectId,
            title: `Set up parameters for '${func.displayName ?? func.name}'`,
            function: func,
            defaultValue: {},
        },
        on: {
            async save(args: Array<FunctionInputDTO>) {
                emit('update:args', args);
                emit('onChanged');
            },
            async cancel() {
                // Rollback changes
                emit('update:value', previousValue)
            }
        },
        cancel: {}
    });
}

async function updateArgs() {
    const func = slicingFunctionsByUuid.value[props.value!];
    await $vfm.show({
        component: FunctionInputsModal,
        bind: {
            projectId: props.projectId,
            title: `Update parameters for '${func.displayName ?? func.name}'`,
            function: func,
            defaultValue: chain(props.args).keyBy('name').value(),
        },
        on: {
            async save(args: Array<FunctionInputDTO>) {
                emit('update:args', args);
                emit('onChanged');
            }
        },
        cancel: {}
    });
}

<<<<<<< HEAD
async function createSlice() {
    await $vfm.show({
        component: CreateSliceModal,
        bind: {
            dataset: props.dataset
        },
        on: {
            async created(uuid: string) {
                await onInput(uuid);
            }
        },
    })
}

const hasArguments = computed(() => props.value && slicingFunctionsByUuid.value[props.value].args.length > 0)
=======
const hasArguments = computed(() => props.value && props.value !== "None" && slicingFunctionsByUuid.value[props.value].args.length > 0)
>>>>>>> cc62ca4d

</script>

<style scoped>
.slice-function-selector {
    min-width: 200px;
    flex-grow: 1;
}
</style><|MERGE_RESOLUTION|>--- conflicted
+++ resolved
@@ -1,21 +1,11 @@
 <template>
-<<<<<<< HEAD
-    <div class="d-flex" :class="{w100: fullWidth}">
-        <v-select
-            clearable
-            :outlined="fullWidth"
-            class="slice-function-selector"
-            :label="label"
-            :value="value"
-            :items="slicingFunctions"
-            :item-text="extractName"
-            item-value="uuid"
-            :return-object="false"
-            @input="onInput"
-            :dense="fullWidth"
-            hide-details
-            :prepend-inner-icon="icon ? 'mdi-filter' : null"
-        >
+    <div class="d-flex" :class="{ w100: fullWidth }">
+        <v-select clearable :outlined="fullWidth" class="slice-function-selector" :label="label" v-model="value" :items="[{
+            name: 'None',
+            displayName: 'None',
+            uuid: 'None',
+            args: []
+        }, ...slicingFunctions]" :item-text="extractName" item-value="uuid" :return-object="false" @input="onInput" :dense="fullWidth" hide-details :prepend-inner-icon="icon ? 'mdi-knife' : null">
             <template v-slot:append-item v-if="allowNoCodeSlicing">
                 <v-list-item @click="createSlice">
                     <v-list-item-content>
@@ -27,15 +17,6 @@
                 </v-list-item>
             </template>
         </v-select>
-=======
-    <div class="d-flex" :class="{ w100: fullWidth }">
-        <v-select clearable :outlined="fullWidth" class="slice-function-selector" :label="label" v-model="value" :items="[{
-            name: 'None',
-            displayName: 'None',
-            uuid: 'None',
-            args: []
-        }, ...slicingFunctions]" :item-text="extractName" item-value="uuid" :return-object="false" @input="onInput" :dense="fullWidth" hide-details :prepend-inner-icon="icon ? 'mdi-knife' : null"></v-select>
->>>>>>> cc62ca4d
         <v-btn icon v-if="hasArguments" @click="updateArgs">
             <v-icon>settings</v-icon>
         </v-btn>
@@ -45,24 +26,14 @@
 <script setup lang="ts">
 
 
-<<<<<<< HEAD
 import {DatasetDTO, FunctionInputDTO, SlicingFunctionDTO} from '@/generated-sources';
-import {storeToRefs} from "pinia";
-import {useCatalogStore} from "@/stores/catalog";
-import {computed} from "vue";
-import {$vfm} from "vue-final-modal";
-import FunctionInputsModal from "@/views/main/project/modals/FunctionInputsModal.vue";
-import {chain} from "lodash";
-import CreateSliceModal from "@/views/main/project/modals/CreateSliceModal.vue";
-=======
-import { FunctionInputDTO, SlicingFunctionDTO } from '@/generated-sources';
 import { storeToRefs } from "pinia";
 import { useCatalogStore } from "@/stores/catalog";
 import { computed } from "vue";
 import { $vfm } from "vue-final-modal";
 import FunctionInputsModal from "@/views/main/project/modals/FunctionInputsModal.vue";
 import { chain } from "lodash";
->>>>>>> cc62ca4d
+import CreateSliceModal from "@/views/main/project/modals/CreateSliceModal.vue";
 
 const props = withDefaults(defineProps<{
     projectId: number,
@@ -141,7 +112,6 @@
     });
 }
 
-<<<<<<< HEAD
 async function createSlice() {
     await $vfm.show({
         component: CreateSliceModal,
@@ -156,10 +126,7 @@
     })
 }
 
-const hasArguments = computed(() => props.value && slicingFunctionsByUuid.value[props.value].args.length > 0)
-=======
 const hasArguments = computed(() => props.value && props.value !== "None" && slicingFunctionsByUuid.value[props.value].args.length > 0)
->>>>>>> cc62ca4d
 
 </script>
 
