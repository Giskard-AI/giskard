<template>
    <div class="d-flex" :class="{ w100: fullWidth }">
        <v-select clearable :outlined="fullWidth" class="slice-function-selector" :label="label" v-model="value" :items="[{
            name: 'None',
            displayName: 'None',
            uuid: 'None',
            args: []
        }, ...slicingFunctions]" :item-text="extractName" item-value="uuid" :return-object="false" @input="onInput" :dense="fullWidth" hide-details :prepend-inner-icon="icon ? 'mdi-knife' : null"></v-select>
        <v-btn icon v-if="hasArguments" @click="updateArgs">
            <v-icon>settings</v-icon>
        </v-btn>
    </div>
</template>

<script setup lang="ts">


import { FunctionInputDTO, SlicingFunctionDTO } from '@/generated-sources';
import { storeToRefs } from "pinia";
import { useCatalogStore } from "@/stores/catalog";
<<<<<<< HEAD
import { computed, onMounted } from "vue";
=======
import { computed } from "vue";
>>>>>>> 38697d48
import { $vfm } from "vue-final-modal";
import FunctionInputsModal from "@/views/main/project/modals/FunctionInputsModal.vue";
import { chain } from "lodash";

const props = withDefaults(defineProps<{
    projectId: number,
    label: string,
    fullWidth: boolean,
    value?: string,
    args?: Array<FunctionInputDTO>,
    icon: boolean
}>(), {
    fullWidth: true,
    icon: false
});

const emit = defineEmits(['update:value', 'update:args', 'onChanged']);

const { slicingFunctions, slicingFunctionsByUuid } = storeToRefs(useCatalogStore())

function extractName(SlicingFunctionDTO: SlicingFunctionDTO) {
    return SlicingFunctionDTO.displayName ?? SlicingFunctionDTO.name
}

async function onInput(value) {
    if (!value || slicingFunctionsByUuid.value[value].args.length === 0) {
        emit('update:value', value);
        emit('update:args', []);
        emit('onChanged');
        return;
    }

    const previousValue = props.value;
    emit('update:value', value);

    const func = slicingFunctionsByUuid.value[value];
    await $vfm.show({
        component: FunctionInputsModal,
        bind: {
            projectId: props.projectId,
            title: `Set up parameters for '${func.displayName ?? func.name}'`,
            function: func,
            defaultValue: {},
        },
        on: {
            async save(args: Array<FunctionInputDTO>) {
                emit('update:args', args);
                emit('onChanged');
            },
            async cancel() {
                // Rollback changes
                emit('update:value', previousValue)
            }
        },
        cancel: {}
    });
}

async function updateArgs() {
    const func = slicingFunctionsByUuid.value[props.value!];
    await $vfm.show({
        component: FunctionInputsModal,
        bind: {
            projectId: props.projectId,
            title: `Update parameters for '${func.displayName ?? func.name}'`,
            function: func,
            defaultValue: chain(props.args).keyBy('name').value(),
        },
        on: {
            async save(args: Array<FunctionInputDTO>) {
                emit('update:args', args);
                emit('onChanged');
            }
        },
        cancel: {}
    });
}

const hasArguments = computed(() => props.value && props.value !== "None" && slicingFunctionsByUuid.value[props.value].args.length > 0)

</script>

<style scoped>
.slice-function-selector {
    min-width: 200px;
    flex-grow: 1;
}
</style><|MERGE_RESOLUTION|>--- conflicted
+++ resolved
@@ -18,11 +18,7 @@
 import { FunctionInputDTO, SlicingFunctionDTO } from '@/generated-sources';
 import { storeToRefs } from "pinia";
 import { useCatalogStore } from "@/stores/catalog";
-<<<<<<< HEAD
-import { computed, onMounted } from "vue";
-=======
 import { computed } from "vue";
->>>>>>> 38697d48
 import { $vfm } from "vue-final-modal";
 import FunctionInputsModal from "@/views/main/project/modals/FunctionInputsModal.vue";
 import { chain } from "lodash";
