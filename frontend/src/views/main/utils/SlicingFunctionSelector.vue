--- conflicted
+++ resolved
@@ -13,8 +13,7 @@
             @input="onInput"
             :dense="fullWidth"
             hide-details
-<<<<<<< HEAD
-            :prepend-inner-icon="icon ? 'mdi-knife' : null"
+            :prepend-inner-icon="icon ? 'mdi-filter' : null"
         >
             <template v-slot:append-item v-if="allowNoCodeSlicing">
                 <v-list-item @click="createSlice">
@@ -27,10 +26,6 @@
                 </v-list-item>
             </template>
         </v-select>
-=======
-            :prepend-inner-icon="icon ? 'mdi-filter' : null"
-        ></v-select>
->>>>>>> 45cd078a
         <v-btn icon v-if="hasArguments" @click="updateArgs">
             <v-icon>settings</v-icon>
         </v-btn>
