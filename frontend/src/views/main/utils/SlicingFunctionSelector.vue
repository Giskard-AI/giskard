--- conflicted
+++ resolved
@@ -1,5 +1,4 @@
 <template>
-<<<<<<< HEAD
     <div class="d-flex" :class="{ w100: fullWidth }">
       <v-select attach clearable :outlined='fullWidth' class='slice-function-selector' :label='label' v-model='value'
                 :items="[{
@@ -25,30 +24,6 @@
             <v-icon>settings</v-icon>
         </v-btn>
     </div>
-=======
-  <div class="d-flex" :class="{ w100: fullWidth }">
-    <v-select attach clearable :outlined='fullWidth' class='slice-function-selector' :label='label' v-model='value' :items="[{
-      name: 'None',
-      displayName: 'None',
-      uuid: null,
-      args: []
-    }, ...slicingFunctions]" :item-text='extractName' item-value='uuid' :return-object='false' @input='onInput' :dense='fullWidth' hide-details :prepend-inner-icon="icon ? 'mdi-knife' : null">
-      <template v-slot:append-item v-if='allowNoCodeSlicing'>
-        <v-list-item @click='createSlice'>
-          <v-list-item-content>
-            <v-list-item-title>
-              <v-icon>add</v-icon>
-              Create new slice
-            </v-list-item-title>
-          </v-list-item-content>
-        </v-list-item>
-      </template>
-    </v-select>
-    <v-btn icon v-if="hasArguments" @click="updateArgs">
-      <v-icon>settings</v-icon>
-    </v-btn>
-  </div>
->>>>>>> 938d0a29
 </template>
 
 <script setup lang="ts">
@@ -71,15 +46,10 @@
   args?: Array<FunctionInputDTO>,
   icon?: boolean,
   dataset?: DatasetDTO,
-<<<<<<< HEAD
-  allowNoCodeSlicing: boolean
-}>(), {
-=======
   allowNoCodeSlicing?: boolean
 }
 
 const props = withDefaults(defineProps<Props>(), {
->>>>>>> 938d0a29
   fullWidth: true,
   icon: false,
   allowNoCodeSlicing: false
@@ -94,11 +64,7 @@
   : slicingFunctions.value);
 
 function extractName(SlicingFunctionDTO: SlicingFunctionDTO) {
-<<<<<<< HEAD
   return SlicingFunctionDTO.displayName ?? SlicingFunctionDTO.name;
-=======
-  return SlicingFunctionDTO.displayName ?? SlicingFunctionDTO.name
->>>>>>> 938d0a29
 }
 
 async function onInput(value) {
@@ -156,33 +122,19 @@
 }
 
 async function createSlice() {
-<<<<<<< HEAD
   const project = await api.getProject(props.projectId);
-    await $vfm.show({
-        component: CreateSliceModal,
-        bind: {
-          projectKey: project.key,
-          dataset: props.dataset
-        },
-        on: {
-            async created(uuid: string) {
-                await onInput(uuid);
-            }
-        },
-    })
-=======
   await $vfm.show({
-    component: CreateSliceModal,
-    bind: {
-      dataset: props.dataset
-    },
-    on: {
-      async created(uuid: string) {
-        await onInput(uuid);
-      }
-    },
+      component: CreateSliceModal,
+      bind: {
+        projectKey: project.key,
+        dataset: props.dataset
+      },
+      on: {
+          async created(uuid: string) {
+              await onInput(uuid);
+          }
+      },
   })
->>>>>>> 938d0a29
 }
 
 const hasArguments = computed(() => props.value && props.value !== "None" && slicingFunctionsByUuid.value[props.value].args.length > 0)
