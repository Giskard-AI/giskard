--- conflicted
+++ resolved
@@ -1,26 +1,6 @@
 <template>
-<<<<<<< HEAD
-    <div class="d-flex" :class="{w100: fullWidth}">
-        <v-select
-          :attach='attach'
-          clearable
-          :outlined='fullWidth'
-          class='slice-function-selector'
-          :label='label'
-          :value='value'
-          :items='availableTransformation'
-          :item-text='extractName'
-          item-value='uuid'
-          :return-object='false'
-          @input='onInput'
-          :dense='fullWidth'
-          hide-details
-          :prepend-inner-icon="icon ? 'mdi-magic-staff' : null"
-        ></v-select>
-=======
     <div class="d-flex" :class="{ w100: fullWidth }">
-        <v-select attach clearable :outlined='fullWidth' class='slice-function-selector' :label='label' :value='value' :items='availableTransformation' :item-text='extractName' item-value='uuid' :return-object='false' @input='onInput' :dense='fullWidth' hide-details :prepend-inner-icon="icon ? 'mdi-magic-staff' : null"></v-select>
->>>>>>> 38da0e5e
+        <v-select :attach='attach' clearable :outlined='fullWidth' class='slice-function-selector' :label='label' :value='value' :items='availableTransformation' :item-text='extractName' item-value='uuid' :return-object='false' @input='onInput' :dense='fullWidth' hide-details :prepend-inner-icon="icon ? 'mdi-magic-staff' : null"></v-select>
         <v-btn icon v-if="hasArguments" @click="updateArgs">
             <v-icon>settings</v-icon>
         </v-btn>
@@ -38,22 +18,6 @@
 import FunctionInputsModal from '@/views/main/project/modals/FunctionInputsModal.vue';
 import { chain } from 'lodash';
 
-<<<<<<< HEAD
-const props = withDefaults(defineProps<{
-  projectId?: number,
-  label: string,
-  fullWidth: boolean,
-  value?: string,
-  args?: Array<FunctionInputDTO>,
-  icon: boolean,
-  columnType?: string,
-  columnName?: string,
-  attach: string | boolean
-}>(), {
-  fullWidth: true,
-  icon: false,
-  attach: ''
-=======
 interface Props {
     projectId?: number,
     label: string,
@@ -62,13 +26,14 @@
     args?: Array<FunctionInputDTO>,
     icon?: boolean,
     columnType?: string,
-    columnName?: string
+    columnName?: string,
+    attach: string | boolean
 }
 
 const props = withDefaults(defineProps<Props>(), {
     fullWidth: true,
-    icon: false
->>>>>>> 38da0e5e
+    icon: false,
+    attach: ''
 });
 
 const emit = defineEmits(['update:value', 'update:args', 'onChanged']);
