--- conflicted
+++ resolved
@@ -1,11 +1,7 @@
 <template>
-<<<<<<< HEAD
-  <v-select attach clearable outlined class='dataset-selector' :label='label' :model-value='value' :items='filteredDatasets' :item-text='extractDatasetName' :item-value="'id'" :return-object='returnObject' @input='onInput' dense hide-details></v-select>
-=======
-  <v-select attach clearable outlined class='dataset-selector' :label='label' v-model='value' :items='projectDatasets'
+  <v-select attach clearable outlined class='dataset-selector' :label='label' v-model='value' :items='filteredDatasets'
             :item-text='extractDatasetName' :item-value="'id'" :return-object='returnObject' @input='onInput' dense
             hide-details></v-select>
->>>>>>> 13d563f5
 </template>
 
 <script setup lang="ts">
