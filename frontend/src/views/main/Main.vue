--- conflicted
+++ resolved
@@ -135,12 +135,8 @@
 import {computed, onMounted, onUnmounted, ref, watch, watchEffect} from 'vue';
 import {useRoute} from 'vue-router/composables';
 import moment from 'moment/moment';
-<<<<<<< HEAD
 import {client, state} from '@/socket';
-=======
-import { state, client } from '@/socket';
 import {openapi} from "@/api-v2";
->>>>>>> 9e52c266
 
 const route = useRoute();
 const mainStore = useMainStore();
