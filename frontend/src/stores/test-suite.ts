--- conflicted
+++ resolved
@@ -38,14 +38,10 @@
     datasets: { [key: string]: DatasetDTO },
     models: { [key: string]: ModelDTO },
     executions: TestSuiteExecutionDTO[],
-<<<<<<< HEAD
+    tryResult: TestSuiteExecutionDTO | null,
     trackedJobs: { [uuid: string]: JobDTO },
     statusFilter: string,
     searchFilter: string
-=======
-    tryResult: TestSuiteExecutionDTO | null,
-    trackedJobs: { [uuid: string]: JobDTO }
->>>>>>> 2986aac8
 }
 
 const mainStore = useMainStore();
@@ -59,14 +55,10 @@
         datasets: {},
         models: {},
         executions: [],
-<<<<<<< HEAD
+        tryResult: null,
         trackedJobs: {},
         statusFilter: statusFilterOptions[0].label,
         searchFilter: ''
-=======
-        tryResult: null,
-        trackedJobs: {}
->>>>>>> 2986aac8
     }),
     getters: {
         suiteId: ({suite}) => suite === null ? null : suite.id,
@@ -115,17 +107,10 @@
             this.suite = await api.updateTestSuite(projectKey, testSuite);
         },
         async runTestSuite(input: Array<FunctionInputDTO>) {
-<<<<<<< HEAD
             return this.trackJob(await api.executeTestSuite(this.projectId!, this.suiteId!, input))
-=======
-            return {
-                trackJob: this.trackJob(await api.executeTestSuite(this.projectId!, this.suiteId!, input))
-            }
         },
         async tryTestSuite(input: Array<FunctionInputDTO>) {
             this.tryResult = await api.tryTestSuite(this.projectId!, this.suiteId!, input);
-
->>>>>>> 2986aac8
         },
         async trackJob(uuid: string) {
             const result = await trackJob(uuid, (res) => this.trackedJobs = {
