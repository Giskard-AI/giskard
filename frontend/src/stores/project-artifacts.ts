import { DatasetDTO, ModelDTO } from '@/generated-sources';
import { defineStore } from 'pinia';
import { useMainStore } from '@/stores/main';
import { api } from '@/api';

interface State {
  projectId: number | null;
  datasets: DatasetDTO[];
  models: ModelDTO[];
}

export const useProjectArtifactsStore = defineStore('projectArtifacts', {
  state: (): State => ({
    projectId: null,
    datasets: [],
    models: [],
  }),
  getters: {},
  actions: {
<<<<<<< HEAD
    async setProjectId(projectId: number, displayNotification: boolean = true) {
      this.projectId = projectId;
      await this.loadProjectArtifacts(displayNotification);
=======
    async setProjectId(projectId: number) {
      this.projectId = projectId;
      await this.loadProjectArtifacts();
    },
    async loadDatasetsWithNotification() {
      if (this.projectId === null) return;
      const mainStore = useMainStore();
      const loadingNotification = { content: 'Loading datasets', showProgress: true };
      try {
        mainStore.addNotification(loadingNotification);
        await this.loadDatasets();
        mainStore.removeNotification(loadingNotification);
      } catch (error) {
        mainStore.removeNotification(loadingNotification);
        mainStore.addNotification({ content: `Error: ${error.message}`, color: 'error' });
        await mainStore.checkApiError(error);
      }
>>>>>>> 7a189d0b
    },
    async loadDatasets() {
      if (this.projectId === null) return;
      this.datasets = await api.getProjectDatasets(this.projectId!);
      this.datasets = this.datasets.sort((a, b) => (new Date(a.createdDate) < new Date(b.createdDate) ? 1 : -1));
    },
<<<<<<< HEAD
=======
    async loadModelsWithNotification() {
      if (this.projectId === null) return;
      const mainStore = useMainStore();
      const loadingNotification = { content: 'Loading models', showProgress: true };
      try {
        mainStore.addNotification(loadingNotification);
        await this.loadModels();
        mainStore.removeNotification(loadingNotification);
      } catch (error) {
        mainStore.removeNotification(loadingNotification);
        mainStore.addNotification({ content: `Error: ${error.message}`, color: 'error' });
        await mainStore.checkApiError(error);
      }
    },
>>>>>>> 7a189d0b
    async loadModels() {
      if (this.projectId === null) return;
      this.models = await api.getProjectModels(this.projectId!);
      this.models = this.models.sort((a, b) => (new Date(a.createdDate) < new Date(b.createdDate) ? 1 : -1));
    },
<<<<<<< HEAD
    async loadProjectArtifacts(displayNotification: boolean = true) {
      if (this.projectId === null) return;

      if (displayNotification) {
        const mainStore = useMainStore();
        const loadingNotification = { content: 'Loading project artifacts', showProgress: true };
        try {
          mainStore.addNotification(loadingNotification);
          await this.loadDatasets();
          await this.loadModels();
          mainStore.removeNotification(loadingNotification);
        } catch (error) {
          mainStore.removeNotification(loadingNotification);
          mainStore.addNotification({ content: `Error: ${error.message}`, color: 'error' });
          await mainStore.checkApiError(error);
        }
      } else {
        await this.loadDatasets();
        await this.loadModels();
=======
    async loadProjectArtifacts() {
      if (this.projectId === null) return;
      const mainStore = useMainStore();
      const loadingNotification = { content: 'Loading project artifacts', showProgress: true };
      try {
        mainStore.addNotification(loadingNotification);
        await this.loadDatasets();
        await this.loadModels();
        mainStore.removeNotification(loadingNotification);
      } catch (error) {
        mainStore.removeNotification(loadingNotification);
        mainStore.addNotification({ content: `Error: ${error.message}`, color: 'error' });
        await mainStore.checkApiError(error);
>>>>>>> 7a189d0b
      }
    },
    updateDataset(newDataset: DatasetDTO) {
      const idx = this.datasets.findIndex(dataset => dataset.id === newDataset.id);
      this.datasets[idx] = newDataset;
      this.datasets = [...this.datasets];
    },
    updateModel(newModel: ModelDTO) {
      const idx = this.models.findIndex(model => model.id === newModel.id);
      this.models[idx] = newModel;
      this.models = [...this.models];
    },
  },
});<|MERGE_RESOLUTION|>--- conflicted
+++ resolved
@@ -17,14 +17,9 @@
   }),
   getters: {},
   actions: {
-<<<<<<< HEAD
     async setProjectId(projectId: number, displayNotification: boolean = true) {
       this.projectId = projectId;
       await this.loadProjectArtifacts(displayNotification);
-=======
-    async setProjectId(projectId: number) {
-      this.projectId = projectId;
-      await this.loadProjectArtifacts();
     },
     async loadDatasetsWithNotification() {
       if (this.projectId === null) return;
@@ -39,15 +34,12 @@
         mainStore.addNotification({ content: `Error: ${error.message}`, color: 'error' });
         await mainStore.checkApiError(error);
       }
->>>>>>> 7a189d0b
     },
     async loadDatasets() {
       if (this.projectId === null) return;
       this.datasets = await api.getProjectDatasets(this.projectId!);
       this.datasets = this.datasets.sort((a, b) => (new Date(a.createdDate) < new Date(b.createdDate) ? 1 : -1));
     },
-<<<<<<< HEAD
-=======
     async loadModelsWithNotification() {
       if (this.projectId === null) return;
       const mainStore = useMainStore();
@@ -62,13 +54,11 @@
         await mainStore.checkApiError(error);
       }
     },
->>>>>>> 7a189d0b
     async loadModels() {
       if (this.projectId === null) return;
       this.models = await api.getProjectModels(this.projectId!);
       this.models = this.models.sort((a, b) => (new Date(a.createdDate) < new Date(b.createdDate) ? 1 : -1));
     },
-<<<<<<< HEAD
     async loadProjectArtifacts(displayNotification: boolean = true) {
       if (this.projectId === null) return;
 
@@ -88,21 +78,6 @@
       } else {
         await this.loadDatasets();
         await this.loadModels();
-=======
-    async loadProjectArtifacts() {
-      if (this.projectId === null) return;
-      const mainStore = useMainStore();
-      const loadingNotification = { content: 'Loading project artifacts', showProgress: true };
-      try {
-        mainStore.addNotification(loadingNotification);
-        await this.loadDatasets();
-        await this.loadModels();
-        mainStore.removeNotification(loadingNotification);
-      } catch (error) {
-        mainStore.removeNotification(loadingNotification);
-        mainStore.addNotification({ content: `Error: ${error.message}`, color: 'error' });
-        await mainStore.checkApiError(error);
->>>>>>> 7a189d0b
       }
     },
     updateDataset(newDataset: DatasetDTO) {
