--- conflicted
+++ resolved
@@ -2,12 +2,7 @@
  * Generated from ai.giskard.web.dto.InspectionCreateDTO
  */
 export interface InspectionCreateDTO {
-<<<<<<< HEAD
-    datasetId: any /* TODO: Missing translation of java.util.UUID */;
-    modelId: any /* TODO: Missing translation of java.util.UUID */;
-=======
     datasetId: string;
     modelId: string;
     name: string;
->>>>>>> eba105bc
 }