--- conflicted
+++ resolved
@@ -4,12 +4,7 @@
  * Generated from ai.giskard.web.dto.SuiteTestDTO
  */
 export interface SuiteTestDTO {
-<<<<<<< HEAD
+    id: number;
     testInputs: {[key: string]: TestInputDTO};
     testUuid: string;
-=======
-    id: number;
-    testId: string;
-    testInputs: { [key: string]: TestInputDTO };
->>>>>>> 576a8c52
 }