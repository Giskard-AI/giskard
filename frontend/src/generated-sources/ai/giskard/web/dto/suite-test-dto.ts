import type {TestInputDTO} from './test-input-dto';

/**
 * Generated from ai.giskard.web.dto.SuiteTestDTO
 */
export interface SuiteTestDTO {
    id: number;
<<<<<<< HEAD
    testInputs: {[key: string]: TestInputDTO};
    testUuid: string;
=======
    testId: string;
    testInputs: {[key: string]: TestInputDTO};
>>>>>>> f371e2be
}<|MERGE_RESOLUTION|>--- conflicted
+++ resolved
@@ -5,11 +5,6 @@
  */
 export interface SuiteTestDTO {
     id: number;
-<<<<<<< HEAD
     testInputs: {[key: string]: TestInputDTO};
     testUuid: string;
-=======
-    testId: string;
-    testInputs: {[key: string]: TestInputDTO};
->>>>>>> f371e2be
 }